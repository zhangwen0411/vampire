--- conflicted
+++ resolved
@@ -152,13 +152,8 @@
   Stack<TermList> arguments;
   Term::Iterator ait(literal);
   while (ait.hasNext()) {
-<<<<<<< HEAD
-    arguments.push(findITEs(ait.next(), variables, conditions, thenBranches, elseBranches,
-                            matchVariables, matchConditions, matchBranches));
-=======
     arguments.push(findITEs(ait.next(), variables, conditions, thenBranches,
       elseBranches, matchVariables, matchConditions, matchBranches));
->>>>>>> 69048575
   }
   Literal* processedLiteral = Literal::create(literal, arguments.begin());
 
@@ -364,13 +359,8 @@
 
     Term::Iterator it(term);
     while (it.hasNext()) {
-<<<<<<< HEAD
-      arguments.push(findITEs(it.next(), variables, conditions, thenBranches, elseBranches,
-                              matchVariables, matchConditions, matchBranches));
-=======
       arguments.push(findITEs(it.next(), variables, conditions, thenBranches,
         elseBranches, matchVariables, matchConditions, matchBranches));
->>>>>>> 69048575
     }
 
     unsigned proj;
@@ -408,39 +398,19 @@
     case Term::SF_LET_TUPLE: {
       TermList contents = *term->nthArgument(0);
       TermList processedLet = eliminateLet(sd, contents);
-<<<<<<< HEAD
-      return findITEs(processedLet, variables, conditions, thenBranches, elseBranches,
-                      matchVariables, matchConditions, matchBranches);
-=======
       return findITEs(processedLet, variables, conditions, thenBranches,
         elseBranches, matchVariables, matchConditions, matchBranches);
->>>>>>> 69048575
     }
 
     case Term::SF_TUPLE: {
       TermList tupleTerm = TermList(sd->getTupleTerm());
-<<<<<<< HEAD
-      return findITEs(tupleTerm, variables, conditions, thenBranches, elseBranches,
-                      matchVariables, matchConditions, matchBranches);
-=======
       return findITEs(tupleTerm, variables, conditions, thenBranches,
                       elseBranches, matchVariables, matchConditions, matchBranches);
->>>>>>> 69048575
     }
 
     case Term::SF_MATCH: {
       sort = sd->getSort();
       auto matched = *term->nthArgument(0);
-<<<<<<< HEAD
-      List<Formula*>* mconditions(0);
-      List<TermList>* mbranches(0);
-      for (unsigned int i = 1; i < term->arity(); i+=2) {
-        auto pattern = *term->nthArgument(i);
-        auto body = *term->nthArgument(i+1);
-        Formula* condition = new AtomicFormula(
-          Literal::createEquality(POSITIVE, matched, pattern, sd->getMatchedSort()));
-        List<Formula*>::push(condition, mconditions);
-=======
       List<Formula *> *mconditions(0);
       List<TermList> *mbranches(0);
       // for each case (p, t) with matched term m,
@@ -451,7 +421,6 @@
         Formula *condition = new AtomicFormula(
             Literal::createEquality(POSITIVE, matched, pattern, sd->getMatchedSort()));
         List<Formula *>::push(condition, mconditions);
->>>>>>> 69048575
         List<TermList>::push(body, mbranches);
       }
       matchConditions.push(mconditions);
@@ -713,28 +682,16 @@
   }
 }
 
-<<<<<<< HEAD
-void NewCNF::processMatch(Term::SpecialTermData* sd, Term* term, Occurrences &occurrences)
-=======
 void NewCNF::processMatch(Term::SpecialTermData *sd, Term *term, Occurrences &occurrences)
->>>>>>> 69048575
 {
   CALL("NewCNF::processMatch");
   auto matched = *term->nthArgument(0);
 
-<<<<<<< HEAD
-  for (unsigned int i = 1; i < term->arity(); i+=2) {
-    auto pattern = *term->nthArgument(i);
-    auto body = *term->nthArgument(i+1);
-    Formula* condition = new AtomicFormula(
-      Literal::createEquality(POSITIVE, matched, pattern, sd->getMatchedSort()));
-=======
   for (unsigned int i = 1; i < term->arity(); i += 2) {
     auto pattern = *term->nthArgument(i);
     auto body = *term->nthArgument(i + 1);
     Formula *condition = new AtomicFormula(
         Literal::createEquality(POSITIVE, matched, pattern, sd->getMatchedSort()));
->>>>>>> 69048575
     auto branch = BoolTermFormula::create(body);
 
     enqueue(condition);
@@ -746,13 +703,9 @@
       introduceExtendedGenClause(occ, GenLit(condition, NEGATIVE), GenLit(branch, occ.sign()));
     }
   }
-<<<<<<< HEAD
-  while (occurrences.isNonEmpty()) { pop(occurrences); }
-=======
   while (occurrences.isNonEmpty()) {
     pop(occurrences);
   }
->>>>>>> 69048575
 }
 
 TermList NewCNF::eliminateLet(Term::SpecialTermData *sd, TermList contents)
@@ -1288,16 +1241,10 @@
       processLet(sd, *term->nthArgument(0), occurrences);
       break;
 
-<<<<<<< HEAD
-    case Term::SF_MATCH:
-      processMatch(sd, term, occurrences);
-      break;
-=======
     case Term::SF_MATCH: {
       processMatch(sd, term, occurrences);
       break;
     }
->>>>>>> 69048575
 
     default:
       ASSERTION_VIOLATION_REP(term->toString());
