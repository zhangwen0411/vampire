--- conflicted
+++ resolved
@@ -215,11 +215,6 @@
   }
 
   if (prb.hasFOOL() || env.statistics->higherOrder) {//or lambda
-<<<<<<< HEAD
-    //ASS(!env.statistics->polymorphic); //FOOL + polymorphism currently does not work
-=======
->>>>>>> 44aae813
-
     // This is the point to extend the signature with $$true and $$false
     // If we don't have fool then these constants get in the way (a lot)
 
