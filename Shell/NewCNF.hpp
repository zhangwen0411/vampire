/*
 * This file is part of the source code of the software program
 * Vampire. It is protected by applicable
 * copyright laws.
 *
 * This source code is distributed under the licence found here
 * https://vprover.github.io/license.html
 * and in the source directory
 */
/**
 * @file NewCNF.hpp
 * Defines class NewCNF implementing the new CNF transformation.
 * @since 19/11/2015 Manchester
 */

#ifndef __NEWCNF__
#define __NEWCNF__

#include "Lib/Stack.hpp"
#include "Lib/List.hpp"
#include "Lib/DArray.hpp"
#include "Lib/Deque.hpp"
#include "Lib/STLAllocator.hpp"
#include "Lib/SmartPtr.hpp"
#include "Lib/DHMap.hpp"
#include "Lib/SharedSet.hpp"
#include "Kernel/Substitution.hpp"
#include "Kernel/Formula.hpp" //TODO AYB remove, it is not required in master

#undef LOGGING
#define LOGGING 0

#if LOGGING
#define LOG1(arg)         cout << arg << endl;
#define LOG2(a1,a2)       cout << a1 << " " << a2 << endl;
#define LOG3(a1,a2,a3)    cout << a1 << " " << a2 << " " << a3 << endl;
#define LOG4(a1,a2,a3,a4) cout << a1 << " " << a2 << " " << a3 << " " << a4 << endl;
#else
#define LOG1(arg)
#define LOG2(a1,a2)
#define LOG3(a1,a2,a3)
#define LOG4(a1,a2,a3,a4)
#endif

namespace Kernel {
  class Formula;
  class FormulaUnit;
  class Clause;
  class Unit;
  class Literal;
};

#include <list>

namespace Shell {

/**
 * Class implementing the NewCNF transformation.
 * @since 19/11/2015 Manchester
 */
class NewCNF
{
public:
  NewCNF(unsigned namingThreshold)
    : _namingThreshold(namingThreshold), _iteInliningThreshold((unsigned)ceil(log2(namingThreshold))),
      _collectedVarSorts(false), _maxVar(0),_forInduction(false) {}

  void clausify(FormulaUnit* unit, Stack<Clause*>& output);
  void setForInduction(){ _forInduction=true; }
private:
  unsigned _namingThreshold;
  unsigned _iteInliningThreshold;

  FormulaUnit* _beingClausified;

  /**
   * Queue of formulas to process.
   *
   * Although queue sounds reasonable, the algorithm works with any order of the elements here.
   * Prioritizing should respect sub-formula relation,
   * and the algorithm will work better if subformulas are recognized.
   * However, not merging distinct occurrences of a single subformula
   * from the input does not compromise correctness.
   */
  Deque<Formula*> _queue;

  typedef pair<unsigned, Term*> Binding; // used for skolem bindings of the form <existential variable z, corresponding Skolem term f_z(U,V,...) >

  typedef List<Binding> BindingList;

  // all allocations of shared BindingLists should go via BindingStore so that they get destroyed in the end
  struct BindingStore {
    void pushAndRemember(Binding b, BindingList* &lst) {
      lst = new BindingList(b,lst);
      _stored.push(lst);
    }
    void pushAndRememberWhileApplying(Binding b, BindingList* &lst);
    ~BindingStore() {
      Stack<BindingList*>::Iterator it(_stored);
      while(it.hasNext()) {
        BindingList* cell = it.next();
        delete cell;
      }
    }
  private:
    Stack<BindingList*> _stored;
  };

  BindingStore _bindingStore;
  BindingStore _foolBindingStore;

  struct BindingGetVarFunctor
  {
    DECL_RETURN_TYPE(unsigned);
    OWN_RETURN_TYPE operator()(const Binding& b) { return b.first; }
  };

  #define SIGN bool
  #define POSITIVE true
  #define NEGATIVE false
  #define OPPOSITE(sign) (!(sign))

  #define SIDE unsigned
  #define LEFT 0u
  #define RIGHT 1u

  // generalized literal
  typedef pair<Formula*, SIGN> GenLit;
  typedef pair<Literal*, List<GenLit>*> LPair;

  inline static Formula* &formula(GenLit &gl) {
    return gl.first;
  }
  inline static SIGN &sign(GenLit &gl) {
    return gl.second;
  }

  // generalized clause
  struct GenClause {
    CLASS_NAME(NewCNF::GenClause);
    USE_ALLOCATOR(NewCNF::GenClause);

    GenClause(unsigned size, BindingList* bindings, BindingList* foolBindings)
      : valid(true), bindings(bindings), foolBindings(foolBindings), _literals(size), _size(0) {}

    bool valid; // used for lazy deletion from Occurrences(s); see below

    BindingList* bindings; // the list is not owned by the GenClause (they will shallow-copied and shared)
    BindingList* foolBindings;
    // we could/should carry bindings on the GenLits-level; but GenClause seems sufficient as long as we are rectified

    DArray<GenLit> _literals; // TODO: remove the extra indirection and allocate inside GenClause
    unsigned _size;

    struct Iterator {
      Iterator(DArray<GenLit>::Iterator iter, unsigned left) : _iter(iter), _left(left) {}

      bool hasNext() {
        if (_left == 0) return false;
        return _iter.hasNext();
      }

      GenLit next() {
        _left--;
        return _iter.next();
      }

      private:
        DArray<GenLit>::Iterator _iter;
        unsigned _left;
    };

    Iterator genLiterals() {
      return Iterator(DArray<GenLit>::Iterator(_literals), _size);
    }

    unsigned size() {
      return _size;
    }

    // Position of a gen literal in _genClauses
    list<SmartPtr<GenClause>,STLAllocator<SmartPtr<GenClause>>>::iterator iter;

    vstring toString() {
      vstring res = "GC("+Int::toString(size())+")";
      if (!valid) {
        res += " [INVALID]";
      }
      Iterator gls = genLiterals();
      while (gls.hasNext()) {
        GenLit gl = gls.next();
        res += (sign(gl) == POSITIVE ? " {T} " : " {F} ") + formula(gl)->toString();
      }
      BindingList::Iterator bIt(bindings);
      while(bIt.hasNext()) {
        Binding b = bIt.next();
        res += " | X"+Int::toString(b.first)+" --> "+b.second->toString();
      }
      BindingList::Iterator fbit(foolBindings);
      while(fbit.hasNext()) {
        Binding b = fbit.next();
        res += " | X"+Int::toString(b.first)+" ---> "+b.second->toString();
      }

      return res;
    }
  };

  typedef SmartPtr<GenClause> SPGenClause;

  void toClauses(SPGenClause gc, Stack<Clause*>& output);
  bool mapSubstitution(List<GenLit>* gc, Substitution subst, bool onlyFormulaLevel, List<GenLit>* &output);
  Clause* toClause(SPGenClause gc);

  typedef list<SPGenClause,STLAllocator<SPGenClause>> GenClauses;

  /**
   * pushLiteral is responsible for tautology elimination. Whenever it sees two
   * generalised literals with the opposite signs, the entire generalised clause
   * is discarded. Whenever it sees more than one occurrence of a generalised
   * literal, only one copy is kept.
   *
   * pushLiteral two kinds of tautologies: between shared literals and between
   * copies of formulas. The former is possible because syntactically
   * equivalent literals are shared and therefore can be compared by pointer.
   * The latter can occur after inlining of let-s and ite-s. Removing tautologies
   * between formulas is important for traversal of the list of occurrences,
   * without it popping the first occurrence of a formula will invalidate the
   * entire generalised clause, and other occurrences will never be seen.
   */
  DHMap<Literal*, SIGN> _literalsCache;
  DHMap<Formula*, SIGN> _formulasCache;
  inline void pushLiteral(SPGenClause gc, GenLit gl) {
    CALL("NewCNF::pushLiteral");

    if (formula(gl)->connective() == LITERAL) {
      /**
       * A generalised literal that is atomic have two signs, the one assigned
       * to the proper literal, and the one assigned to the generalised literal.
       *
       * To simplify tautology elimination we will always store proper literals
       * with the positive sign. Hence, proper literals with negative sign are
       * replaces with their complements.
       */
      Literal* l = formula(gl)->literal();
      if (l->shared() && ((SIGN)l->polarity() != POSITIVE)) {
        Literal* cl = Literal::complementaryLiteral(l);
        gl = GenLit(new AtomicFormula(cl), OPPOSITE(sign(gl)));
      }
    } else if (formula(gl)->connective() == NOT) {
      gl = GenLit(formula(gl)->uarg(), OPPOSITE(sign(gl)));
    }

    Formula* f = formula(gl);

    if (f->connective() == LITERAL && f->literal()->shared()) {
      Literal* l = f->literal();
      if (l->shared() && !_literalsCache.insert(l, sign(gl))) {
        if (sign(gl) != _literalsCache.get(l)) {
          gc->valid = false;
        } else {
          LOG2("Found duplicate literal", l->toString());
          return;
        }
      }
    } else if (!_formulasCache.insert(f, sign(gl))) {
      if (sign(gl) != _formulasCache.get(f)) {
        gc->valid = false;
      } else {
        LOG2("Found duplicate formula", f->toString());
        return;
      }
    }

    gc->_literals[gc->_size++] = gl;
  }

  /**
   * Collection of the current set of generalized clauses.
   * (It is a doubly-linked list for constant time deletion.)
   */
  GenClauses _genClauses;

  struct Occurrence {
    CLASS_NAME(NewCNF::Occurrence);
    USE_ALLOCATOR(NewCNF::Occurrence);

    SPGenClause gc;
    unsigned position;

    Occurrence(SPGenClause gc, unsigned position) : gc(gc), position(position) {}

    inline SIGN sign() {
      return gc->_literals[position].second;
    }
  };

  /**
   * Occurrences represents a list of occurrences in valid generalised clauses.
   * Occurrences is used instead of an obvious List<Occurrence> because it
   * maintains a (1) convenient (2) constant time size() method.
   *
   * (1) Occurrences maintains a List<Occurrence> * _occurrences, where each
   *     Occurrence points to a generalised clause which can become invalid.
   *     We are only interested in occurrences in valid generalised clauses.
   *     It wouldn't be enough to call _occurrences->length(), as it might
   *     count occurrences in invalid generalised clauses.
   *
   * (2) List::length is O(n) in the version of stdlib we are using. Instead of
   *     calling it we maintain the size in a variables (_size) that is updated
   *     in two situations:
   *     - whenever the list of occurrences changes (by calling Occurrences's
   *       own add(), append() and pop() methods)
   *     - whenever a generalised clause is invalidated. In that case NewCNF
   *       calls Occurrences::decrement() of every list of occurrences that has
   *       an occurrence in this newly invalid generalised clause
   */
  class Occurrences {
  private:
    List<Occurrence>* _occurrences;
    unsigned _size;

  public:
    CLASS_NAME(NewCNF::Occurrences);
    USE_ALLOCATOR(NewCNF::Occurrences);

    Occurrences() : _occurrences(nullptr), _size(0) {}

    unsigned size() { return _size; }

    inline void add(Occurrence occ) {
      List<Occurrence>::push(occ, _occurrences);
      _size++;
    }

    inline void append(Occurrences occs) {
      _occurrences = List<Occurrence>::concat(_occurrences, occs._occurrences);
      _size += occs.size();
    }

    bool isNonEmpty() {
      while (true) {
        if (List<Occurrence>::isEmpty(_occurrences)) {
          ASS_EQ(_size, 0);
          return false;
        }
        if (!_occurrences->head().gc->valid) {
          List<Occurrence>::pop(_occurrences);
        } else {
          ASS_G(_size, 0);
          return true;
        }
      }
    }

    void decrement() {
      ASS_G(_size, 0);
      _size--;
    }

    Occurrence pop() {
      ASS(isNonEmpty());
      Occurrence occ = List<Occurrence>::pop(_occurrences);
      ASS(occ.gc->valid);
      _size--;
      ASS_GE(_size, 0);
      return occ;
    }

    void replaceBy(Formula* f) {
      CALL("Occurrences::replaceBy");

      Occurrences::Iterator occit(*this);

      bool negateOccurrenceSign = false;
      if (f->connective() == LITERAL) {
        Literal* l = f->literal();
        if (l->shared() && ((SIGN)l->polarity() != POSITIVE)) {
          f = new AtomicFormula(Literal::complementaryLiteral(l));
          negateOccurrenceSign = true;
        }
      }

      while (occit.hasNext()) {
        Occurrence occ = occit.next();
        GenLit& gl = occ.gc->_literals[occ.position];
        formula(gl) = f;
        if (negateOccurrenceSign) {
          sign(gl) = OPPOSITE(sign(gl));
        }
      }
    }

    void invert() {
      CALL("Occurrences::invert");

      Occurrences::Iterator occit(*this);
      while (occit.hasNext()) {
        Occurrence occ = occit.next();
        GenLit& gl = occ.gc->_literals[occ.position];
        sign(gl) = OPPOSITE(sign(gl));
      }
    }

    class Iterator {
    public:
      Iterator(Occurrences &occurrences): _iterator(List<Occurrence>::DelIterator(occurrences._occurrences)) {}

      inline bool hasNext() {
        while (_iterator.hasNext()) {
          Occurrence occ = _iterator.next();
          if (!occ.gc->valid) {
            _iterator.del();
            continue;
          }
          _current = SmartPtr<Occurrence>(new Occurrence(occ.gc, occ.position));
          return true;
        }
        return false;
      }
      Occurrence next() {
        return *_current;
      }
    private:
      List<Occurrence>::DelIterator _iterator;
      SmartPtr<Occurrence> _current;
    };
  };

  SPGenClause makeGenClause(List<GenLit>* gls, BindingList* bindings, BindingList* foolBindings) {
    SPGenClause gc = SPGenClause(new GenClause(List<GenLit>::length(gls), bindings, foolBindings));

    ASS(_literalsCache.isEmpty());
    ASS(_formulasCache.isEmpty());

    List<GenLit>::Iterator glit(gls);
    while (glit.hasNext()) {
      pushLiteral(gc, glit.next());
    }

    _literalsCache.reset();
    _formulasCache.reset();

    return gc;
  }

  void introduceGenClause(List<GenLit>* gls, BindingList* bindings, BindingList* foolBindings) {
    SPGenClause gc = makeGenClause(gls, bindings, foolBindings);

    if (gc->size() != List<GenLit>::length(gls)) {
      LOG4("Eliminated", List<GenLit>::length(gls) - gc->size(), "duplicate literal(s) from", gc->toString());
    }

    if (gc->valid) {
      _genClauses.push_front(gc);
      gc->iter = _genClauses.begin();

      GenClause::Iterator igl = gc->genLiterals();
      unsigned position = 0;
      while (igl.hasNext()) {
        GenLit gl = igl.next();
        Occurrences* occurrences = _occurrences.findPtr(formula(gl));
        if (occurrences) {
          occurrences->add(Occurrence(gc, position));
        }
        position++;
      }
    } else {
      LOG2(gc->toString(), "is eliminated as it contains a tautology");
    }
  }

  void introduceGenClause(GenLit gl, BindingList* bindings=BindingList::empty(), BindingList* foolBindings=BindingList::empty()) {
    introduceGenClause(new List<GenLit>(gl), bindings, foolBindings);
  }

  void introduceGenClause(GenLit gl0, GenLit gl1, BindingList* bindings=BindingList::empty(), BindingList* foolBindings=BindingList::empty()) {
    introduceGenClause(new List<GenLit>(gl0, new List<GenLit>(gl1)), bindings, foolBindings);
  }

  void introduceExtendedGenClause(Occurrence occ, List<GenLit>* gls) {
    CALL("NewCNF::introduceExtendedGenClause(Occurrence, List<GenLit>*)");

    SPGenClause gc = occ.gc;
    unsigned position = occ.position;

    unsigned size = gc->size() + List<GenLit>::length(gls) - 1;
    SPGenClause newGc = SPGenClause(new GenClause(size, gc->bindings, gc->foolBindings));

    ASS(_literalsCache.isEmpty());
    ASS(_formulasCache.isEmpty());

    GenClause::Iterator gcit = gc->genLiterals();
    unsigned i = 0;
    while (gcit.hasNext()) {
      GenLit gl = gcit.next();
      if (i == position) {
        List<GenLit>::Iterator glit(gls);
        while (glit.hasNext()) {
          pushLiteral(newGc, glit.next());
        }
      } else {
        pushLiteral(newGc, gl);
      }
      i++;
    }

    _literalsCache.reset();
    _formulasCache.reset();

    if (newGc->size() != size) {
      LOG4("Eliminated", size - newGc->size(), "duplicate literal(s) from", newGc->toString());
    }

    if (newGc->valid) {
      _genClauses.push_front(newGc);
      newGc->iter = _genClauses.begin();

      GenClause::Iterator igl = newGc->genLiterals();
      unsigned position = 0;
      while (igl.hasNext()) {
        GenLit gl = igl.next();
        Occurrences* occurrences = _occurrences.findPtr(formula(gl));
        if (occurrences) {
          occurrences->add(Occurrence(newGc, position));
        }
        position++;
      }
    } else {
      LOG2(newGc->toString(), "is eliminated as it contains a tautology");
    }
  }

  void removeGenLit(Occurrence occ) {
    introduceExtendedGenClause(occ, List<GenLit>::empty());
  }

  void introduceExtendedGenClause(Occurrence occ, GenLit replacement) {
    // CHECK: leaking below?
    introduceExtendedGenClause(occ, new List<GenLit>(replacement));
  }

  void introduceExtendedGenClause(Occurrence occ, GenLit replacement, GenLit extension) {
    // CHECK: leaking below?
    introduceExtendedGenClause(occ, new List<GenLit>(replacement, new List<GenLit>(extension)));
  }

  Occurrence pop(Occurrences &occurrences) {
    CALL("NewCNF::pop");

    Occurrence occ = occurrences.pop();
    occ.gc->valid = false;
    _genClauses.erase(occ.gc->iter);

    GenClause::Iterator glit = occ.gc->genLiterals();
    while (glit.hasNext()) {
      GenLit gl = glit.next();
      Formula* f = formula(gl);

      if (f->connective() == LITERAL && f->literal()->shared()) continue;

      Occurrences* fOccurrences = _occurrences.findPtr(f);
      if (fOccurrences) {
        fOccurrences->decrement();
      }
    }

    return occ;
  }

  DHMap<Formula*, Occurrences> _occurrences;

  /** map var --> sort */
  DHMap<unsigned,TermList> _varSorts;
  bool _collectedVarSorts;
  unsigned _maxVar;

  void ensureHavingVarSorts();

  Term* createSkolemTerm(unsigned var, VarSet* free);

  bool _forInduction;

  // caching of free variables for subformulas
  DHMap<Formula*,VarSet*> _freeVars;
  VarSet* freeVars(Formula* g);

  // two level caching scheme for quantifier bindings
  // reset after skolemizing a particular subformula
  DHMap<BindingList*,BindingList*> _skolemsByBindings;
  DHMap<VarSet*,BindingList*>      _skolemsByFreeVars;

  DHMap<BindingList*,BindingList*> _foolSkolemsByBindings;
  DHMap<VarSet*,BindingList*>      _foolSkolemsByFreeVars;

  // caching binding substitutions for the final phase of GenClause -> Clause transformation
  // this saves time, because bindings are potentially shared
  DHMap<BindingList*,Substitution*> _substitutionsByBindings;

  void skolemise(QuantifiedFormula* g, BindingList* &bindings, BindingList*& foolBindings);

  Literal* createNamingLiteral(Formula* g, VList* free);
  void nameSubformula(Formula* g, Occurrences &occurrences);

  void enqueue(Formula* formula, Occurrences occurrences = Occurrences()) {
    if ((formula->connective() == LITERAL) && formula->literal()->shared()) return;

    if (formula->connective() == NOT) {
      /**
       * Formulas are always stored without negations in genclauses,
       * therefore it is safe to drop the negation before queueing,
       * all the occurrences of the formula won't have it either
       */
      formula = formula->uarg();
      ASS_REP(formula->connective() != LITERAL, formula->toString());

      occurrences.invert();
    }

    if (_occurrences.find(formula)) {
      Occurrences oldOccurrences;
      _occurrences.pop(formula, oldOccurrences);
      occurrences.append(oldOccurrences);
    } else {
      _queue.push_back(formula);
    }
    ALWAYS(_occurrences.insert(formula, occurrences));
  }

  void dequeue(Formula* &formula, Occurrences &occurrences) {
    formula = _queue.pop_front();
    ALWAYS(_occurrences.pop(formula,occurrences));
  }

  void process(Formula* g, Occurrences &occurrences);
  void process(JunctionFormula* g, Occurrences &occurrences);
  void process(BinaryFormula* g, Occurrences &occurrences);
  void process(QuantifiedFormula* g, Occurrences &occurrences);

  void processBoolterm(TermList ts, Occurrences &occurrences);
  void process(Literal* l, bool functionDefinition, Occurrences &occurrences);
  void processConstant(bool constant, Occurrences &occurrences);
  void processBoolVar(SIGN sign, unsigned var, Occurrences &occurrences);
  void processITE(Formula* condition, Formula* thenBranch, Formula* elseBranch, Occurrences &occurrences);
  void processMatch(Term::SpecialTermData* sd, Term* term, Occurrences &occurrences);
  void processLet(Term::SpecialTermData* sd, TermList contents, Occurrences &occurrences);
  TermList eliminateLet(Term::SpecialTermData *sd, TermList contents);

  TermList nameLetBinding(unsigned symbol, VList *bindingVariables, TermList binding, TermList contents);
  TermList inlineLetBinding(unsigned symbol, VList *bindingVariables, TermList binding, TermList contents);

  TermList findITEs(TermList ts, Stack<unsigned> &variables, Stack<Formula*> &conditions,
<<<<<<< HEAD
                                 Stack<TermList> &thenBranches, Stack<TermList> &elseBranches,
                                 Stack<unsigned> &matchVariables, Stack<List<Formula*>*> &matchConditions,
                                 Stack<List<TermList>*> &matchBranches);
=======
                    Stack<TermList> &thenBranches, Stack<TermList> &elseBranches,
                    Stack<unsigned> &matchVariables, Stack<List<Formula*>*> &matchConditions,
                    Stack<List<TermList>*> &matchBranches);
>>>>>>> 69048575

  unsigned createFreshVariable(TermList sort);
  void createFreshVariableRenaming(unsigned oldVar, unsigned freshVar);

  bool shouldInlineITE(unsigned iteCounter);
}; // class NewCNF

}
#endif<|MERGE_RESOLUTION|>--- conflicted
+++ resolved
@@ -650,15 +650,9 @@
   TermList inlineLetBinding(unsigned symbol, VList *bindingVariables, TermList binding, TermList contents);
 
   TermList findITEs(TermList ts, Stack<unsigned> &variables, Stack<Formula*> &conditions,
-<<<<<<< HEAD
-                                 Stack<TermList> &thenBranches, Stack<TermList> &elseBranches,
-                                 Stack<unsigned> &matchVariables, Stack<List<Formula*>*> &matchConditions,
-                                 Stack<List<TermList>*> &matchBranches);
-=======
                     Stack<TermList> &thenBranches, Stack<TermList> &elseBranches,
                     Stack<unsigned> &matchVariables, Stack<List<Formula*>*> &matchConditions,
                     Stack<List<TermList>*> &matchBranches);
->>>>>>> 69048575
 
   unsigned createFreshVariable(TermList sort);
   void createFreshVariableRenaming(unsigned oldVar, unsigned freshVar);
