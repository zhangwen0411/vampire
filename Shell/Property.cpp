--- conflicted
+++ resolved
@@ -257,12 +257,15 @@
       }
     }
 
+    bool goal = (clause->inputType()==Unit::CONJECTURE || clause->inputType()==Unit::NEGATED_CONJECTURE);
+    bool unit = (clause->length() == 1);
+
     // 1 for context polarity, only used in formulas
-    scan(literal,1,clause->length(),(clause->inputType()==Unit::CONJECTURE || clause->inputType()==Unit::NEGATED_CONJECTURE));
+    scan(literal,1,clause->length(),goal);
 
     SubtermIterator stit(literal);
     while (stit.hasNext()) {
-      scan(stit.next());
+      scan(stit.next(),unit,goal);
     }
 
     if (literal->shared() && literal->ground()) {
@@ -355,7 +358,7 @@
     if (expr.isFormula()) {
       scan(expr.getFormula(), polarity);
     } else if (expr.isTerm()) {
-      scan(expr.getTerm());
+      scan(expr.getTerm(),false,false); // only care about unit/goal when clausified
     } else {
       ASSERTION_VIOLATION;
     }
@@ -400,14 +403,6 @@
       TermList ts = f->getBooleanTerm();
       if (ts.isVar()) {
         addProp(PR_HAS_BOOLEAN_VARIABLES);
-<<<<<<< HEAD
-      } else {
-        TermList aux[2];
-        aux[0].makeEmpty();
-        aux[1] = ts;
-        scan(aux + 1,false,false); // only care about unit/goal when clausified
-=======
->>>>>>> c6c134a2
       }
       break;
     }
@@ -485,7 +480,7 @@
  * @since 17/07/2003 Manchester, changed to non-pointer types
  * @since 27/05/2007 flight Manchester-Frankfurt, uses new datastructures
  */
-void Property::scan(Literal* lit, int polarity, unsigned cLen,bool goal)
+void Property::scan(Literal* lit, int polarity, unsigned cLen, bool goal)
 {
   CALL("Property::scan(const Literal*...)");
 
@@ -516,10 +511,6 @@
   }
 
   scanForInterpreted(lit);
-<<<<<<< HEAD
-  scan(lit->args(),(cLen==1),goal);
-=======
->>>>>>> c6c134a2
 
   if (!hasProp(PR_HAS_INEQUALITY_RESOLVABLE_WITH_DELETION) && lit->isEquality() && lit->shared()
      && ((lit->isNegative() && polarity == 1) || (!lit->isNegative() && polarity == -1) || polarity == 0)
@@ -543,11 +534,7 @@
  * @since 27/08/2003 Vienna, changed to count variables
  * @since 27/05/2007 flight Manchester-Frankfurt, changed to new datastructures
  */
-<<<<<<< HEAD
-void Property::scan(TermList* ts,bool unit,bool goal)
-=======
-void Property::scan(TermList ts)
->>>>>>> c6c134a2
+void Property::scan(TermList ts,bool unit,bool goal)
 {
   CALL("Property::scan(TermList)");
   _terms++;
@@ -566,17 +553,10 @@
         addProp(PR_HAS_ITE);
         break;
 
-<<<<<<< HEAD
-        Signature::Symbol* func = env.signature->getFunction(t->functor());
-        func->incUsageCnt();
-        if(unit){ func->markInUnit();}
-        if(goal){ func->markInGoal();}
-=======
       case Term::SF_LET:
       case Term::SF_LET_TUPLE:
         addProp(PR_HAS_LET_IN);
         break;
->>>>>>> c6c134a2
 
       default:
         break;
@@ -586,6 +566,8 @@
 
     Signature::Symbol* func = env.signature->getFunction(t->functor());
     func->incUsageCnt();
+    if(unit){ func->markInUnit();}
+    if(goal){ func->markInGoal();}
 
     int arity = t->arity();
     FunctionType* type = func->fnType();
@@ -593,60 +575,9 @@
       scanSort(type->arg(i));
     }
 
-<<<<<<< HEAD
-void Property::scanSpecialTerm(Term* t)
-{
-  CALL("Property::scanSpecialTerm");
-
-  _hasFOOL = true;
-
-  Term::SpecialTermData* sd = t->getSpecialData();
-  switch(t->functor()) {
-  case Term::SF_ITE:
-  {
-    addProp(PR_HAS_ITE);
-    ASS_EQ(t->arity(),2);
-    scan(sd->getCondition());
-    scan(t->args(),false,false); // only care about unit/goal when clausified
-    break;
-  }
-  case Term::SF_LET:
-  case Term::SF_LET_TUPLE:
-  {
-    addProp(PR_HAS_LET_IN);
-    ASS_EQ(t->arity(),1);
-    //this is a trick creating an artificial term list with terms we want to traverse
-    TermList aux[2];
-    aux[0].makeEmpty();
-    aux[1] = sd->getBinding();
-    scan(aux+1,false,false); // only care about unit/goal when clausified
-    scan(t->args(),false,false); // only care about unit/goal when clausified
-    break;
-  }
-  case Term::SF_FORMULA:
-  {
-    ASS_EQ(t->arity(),0);
-    scan(sd->getFormula());
-    break;
-  }
-  case Term::SF_TUPLE:
-  {
-    ASS_EQ(t->arity(),0);
-    //this is a trick creating an artificial term list with terms we want to traverse
-    TermList aux[2];
-    aux[0].makeEmpty();
-    aux[1] = TermList(sd->getTupleTerm());
-    scan(aux+1,false,false); // only care about unit/goal when clausified
-    scan(t->args(),false,false); // only care about unit/goal when clausified
-    break;
-  }
-  default:
-    ASSERTION_VIOLATION;
-=======
     if (arity > _maxFunArity) {
       _maxFunArity = arity;
     }
->>>>>>> c6c134a2
   }
 }
 
