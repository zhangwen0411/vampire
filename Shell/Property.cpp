/**
 * @file Property.cpp (syntactic properties of problems)
 *
 * @since 06/06/2001 Manchester
 * @author Andrei Voronkov
 * @since 17/07/2003 Manchester, changed to new representation
 */

#include "Debug/Tracer.hpp"

#include "Lib/Int.hpp"
#include "Lib/Environment.hpp"

#include "Kernel/Clause.hpp"
#include "Kernel/FormulaUnit.hpp"
#include "Kernel/SortHelper.hpp"
#include "Kernel/SubformulaIterator.hpp"
#include "Kernel/Term.hpp"
#include "Kernel/Signature.hpp"

#include "Statistics.hpp"
#include "FunctionDefinition.hpp"
#include "Property.hpp"

using namespace Lib;
using namespace Kernel;
using namespace Shell;

/**
 * Initialize Property. Must be applied to the preprocessed problem.
 *
 * @since 29/06/2002, Manchester
 */
Property::Property()
  : _goalClauses(0),
    _axiomClauses(0),
    _positiveEqualityAtoms(0),
    _equalityAtoms(0),
    _atoms(0),
    _goalFormulas(0),
    _axiomFormulas(0),
    _subformulas(0),
    _terms(0),
    _unitGoals(0),
    _unitAxioms(0),
    _hornGoals(0),
    _hornAxioms(0),
    _equationalClauses(0),
    _pureEquationalClauses(0),
    _groundUnitAxioms(0),
    _positiveAxioms(0),
    _groundPositiveAxioms(0),
    _groundGoals(0),
    _maxFunArity(0),
    _maxPredArity(0),
    _totalNumberOfVariables(0),
    _maxVariablesInClause(0),
    _props(0),
    _hasInterpreted(false),
    _hasInterpretedEquality(false),
    _hasNonDefaultSorts(false),
    _hasFOOL(false),
    _sortsUsed(0),
    _allClausesGround(true),
    _allQuantifiersEssentiallyExistential(true)
{
  //TODO now MaxInterpretedElement is stateful this might be in the wrong place
  _interpretationPresence.init(Theory::instance()->MaxInterpretedElement()+1, false);
  env.property = this;
} // Property::Property

/**
 * Create a new property, scan the units with it and return the property.
 * @since 22/07/2011 Manchester
 */
Property* Property::scan(UnitList* units)
{
  CALL("Property::scan");

  Property* prop = new Property;
  prop->add(units);
  return prop;
} // Property::scan

/**
 * Destroy the property. If this property is used as env.property, set env.property to null.
 * @since 22/07/2011 Manchester
 */
Property::~Property()
{
  CALL("Property::~Property");
  if (this == env.property) {
    env.property = 0;
  }
}

/**
 * Add units and modify an existing property.
 * @since 29/06/2002 Manchester
 */
void Property::add(UnitList* units)
{
  CALL("Property::add(UnitList*)");

  UnitList::Iterator us(units);
  while (us.hasNext()) {
    scan(us.next());
  }

  if (_allClausesGround && _allQuantifiersEssentiallyExistential) {
    addProp(PR_ESSENTIALLY_GROUND);
  } else if (hasProp(PR_ESSENTIALLY_GROUND)) {
    dropProp(PR_ESSENTIALLY_GROUND);
  }

  // information about sorts is read from the environment, not from the problem
  if (env.sorts->hasSort()) {
    addProp(PR_SORTS);
  }
    
  // information about interpreted constant is read from the signature
  if (env.signature->strings()) {
    addProp(PR_HAS_STRINGS);
  }
  if (env.signature->integers()) {
    addProp(PR_HAS_INTEGERS);
  }
  if (env.signature->rationals()) {
    addProp(PR_HAS_RATS);
  }
  if (env.signature->reals()) {
    addProp(PR_HAS_REALS);
  }


  // determine the category after adding
  if (formulas() > 0) { // FOF, either FEQ or FNE
    if (_equalityAtoms == 0) {
      _category = FNE;
    }
    else {
      _category = FEQ;
    }
  }
  // no formulas in the input, one of NEQ, HEQ, PEQ, HNE, NNE, EPR, UEQ
  else if (_maxFunArity == 0) { // all function symbols are constants
    if (_pureEquationalClauses == clauses()) { // only equations, UEQ or PEQ
      if (clauses() == unitClauses()) { // all clauses are unit
	_category = UEQ;
      }
      else {
	_category = PEQ;
      }
    }
    else {
      _category = EPR;
    }
  }
  // one of NEQ, HEQ, PEQ, HNE, NNE, UEQ
  else if (_equationalClauses == 0 ) { // HNE, NNE
    if (clauses() == hornClauses()) { // all clauses are horn
      _category = HNE;
    }
    else {
      _category = NNE;
    }
  }
  // one of NEQ, HEQ, PEQ, UEQ
  else if (_pureEquationalClauses == clauses()) { // only equations, UEQ or PEQ
    if (clauses() == unitClauses()) { // all clauses are unit
      _category = UEQ;
    }
    else {
      _category = PEQ;
    }
  }
  // one of NEQ, HEQ
  else if (clauses() == hornClauses()) { // all clauses are horn
    _category = HEQ;
  }
  else {
    _category = NEQ;
  }
} // Property::add(const UnitList* units)

/**
 * Scan property from a unit.
 *
 * @since 29/06/2002 Manchester
 * @since 17/07/2003 Manchester, changed to non-pointer types,
 *        formula scanning added
 * @since 26/05/2007 Manchester, changed to use new datastructures
 */
void Property::scan(Unit* unit)
{
  CALL("Property::scan(const Unit*)");

  if (unit->isClause()) {
    scan(static_cast<Clause*>(unit));
  }
  else {
    scan(static_cast<FormulaUnit*>(unit));
  }
  if (! hasProp(PR_HAS_FUNCTION_DEFINITIONS)) {
    FunctionDefinition::Def* def =
      FunctionDefinition::isFunctionDefinition(*unit);
    if (def) {
      addProp(PR_HAS_FUNCTION_DEFINITIONS);
      FunctionDefinition::deleteDef(def);
    }
  }
} // Property::scan(const Unit* unit)

/**
 * Scan a clause.
 *
 * @param clause the clause
 * @since 29/06/2002 Manchester
 * @since 17/07/2003 Manchester, changed to non-pointer types
 * @since 27/08/2003 Vienna, changed to count variables
 * @since 26/05/2007 Manchester, changed to use new datastructures
 */
void Property::scan(Clause* clause)
{
  CALL("Property::scan(const Clause*)");

  int positiveLiterals = 0;
  int negativeLiterals = 0;
  int equationalLiterals = 0;
  int positiveEquationalLiterals = 0;
  int groundLiterals = 0;
  _variablesInThisClause = 0;

  for (int i = clause->length()-1;i >= 0;i--) {
    Literal* literal = (*clause)[i];
    if (literal->isPositive()) {
      positiveLiterals ++;
    }
    else {
      negativeLiterals ++;
    }

    if (literal->isEquality()) {
      equationalLiterals++;
      if (literal->isPositive()) {
	positiveEquationalLiterals++;
      }
    }

    scan(literal);

    if (literal->shared() && literal->ground()) {
      groundLiterals++;
    }
  }
  int literals = positiveLiterals + negativeLiterals;
  _atoms += literals;

  if ( equationalLiterals > 0 ) {
    _equationalClauses ++;
    _equalityAtoms += equationalLiterals;
    _positiveEqualityAtoms += positiveEquationalLiterals;
  }
  if ( literals == equationalLiterals ) {
    _pureEquationalClauses ++;
  }

  if (clause->inputType() == Unit::AXIOM) {
    _axiomClauses ++;
    if ( literals == 1) {
      _unitAxioms ++;
      if ( groundLiterals == 1) {
	_groundUnitAxioms ++;
      }
    }
    if (positiveLiterals <= 1) {
      _hornAxioms ++;
    }
    if (negativeLiterals == 0) {
      _positiveAxioms ++;
      if (literals == groundLiterals) {
	_groundPositiveAxioms ++;
      }
    }
  }
  else {
    _goalClauses ++;
    if ( literals == 1) {
      _unitGoals ++;
    }
    if (positiveLiterals <= 1) {
      _hornGoals ++;
    }
    if (literals == groundLiterals) {
      _groundGoals ++;
    }
  }

  _totalNumberOfVariables += _variablesInThisClause;
  if (_variablesInThisClause > _maxVariablesInClause) {
    _maxVariablesInClause = _variablesInThisClause;
  }
  if (! hasProp(PR_HAS_X_EQUALS_Y) && hasXEqualsY(clause)) {
    addProp(PR_HAS_X_EQUALS_Y);
  }

  if (_variablesInThisClause > 0) {
    _allClausesGround = false;
  }
} // Property::scan (const Clause* clause, bool isAxiom)


/**
 * Scan a formula unit.
 * @since 27/05/2007 flight Manchester-Frankfurt
 * @since 15/01/2014 Manchester, changed to use new hasXEqualsY
 * @author Andrei Voronkov
 */
void Property::scan(FormulaUnit* unit)
{
  CALL("Property::scan(const FormulaUnit*)");

  if (unit->inputType() == Unit::AXIOM) {
    _axiomFormulas ++;
  }
  else {
    _goalFormulas++;
  }
  Formula* f = unit->formula();
  scan(f);
  if (! hasProp(PR_HAS_X_EQUALS_Y)) {
    if (hasXEqualsY(f)) {
      addProp(PR_HAS_X_EQUALS_Y);
    }
  }
} // Property::scan


/**
 * Scan a formula.
 *
 * @since 17/07/2003 Manchester
 * @since 11/12/2004 Manchester, true and false added
 */
void Property::scan(Formula* formula)
{
  CALL("void Property::scan(const Formula&)");

  SubformulaIterator fs(formula);
  while (fs.hasNext()) {
    _subformulas++;
    int polarity;
    Formula* f = fs.next(polarity);

    switch(f->connective()) {
    case LITERAL:
    {
      _atoms++;
      Literal* lit = f->literal();
      if (lit->isEquality()) {
<<<<<<< HEAD
        _equalityAtoms++;
        if (lit->isPositive()) {
          _positiveEqualityAtoms++;
        }
=======
	_equalityAtoms++;
	if ((lit->isPositive() && polarity == 1) ||
	    (!lit->isPositive() && polarity == -1) ||
	    polarity == 0) {
	  _positiveEqualityAtoms++;
	}
      }
      if (!lit->shared()) {
	_hasSpecialTermsOrLets = true;
>>>>>>> 77b93e22
      }
      scan(lit,polarity);
      break;
    }
    case BOOL_TERM: {
      _hasFOOL = true;
      TermList aux[2];
      aux[0].makeEmpty();
      aux[1] = f->getBooleanTerm();
      scan(aux+1);
      break;
    }
    case FORALL:
      if (polarity != -1) {
        _allQuantifiersEssentiallyExistential = false;
      }
      break;
    case EXISTS:
      if (polarity != 1) {
        _allQuantifiersEssentiallyExistential = false;
      }
      break;
    default:
      break;
    }
  }
} // Property::scan(const Formula&)

/**
 * If the sort is recognised by the properties, add information about it to the properties.
 * @since 04/05/2013 Manchester, array sorts removed
 * @author Andrei Voronkov
 */
void Property::scanSort(unsigned sort)
{
  CALL("Property::scanSort");

  if(!_usesSort.get(sort)){
    _sortsUsed++;
    _usesSort[sort]=true;
  }

  if (sort==Sorts::SRT_DEFAULT) {
    return;
  }
  _hasNonDefaultSorts = true;
  env.statistics->hasTypes=true;
  switch(sort) {
  case Sorts::SRT_INTEGER:
    addProp(PR_HAS_INTEGERS);
    break;
  case Sorts::SRT_RATIONAL:
    addProp(PR_HAS_RATS);
    break;
  case Sorts::SRT_REAL:
    addProp(PR_HAS_REALS);
    break;
  case Sorts::SRT_BOOL:
    _hasFOOL = true;
    break;
  }
}

/**
 * Scan a literal.
 *
 * @param lit the literal
 * @since 29/06/2002 Manchester
 * @since 17/07/2003 Manchester, changed to non-pointer types
 * @since 27/05/2007 flight Manchester-Frankfurt, uses new datastructures
 */
void Property::scan(Literal* lit, int polarity)
{
  CALL("Property::scan(const Literal*...)");

  if (lit->isEquality()) {
    scanSort(SortHelper::getEqualityArgumentSort(lit));
  }
  else {
    int arity = lit->arity();
    if (arity > _maxPredArity) {
      _maxPredArity = arity;
    }
    Signature::Symbol* pred = env.signature->getPredicate(lit->functor());
    pred->incUsageCnt();
    PredicateType* type = pred->predType();
    for (int i=0; i<arity; i++) {
      scanSort(type->arg(i));
    }
  }

  scanForInterpreted(lit);
  scan(lit->args());

  if (!hasProp(PR_HAS_INEQUALITY_RESOLVABLE_WITH_DELETION) && lit->isEquality() && lit->shared()
     && ((lit->isNegative() && polarity == 1) || (!lit->isNegative() && polarity == -1) || polarity == 0)
     && !lit->ground() &&
     ( ( lit->nthArgument(0)->isVar() &&
	 !lit->nthArgument(1)->containsSubterm(*lit->nthArgument(0)) ) ||
       ( lit->nthArgument(1)->isVar() &&
	 !lit->nthArgument(0)->containsSubterm(*lit->nthArgument(1)) ))) {
    addProp(PR_HAS_INEQUALITY_RESOLVABLE_WITH_DELETION);
  }
} // Property::scan(Literal* lit)


/**
 * Scan a term arguments.
 *
 * @param ts the list of terms
 * @since 29/06/2002 Manchester
 * @since 17/07/2003 Manchester, changed to non-pointer types,
 *        also NUMERIC case added
 * @since 27/08/2003 Vienna, changed to count variables
 * @since 27/05/2007 flight Manchester-Frankfurt, changed to new datastructures
 */
void Property::scan(TermList* ts)
{
  CALL("Property::scan(TermList*))");

  static Stack<TermList*> stack(64);
  stack.reset();

  for (;;) {
    if (ts->isEmpty()) {
      if (stack.isEmpty()) {
	return;
      }
      ts = stack.pop();
    }
    // ts is non-empty
    _terms ++;
    if (ts->isVar()) {
      _variablesInThisClause++;
    }
    else { // ts is a reference to a complex term
      Term* t = ts->term();
      if (t->isSpecial()) {
	scanSpecialTerm(t);
      }
      else {
	scanForInterpreted(t);

    Signature::Symbol* func = env.signature->getFunction(t->functor());
    func->incUsageCnt();
          
	int arity = t->arity();
	FunctionType* type = func->fnType();
	for (int i=0; i<arity; i++) {
	  scanSort(type->arg(i));
	}

	if (arity > _maxFunArity) {
	  _maxFunArity = arity;
	}
	if (arity) {
	  stack.push(t->args());
	}
      }
    }
    ts = ts->next();
  }
} // Property::scan(const Term& term, bool& isGround)

void Property::scanSpecialTerm(Term* t)
{
  CALL("Property::scanSpecialTerm");

  _hasFOOL = true;

  Term::SpecialTermData* sd = t->getSpecialData();
  switch(t->functor()) {
  case Term::SF_ITE:
  {
    ASS_EQ(t->arity(),2);
    scan(sd->getCondition());
    scan(t->args());
    break;
  }
  case Term::SF_LET:
  {
    ASS_EQ(t->arity(),1);
    //this is a trick creating an artificial term list with terms we want to traverse
    TermList aux[2];
    aux[0].makeEmpty();
    aux[1] = sd->getBody();
    scan(aux+1);
    scan(t->args());
    break;
  }
  case Term::SF_FORMULA:
  {
    ASS_EQ(t->arity(),0);
    scan(sd->getFormula());
    break;
  }
  default:
    ASSERTION_VIOLATION;
  }
}

void Property::scanForInterpreted(Term* t)
{
  CALL("Property::scanInterpretation");

  Interpretation itp;
  if (t->isLiteral()) {
    Literal* lit = static_cast<Literal*>(t);
    if (!theory->isInterpretedPredicate(lit)) { return; }
    itp = theory->interpretPredicate(lit);
    if(itp==Theory::EQUAL){ 
      //cout << "this is interpreted equality " << t->toString() << endl;
      _hasInterpretedEquality=true;
      return; 
    }
  }
  else {
    if (!theory->isInterpretedFunction(t)) { return; }
    itp = theory->interpretFunction(t);
  }
  _hasInterpreted = true;
  _interpretationPresence[itp] = true;
  if(Theory::isConversionOperation(itp)){
    addProp(PR_NUMBER_CONVERSION);
    return;
  }
  if(Theory::isArrayOperation(itp)){
    //addProp(PR_HAS_ARRAYS);
    return;
  }

  unsigned sort = Theory::getOperationSort(itp);
  if(Theory::isInequality(itp)){
    switch(sort){
      case Sorts::SRT_INTEGER : addProp(PR_INTEGER_COMPARISON);
        break;
      case Sorts::SRT_RATIONAL : addProp(PR_RAT_COMPARISON);
        break;
      case Sorts::SRT_REAL : addProp(PR_REAL_COMPARISON);
        break;
    }
  }
  else if(Theory::isLinearOperation(itp)){
    switch(sort){
      case Sorts::SRT_INTEGER : addProp(PR_INTEGER_LINEAR);
        break;
      case Sorts::SRT_RATIONAL : addProp(PR_RAT_LINEAR);
        break;
      case Sorts::SRT_REAL : addProp(PR_REAL_LINEAR);
        break;
    }
  }
  else if(Theory::isNonLinearOperation(itp)){
    switch(sort){
      case Sorts::SRT_INTEGER : addProp(PR_INTEGER_NONLINEAR);
        break;
      case Sorts::SRT_RATIONAL : addProp(PR_RAT_NONLINEAR);
        break;
      case Sorts::SRT_REAL : addProp(PR_REAL_NONLINEAR);
        break;
    }
  }
}

/**
 * Return the string representation of the CASC category.
 */
vstring Property::categoryString() const
{
  CALL("vstring Property::categoryString() const");
  return categoryToString(_category);
}
vstring Property::categoryToString(Category cat)
{
  switch (cat)
    {
    case NEQ:
      return "NEQ";
    case HEQ:
      return "HEQ";
    case PEQ:
      return "PEQ";
    case HNE:
      return "HNE";
    case NNE:
      return "NNE";
    case FEQ:
      return "FEQ";
    case FNE:
      return "FNE";
    case EPR:
      return "EPR";
    case UEQ:
      return "UEQ";
#if VDEBUG
    default:
      ASSERTION_VIOLATION;
      return "";
#endif
    }
} // categoryString


/**
 * Output the property to a string readable by a human. NOT ALL FIELDS
 * ARE CURRENTLY OUTPUT.
 * @since 27/08/2003 Vienna
 */
vstring Property::toString() const
{
  vstring result("TPTP class: ");
  result += categoryString() + "\n";

  if (clauses() > 0) {
    result += "Clauses: ";
    result += Int::toString(clauses());
    result += " (";
    result += Int::toString(_unitAxioms+_unitGoals);
    result += " unit, ";
    result += Int::toString(_goalClauses);
    result += " goal, ";
    result += Int::toString(_equationalClauses);
    result += " equational)\n";

    result += "Variables: ";
    result += Int::toString(_totalNumberOfVariables);
    result += " (";
    result += Int::toString(_maxVariablesInClause);
    result += " maximum in a single clause)\n";
  }

  if (formulas() > 0) {
    result += "Formulas: ";
    result += Int::toString(formulas());
    result += " (";
    result += Int::toString(_goalFormulas);
    result += " goal)\n";
    result += "Subformulas: ";
    result += Int::toString(_subformulas);
    result += "\n";
  }

  result += "Atoms: ";
  result += Int::toString(_atoms);
  result += " (";
  result += Int::toString(_equalityAtoms);
  result += " equality)\n";

  return result;
} // Property::toString


/**
 * True if the clause contains a positive literal X=Y.
 * @since 04/06/2004 Manchester
 * @since 27/05/2007 Frankfurt airport, changed to new datastructures
 * @since 15/01/2014 Manchester, reimplemented
 * @author Andrei Voronkov
 */
bool Property::hasXEqualsY(const Clause* c)
{
  CALL("Property::hasXEqualsY (const Clause*)");

  for (int i = c->length()-1; i >= 0; i--) {
    const Literal* lit = (*c)[i];
    if (lit->isNegative()) {
      continue;
    }
    if (!lit->isEquality()) {
      continue;
    }
    const TermList* ts1 = lit->args();
    if (!ts1->isVar()) {
      continue;
    }
    const TermList* ts2 = ts1->next();
    if (ts2->isVar() &&
	ts1->var() != ts2->var()) {
      return true;
    }
  }
  return  false;
} // Property::hasXEqualsY(const Clause*)

/**
 * True if the subformula formula would have a literal X=Y
 * after clausification.
 *
 *
 * @warning Works correctly only with rectified formulas (closed or open)
 * @param f the formula
 * @since 11/12/2004 Manchester, true and false added
 * @since 27/05/2007 flight Frankfurt-Lisbon, changed to new datastructures
 * @since 15/01/2014 Manchester, bug fix and improvement
 * @author Andrei Voronkov
 * @warning this function can be improved, but at a higher cost, it also does not treat let constructs
 *          and if-then-else terms
 */
bool Property::hasXEqualsY(const Formula* f)
{
  CALL("Property::hasXEqualsY (const Formula*)");

  MultiCounter posVars; // universally quantified variables in positive subformulas
  MultiCounter negVars; // universally quantified variables in negative subformulas

  Stack<const Formula*> forms;
  Stack<int> pols; // polarities
  forms.push(f);
  pols.push(1);
  while (!forms.isEmpty()) {
    f = forms.pop();
    int pol = pols.pop();

    switch (f->connective()) {
    case LITERAL:
      {
	const Literal* lit = f->literal();
	if (lit->isNegative()) {
	  break;
	}
	if (!lit->isEquality()) {
	  break;
	}
	const TermList* ts1 = lit->args();
	if (!ts1->isVar()) {
	  break;
	}
	const TermList* ts2 = ts1->next();
	if (!ts2->isVar()) {
	  break;
	}
	Var v1 = ts1->var();
	Var v2 = ts2->var();
	if (v1 == v2) {
	  break;
	}
	if (!lit->isPositive()) {
	  pol = -pol;
	}
	if (pol >= 0 && posVars.get(v1) && posVars.get(v2)) {
	  return true;
	}
	if (pol <= 0 && negVars.get(v1) && negVars.get(v2)) {
	  return true;
	}
      }
      break;

    case AND:
    case OR:
      {
	FormulaList::Iterator fs(f->args());
	while (fs.hasNext()) {
	  forms.push(fs.next());
	  pols.push(pol);
	}
      }
      break;

    case IMP:
      forms.push(f->left());
      pols.push(-pol);
      forms.push(f->right());
      pols.push(pol);
      break;

    case IFF:
    case XOR:
      forms.push(f->left());
      pols.push(0);
      forms.push(f->right());
      pols.push(0);
      break;

    case NOT:
      forms.push(f->uarg());
      pols.push(-pol);
      break;

    case FORALL:
      // remember universally quantified variables
      if (pol >= 0) {
	Formula::VarList::Iterator vs(f->vars());
	while (vs.hasNext()) {
	  posVars.inc(vs.next());
	}
      }
      forms.push(f->qarg());
      pols.push(pol);
      break;

  case EXISTS:
      // remember universally quantified variables
      if (pol <= 0) {
	Formula::VarList::Iterator vs(f->vars());
	while (vs.hasNext()) {
	  posVars.inc(vs.next());
	}
      }
      forms.push(f->qarg());
      pols.push(pol);
      break;

    case TRUE:
    case FALSE:
      break;

    case BOOL_TERM:
      return true;

#if VDEBUG
    default:
      ASSERTION_VIOLATION;
#endif
    }
  }
  return false;
} // Property::hasXEqualsY(const Formula* f)

/**
 * Transforms the property to an SQL command asserting this
 * property to the Spider database. An example of a command is
 * "UPDATE problem SET property=0,category='NNE' WHERE name='TOP019-1';".
 *
 * @since 04/05/2005 Manchester
 */
vstring Property::toSpider(const vstring& problemName) const
{
  return (vstring)"UPDATE problem SET property="
    + Int::toString((int)_props)
    + ",category='"
    + categoryString()
    + "' WHERE name='"
    + problemName +
    + "';";
} // Property::toSpider
<|MERGE_RESOLUTION|>--- conflicted
+++ resolved
@@ -358,22 +358,12 @@
       _atoms++;
       Literal* lit = f->literal();
       if (lit->isEquality()) {
-<<<<<<< HEAD
-        _equalityAtoms++;
-        if (lit->isPositive()) {
-          _positiveEqualityAtoms++;
-        }
-=======
 	_equalityAtoms++;
 	if ((lit->isPositive() && polarity == 1) ||
 	    (!lit->isPositive() && polarity == -1) ||
 	    polarity == 0) {
 	  _positiveEqualityAtoms++;
 	}
-      }
-      if (!lit->shared()) {
-	_hasSpecialTermsOrLets = true;
->>>>>>> 77b93e22
       }
       scan(lit,polarity);
       break;
