
/*
 * File Property.cpp.
 *
 * This file is part of the source code of the software program
 * Vampire. It is protected by applicable
 * copyright laws.
 *
 * This source code is distributed under the licence found here
 * https://vprover.github.io/license.html
 * and in the source directory
 *
 * In summary, you are allowed to use Vampire for non-commercial
 * purposes but not allowed to distribute, modify, copy, create derivatives,
 * or use in competitions. 
 * For other uses of Vampire please contact developers for a different
 * licence, which we will make an effort to provide. 
 */
/**
 * @file Property.cpp (syntactic properties of problems)
 *
 * @since 06/06/2001 Manchester
 * @author Andrei Voronkov
 * @since 17/07/2003 Manchester, changed to new representation
 */

#include "Debug/Tracer.hpp"

#include "Lib/Int.hpp"
#include "Lib/Environment.hpp"

#include "Kernel/Clause.hpp"
#include "Kernel/FormulaUnit.hpp"
#include "Kernel/SortHelper.hpp"
#include "Kernel/SubformulaIterator.hpp"
#include "Kernel/Term.hpp"
#include "Kernel/Signature.hpp"
#include "Kernel/Inference.hpp"
#include "Kernel/TermIterators.hpp"

#include "Options.hpp"
#include "Statistics.hpp"
#include "FunctionDefinition.hpp"
#include "Property.hpp"
#include "SubexpressionIterator.hpp"

using namespace Lib;
using namespace Kernel;
using namespace Shell;

/**
 * Initialize Property. Must be applied to the preprocessed problem.
 *
 * @since 29/06/2002, Manchester
 */
Property::Property()
  : _goalClauses(0),
    _axiomClauses(0),
    _positiveEqualityAtoms(0),
    _equalityAtoms(0),
    _atoms(0),
    _goalFormulas(0),
    _axiomFormulas(0),
    _subformulas(0),
    _terms(0),
    _unitGoals(0),
    _unitAxioms(0),
    _hornGoals(0),
    _hornAxioms(0),
    _equationalClauses(0),
    _pureEquationalClauses(0),
    _groundUnitAxioms(0),
    _positiveAxioms(0),
    _groundPositiveAxioms(0),
    _groundGoals(0),
    _maxFunArity(0),
    _maxPredArity(0),
    _totalNumberOfVariables(0),
    _maxVariablesInClause(0),
    _props(0),
    _hasInterpreted(false),
    _hasInterpretedEquality(false),
    _hasNonDefaultSorts(false),
    _sortsUsed(0),
    _hasFOOL(false),
    _onlyFiniteDomainDatatypes(true),
    _knownInfiniteDomain(false),
    _allClausesGround(true),
    _allNonTheoryClausesGround(true),
    _allQuantifiersEssentiallyExistential(true),
    _smtlibLogic(SMTLIBLogic::SMT_UNDEFINED)
{
<<<<<<< HEAD
  //TODO now MaxInterpretedElement is stateful this might be in the wrong place
 // _interpretationPresence.init(Theory::instance()->numberOfInterpretations()+1, false); 
   // _interpretationPresence.init(Theory::instance()->MaxInterpretedElement()+1, false); // changing the above line to the current line did the trick for the float benchmakrs 
  _interpretationPresence.init(Theory::instance()->numberOfInterpretations()+1+Theory::instance()->getNumSSIs(), false); // changed the above line to this one
    env.property = this;
=======
  _interpretationPresence.init(Theory::instance()->numberOfFixedInterpretations(), false);
  env.property = this;
>>>>>>> 83e71914
} // Property::Property

/**
 * Create a new property, scan the units with it and return the property.
 * @since 22/07/2011 Manchester
 */
Property* Property::scan(UnitList* units)
{
  CALL("Property::scan");

  // a bit of a hack, these counts belong in Property
  for(unsigned f=0;f<env.signature->functions();f++){ env.signature->getFunction(f)->resetUsageCnt(); }
  for(unsigned p=0;p<env.signature->predicates();p++){ env.signature->getPredicate(p)->resetUsageCnt(); }

  Property* prop = new Property;
  prop->add(units);
  return prop;
} // Property::scan

/**
 * Destroy the property. If this property is used as env.property, set env.property to null.
 * @since 22/07/2011 Manchester
 */
Property::~Property()
{
  CALL("Property::~Property");
  if (this == env.property) {
    env.property = 0;
  }
}

/**
 * Add units and modify an existing property.
 * @since 29/06/2002 Manchester
 */
void Property::add(UnitList* units)
{
  CALL("Property::add(UnitList*)");

  UnitList::Iterator us(units);
  while (us.hasNext()) {
    scan(us.next());
  }

  if (_allClausesGround && _allQuantifiersEssentiallyExistential) {
    addProp(PR_ESSENTIALLY_GROUND);
  } else if (hasProp(PR_ESSENTIALLY_GROUND)) {
    dropProp(PR_ESSENTIALLY_GROUND);
  }

  // information about sorts is read from the environment, not from the problem
  if (env.sorts->hasSort()) {
    addProp(PR_SORTS);
  }
    
  // information about interpreted constant is read from the signature
  if (env.signature->strings()) {
    addProp(PR_HAS_STRINGS);
  }
  if (env.signature->integers()) {
    addProp(PR_HAS_INTEGERS);
  }
  if (env.signature->rationals()) {
    addProp(PR_HAS_RATS);
  }
  if (env.signature->reals()) {
    addProp(PR_HAS_REALS);
  }


  // determine the category after adding
  if (formulas() > 0) { // FOF, either FEQ or FNE
    if (_equalityAtoms == 0) {
      _category = FNE;
    }
    else {
      _category = FEQ;
    }
  }
  // no formulas in the input, one of NEQ, HEQ, PEQ, HNE, NNE, EPR, UEQ
  else if (_maxFunArity == 0) { // all function symbols are constants
    if (_pureEquationalClauses == clauses()) { // only equations, UEQ or PEQ
      if (clauses() == unitClauses()) { // all clauses are unit
	_category = UEQ;
      }
      else {
	_category = PEQ;
      }
    }
    else {
      _category = EPR;
    }
  }
  // one of NEQ, HEQ, PEQ, HNE, NNE, UEQ
  else if (_equationalClauses == 0 ) { // HNE, NNE
    if (clauses() == hornClauses()) { // all clauses are horn
      _category = HNE;
    }
    else {
      _category = NNE;
    }
  }
  // one of NEQ, HEQ, PEQ, UEQ
  else if (_pureEquationalClauses == clauses()) { // only equations, UEQ or PEQ
    if (clauses() == unitClauses()) { // all clauses are unit
      _category = UEQ;
    }
    else {
      _category = PEQ;
    }
  }
  // one of NEQ, HEQ
  else if (clauses() == hornClauses()) { // all clauses are horn
    _category = HEQ;
  }
  else {
    _category = NEQ;
  }
} // Property::add(const UnitList* units)

/**
 * Scan property from a unit.
 *
 * @since 29/06/2002 Manchester
 * @since 17/07/2003 Manchester, changed to non-pointer types,
 *        formula scanning added
 * @since 26/05/2007 Manchester, changed to use new datastructures
 */
void Property::scan(Unit* unit)
{
  CALL("Property::scan(const Unit*)");

  if (unit->isClause()) {
    scan(static_cast<Clause*>(unit));
  }
  else {
    scan(static_cast<FormulaUnit*>(unit));
  }
  if (! hasProp(PR_HAS_FUNCTION_DEFINITIONS)) {
    FunctionDefinition::Def* def =
      FunctionDefinition::isFunctionDefinition(*unit);
    if (def) {
      addProp(PR_HAS_FUNCTION_DEFINITIONS);
      FunctionDefinition::deleteDef(def);
    }
  }
} // Property::scan(const Unit* unit)

/**
 * Scan a clause.
 *
 * @param clause the clause
 * @since 29/06/2002 Manchester
 * @since 17/07/2003 Manchester, changed to non-pointer types
 * @since 27/08/2003 Vienna, changed to count variables
 * @since 26/05/2007 Manchester, changed to use new datastructures
 */
void Property::scan(Clause* clause)
{
  CALL("Property::scan(const Clause*)");

  int positiveLiterals = 0;
  int negativeLiterals = 0;
  int equationalLiterals = 0;
  int positiveEquationalLiterals = 0;
  int groundLiterals = 0;
  _variablesInThisClause = 0;

  for (int i = clause->length()-1;i >= 0;i--) {
    Literal* literal = (*clause)[i];
    if (literal->isPositive()) {
      positiveLiterals ++;
    }
    else {
      negativeLiterals ++;
    }

    if (literal->isEquality()) {
      equationalLiterals++;
      if (literal->isPositive()) {
	positiveEquationalLiterals++;
      }
    }

    bool goal = (clause->inputType()==Unit::CONJECTURE || clause->inputType()==Unit::NEGATED_CONJECTURE);
    bool unit = (clause->length() == 1);

    // 1 for context polarity, only used in formulas
    scan(literal,1,clause->length(),goal);

    SubtermIterator stit(literal);
    while (stit.hasNext()) {
      scan(stit.next(),unit,goal);
    }

    if (literal->shared() && literal->ground()) {
      groundLiterals++;
    }
  }
  int literals = positiveLiterals + negativeLiterals;
  _atoms += literals;

  if ( equationalLiterals > 0 ) {
    _equationalClauses ++;
    _equalityAtoms += equationalLiterals;
    _positiveEqualityAtoms += positiveEquationalLiterals;
  }
  if ( literals == equationalLiterals ) {
    _pureEquationalClauses ++;
  }

  if (clause->inputType() == Unit::AXIOM) {
    _axiomClauses ++;
    if ( literals == 1) {
      _unitAxioms ++;
      if ( groundLiterals == 1) {
	_groundUnitAxioms ++;
      }
    }
    if (positiveLiterals <= 1) {
      _hornAxioms ++;
    }
    if (negativeLiterals == 0) {
      _positiveAxioms ++;
      if (literals == groundLiterals) {
	_groundPositiveAxioms ++;
      }
    }
  }
  else {
    _goalClauses ++;
    if ( literals == 1) {
      _unitGoals ++;
    }
    if (positiveLiterals <= 1) {
      _hornGoals ++;
    }
    if (literals == groundLiterals) {
      _groundGoals ++;
    }
  }

  _totalNumberOfVariables += _variablesInThisClause;
  if (_variablesInThisClause > _maxVariablesInClause) {
    _maxVariablesInClause = _variablesInThisClause;
  }
  if (! hasProp(PR_HAS_X_EQUALS_Y) && hasXEqualsY(clause)) {
    addProp(PR_HAS_X_EQUALS_Y);
  }

  if (_variablesInThisClause > 0) {
    _allClausesGround = false;
    if(clause->inference()->rule()!=Inference::THEORY && clause->inference()->rule()!=Inference::FOOL_AXIOM){
      _allNonTheoryClausesGround = false;
    }
  }
} // Property::scan (const Clause* clause, bool isAxiom)


/**
 * Scan a formula unit.
 * @since 27/05/2007 flight Manchester-Frankfurt
 * @since 15/01/2014 Manchester, changed to use new hasXEqualsY
 * @author Andrei Voronkov
 */
void Property::scan(FormulaUnit* unit)
{
  CALL("Property::scan(const FormulaUnit*)");

  if (unit->inputType() == Unit::AXIOM) {
    _axiomFormulas ++;
  }
  else {
    _goalFormulas++;
  }
  Formula* f = unit->formula();

  SubexpressionIterator sei(f);
  while (sei.hasNext()) {
    SubexpressionIterator::Expression expr = sei.next();
    int polarity = expr.getPolarity();

    if (expr.isFormula()) {
      scan(expr.getFormula(), polarity);
    } else if (expr.isTerm()) {
      scan(expr.getTerm(),false,false); // only care about unit/goal when clausified
    } else {
      ASSERTION_VIOLATION;
    }
  }

  if (! hasProp(PR_HAS_X_EQUALS_Y)) {
    if (hasXEqualsY(f)) {
      addProp(PR_HAS_X_EQUALS_Y);
    }
  }
} // Property::scan


/**
 * Scan a formula.
 *
 * @since 17/07/2003 Manchester
 * @since 11/12/2004 Manchester, true and false added
 */
void Property::scan(Formula* f, int polarity)
{
  CALL("void Property::scan(Formula* formula, int polarity)");

  _subformulas++;
  switch(f->connective()) {
    case LITERAL: {
      _atoms++;
      Literal* lit = f->literal();
      if (lit->isEquality()) {
        _equalityAtoms++;
        if ((lit->isPositive() && polarity == 1) ||
            (!lit->isPositive() && polarity == -1) ||
            polarity == 0) {
          _positiveEqualityAtoms++;
        }
      }
      scan(lit,polarity,0,false); // 0 as not in clause, goal type irrelevant
      break;
    }
    case BOOL_TERM: {
      _hasFOOL = true;
      TermList ts = f->getBooleanTerm();
      if (ts.isVar()) {
        addProp(PR_HAS_BOOLEAN_VARIABLES);
      }
      break;
    }
    case FORALL:
      if (polarity != -1) {
        _allQuantifiersEssentiallyExistential = false;
      }
      break;
    case EXISTS:
      if (polarity != 1) {
        _allQuantifiersEssentiallyExistential = false;
      }
      break;
    default:
      break;
  }
} // Property::scan(const Formula&)

/**
 * If the sort is recognised by the properties, add information about it to the properties.
 * @since 04/05/2013 Manchester, array sorts removed
 * @author Andrei Voronkov
 */
void Property::scanSort(unsigned sort)
{
  CALL("Property::scanSort");

  if(!_usesSort.get(sort)){
    _sortsUsed++;
    _usesSort[sort]=true;
  }

  if (sort==Sorts::SRT_DEFAULT) {
    return;
  }
  _hasNonDefaultSorts = true;
  env.statistics->hasTypes=true;

  if(sort >= Sorts::FIRST_USER_SORT){
    if(env.sorts->isOfStructuredSort(sort,Sorts::StructuredSort::ARRAY)){
      addProp(PR_HAS_ARRAYS);
    }
    if(env.sorts->hasStructuredSort(sort,Sorts::StructuredSort::BITVECTOR)){
      addProp(PR_HAS_BITVECTORS);
    }
    if (env.signature->isTermAlgebraSort(sort)) {
      TermAlgebra* ta = env.signature->getTermAlgebraOfSort(sort);
      if (!ta->finiteDomain()) {
        _onlyFiniteDomainDatatypes = false;
      }
      if (ta->infiniteDomain()) {
        _knownInfiniteDomain = true;
      }
      if (ta->allowsCyclicTerms()) {
        addProp(PR_HAS_CDT_CONSTRUCTORS); // co-algebraic data type
      } else {
        addProp(PR_HAS_DT_CONSTRUCTORS); // algebraic data type
      }
    }
    return;
  }

  switch(sort) {
  case Sorts::SRT_INTEGER:
    addProp(PR_HAS_INTEGERS);
    break;
  case Sorts::SRT_RATIONAL:
    addProp(PR_HAS_RATS);
    break;
  case Sorts::SRT_REAL:
    addProp(PR_HAS_REALS);
    break;
  case Sorts::SRT_BOOL:
    addProp(PR_HAS_BOOLEAN_VARIABLES);
    _hasFOOL = true;
    break;
  }
}

/**
 * Scan a literal.
 *
 * @param lit the literal
 * @since 29/06/2002 Manchester
 * @since 17/07/2003 Manchester, changed to non-pointer types
 * @since 27/05/2007 flight Manchester-Frankfurt, uses new datastructures
 */
void Property::scan(Literal* lit, int polarity, unsigned cLen, bool goal)
{
  CALL("Property::scan(const Literal*...)");

  if (lit->isEquality()) {
    scanSort(SortHelper::getEqualityArgumentSort(lit));
  }
  else {
    int arity = lit->arity();
    if (arity > _maxPredArity) {
      _maxPredArity = arity;
    }
    Signature::Symbol* pred = env.signature->getPredicate(lit->functor());
    static bool weighted = env.options->symbolPrecedence() == Options::SymbolPrecedence::WEIGHTED_FREQUENCY ||
                           env.options->symbolPrecedence() == Options::SymbolPrecedence::REVERSE_WEIGHTED_FREQUENCY;
    unsigned w = weighted ? cLen : 1; 
    for(unsigned i=0;i<w;i++){pred->incUsageCnt();}
    if(cLen==1){
      pred->markInUnit();
    }
    if(goal){
      pred->markInGoal();
    }

    OperatorType* type = pred->predType();
    for (int i=0; i<arity; i++) {
      scanSort(type->arg(i));
    }
  }

  scanForInterpreted(lit);

  if (!hasProp(PR_HAS_INEQUALITY_RESOLVABLE_WITH_DELETION) && lit->isEquality() && lit->shared()
     && ((lit->isNegative() && polarity == 1) || (!lit->isNegative() && polarity == -1) || polarity == 0)
     && !lit->ground() &&
     ( ( lit->nthArgument(0)->isVar() &&
	 !lit->nthArgument(1)->containsSubterm(*lit->nthArgument(0)) ) ||
       ( lit->nthArgument(1)->isVar() &&
	 !lit->nthArgument(0)->containsSubterm(*lit->nthArgument(1)) ))) {
    addProp(PR_HAS_INEQUALITY_RESOLVABLE_WITH_DELETION);
  }
} // Property::scan(Literal* lit)


/**
 * Scan a term arguments.
 *
 * @param ts the list of terms
 * @since 29/06/2002 Manchester
 * @since 17/07/2003 Manchester, changed to non-pointer types,
 *        also NUMERIC case added
 * @since 27/08/2003 Vienna, changed to count variables
 * @since 27/05/2007 flight Manchester-Frankfurt, changed to new datastructures
 */
void Property::scan(TermList ts,bool unit,bool goal)
{
  CALL("Property::scan(TermList)");
  _terms++;
  if (ts.isVar()) {
    _variablesInThisClause++;
    return;
  }

  ASS(ts.isTerm());
  Term* t = ts.term();

  if (t->isSpecial()) {
    _hasFOOL = true;
    switch(t->functor()) {
      case Term::SF_ITE:
        addProp(PR_HAS_ITE);
        break;

      case Term::SF_LET:
      case Term::SF_LET_TUPLE:
        addProp(PR_HAS_LET_IN);
        break;

      default:
        break;
    }
  } else {
    scanForInterpreted(t);

    Signature::Symbol* func = env.signature->getFunction(t->functor());
    func->incUsageCnt();
    if(unit){ func->markInUnit();}
    if(goal){ func->markInGoal();}

    int arity = t->arity();
    OperatorType* type = func->fnType();
    for (int i = 0; i < arity; i++) {
      scanSort(type->arg(i));
    }

    if (arity > _maxFunArity) {
      _maxFunArity = arity;
    }
  }
}

void Property::scanForInterpreted(Term* t)
{
  CALL("Property::scanInterpretation");
  Interpretation itp;
  if (t->isLiteral()) {
    Literal* lit = static_cast<Literal*>(t);
    if (!theory->isInterpretedPredicate(lit)) { return; }
    if(lit->isEquality()){
      //cout << "this is interpreted equality " << t->toString() << endl;
      _hasInterpretedEquality=true;
      return; 
    }
    itp = theory->interpretPredicate(lit);
  }
  else {
    if (!theory->isInterpretedFunction(t)) { 
        return; }
    itp = theory->interpretFunction(t);
  }
  _hasInterpreted = true;

  if(itp < _interpretationPresence.size()){
    _interpretationPresence[itp] = true;
  }

  if(Theory::isConversionOperation(itp)){
    addProp(PR_NUMBER_CONVERSION);
    return;
  }

  if (Theory::isPolymorphic(itp)) {
    OperatorType* type = t->isLiteral() ?
        env.signature->getPredicate(t->functor())->predType() : env.signature->getFunction(t->functor())->fnType();

    _polymorphicInterpretations.insert(std::make_pair(itp,type));
    return;
  }
  unsigned sort = Theory::getOperationSort(itp);
  if(Theory::isInequality(itp)){
    switch(sort){
      case Sorts::SRT_INTEGER : addProp(PR_INTEGER_COMPARISON);
        break;
      case Sorts::SRT_RATIONAL : addProp(PR_RAT_COMPARISON);
        break;
      case Sorts::SRT_REAL : addProp(PR_REAL_COMPARISON);
        break;
    }
  }
  else if(Theory::isLinearOperation(itp)){
    switch(sort){
      case Sorts::SRT_INTEGER : addProp(PR_INTEGER_LINEAR);
        break;
      case Sorts::SRT_RATIONAL : addProp(PR_RAT_LINEAR);
        break;
      case Sorts::SRT_REAL : addProp(PR_REAL_LINEAR);
        break;
    }
  }
  else if(Theory::isNonLinearOperation(itp)){
    switch(sort){
      case Sorts::SRT_INTEGER : addProp(PR_INTEGER_NONLINEAR);
        break;
      case Sorts::SRT_RATIONAL : addProp(PR_RAT_NONLINEAR);
        break;
      case Sorts::SRT_REAL : addProp(PR_REAL_NONLINEAR);
        break;
    }
  }
}

/**
 * Return the string representation of the CASC category.
 */
vstring Property::categoryString() const
{
  CALL("vstring Property::categoryString() const");
  return categoryToString(_category);
}
vstring Property::categoryToString(Category cat)
{
  switch (cat)
    {
    case NEQ:
      return "NEQ";
    case HEQ:
      return "HEQ";
    case PEQ:
      return "PEQ";
    case HNE:
      return "HNE";
    case NNE:
      return "NNE";
    case FEQ:
      return "FEQ";
    case FNE:
      return "FNE";
    case EPR:
      return "EPR";
    case UEQ:
      return "UEQ";
#if VDEBUG
    default:
      ASSERTION_VIOLATION;
      return "";
#endif
    }
} // categoryString


/**
 * Output the property to a string readable by a human. NOT ALL FIELDS
 * ARE CURRENTLY OUTPUT.
 * @since 27/08/2003 Vienna
 */
vstring Property::toString() const
{
  vstring result("TPTP class: ");
  result += categoryString() + "\n";

  if (clauses() > 0) {
    result += "Clauses: ";
    result += Int::toString(clauses());
    result += " (";
    result += Int::toString(_unitAxioms+_unitGoals);
    result += " unit, ";
    result += Int::toString(_goalClauses);
    result += " goal, ";
    result += Int::toString(_equationalClauses);
    result += " equational)\n";

    result += "Variables: ";
    result += Int::toString(_totalNumberOfVariables);
    result += " (";
    result += Int::toString(_maxVariablesInClause);
    result += " maximum in a single clause)\n";
  }

  if (formulas() > 0) {
    result += "Formulas: ";
    result += Int::toString(formulas());
    result += " (";
    result += Int::toString(_goalFormulas);
    result += " goal)\n";
    result += "Subformulas: ";
    result += Int::toString(_subformulas);
    result += "\n";
  }

  result += "Atoms: ";
  result += Int::toString(_atoms);
  result += " (";
  result += Int::toString(_equalityAtoms);
  result += " equality)\n";

  return result;
} // Property::toString


/**
 * True if the clause contains a positive literal X=Y.
 * @since 04/06/2004 Manchester
 * @since 27/05/2007 Frankfurt airport, changed to new datastructures
 * @since 15/01/2014 Manchester, reimplemented
 * @author Andrei Voronkov
 */
bool Property::hasXEqualsY(const Clause* c)
{
  CALL("Property::hasXEqualsY (const Clause*)");

  for (int i = c->length()-1; i >= 0; i--) {
    const Literal* lit = (*c)[i];
    if (lit->isNegative()) {
      continue;
    }
    if (!lit->isEquality()) {
      continue;
    }
    const TermList* ts1 = lit->args();
    if (!ts1->isVar()) {
      continue;
    }
    const TermList* ts2 = ts1->next();
    if (ts2->isVar() &&
	ts1->var() != ts2->var()) {
      return true;
    }
  }
  return  false;
} // Property::hasXEqualsY(const Clause*)

/**
 * True if the subformula formula would have a literal X=Y
 * after clausification.
 *
 *
 * @warning Works correctly only with rectified formulas (closed or open)
 * @param f the formula
 * @since 11/12/2004 Manchester, true and false added
 * @since 27/05/2007 flight Frankfurt-Lisbon, changed to new datastructures
 * @since 15/01/2014 Manchester, bug fix and improvement
 * @author Andrei Voronkov
 * @warning this function can be improved, but at a higher cost, it also does not treat let constructs
 *          and if-then-else terms
 */
bool Property::hasXEqualsY(const Formula* f)
{
  CALL("Property::hasXEqualsY (const Formula*)");

  MultiCounter posVars; // universally quantified variables in positive subformulas
  MultiCounter negVars; // universally quantified variables in negative subformulas

  Stack<const Formula*> forms;
  Stack<int> pols; // polarities
  forms.push(f);
  pols.push(1);
  while (!forms.isEmpty()) {
    f = forms.pop();
    int pol = pols.pop();

    switch (f->connective()) {
    case LITERAL:
      {
	const Literal* lit = f->literal();
	if (lit->isNegative()) {
	  break;
	}
	if (!lit->isEquality()) {
	  break;
	}
	const TermList* ts1 = lit->args();
	if (!ts1->isVar()) {
	  break;
	}
	const TermList* ts2 = ts1->next();
	if (!ts2->isVar()) {
	  break;
	}
	Var v1 = ts1->var();
	Var v2 = ts2->var();
	if (v1 == v2) {
	  break;
	}
	if (!lit->isPositive()) {
	  pol = -pol;
	}
	if (pol >= 0 && posVars.get(v1) && posVars.get(v2)) {
	  return true;
	}
	if (pol <= 0 && negVars.get(v1) && negVars.get(v2)) {
	  return true;
	}
      }
      break;

    case AND:
    case OR:
      {
	FormulaList::Iterator fs(f->args());
	while (fs.hasNext()) {
	  forms.push(fs.next());
	  pols.push(pol);
	}
      }
      break;

    case IMP:
      forms.push(f->left());
      pols.push(-pol);
      forms.push(f->right());
      pols.push(pol);
      break;

    case IFF:
    case XOR:
      forms.push(f->left());
      pols.push(0);
      forms.push(f->right());
      pols.push(0);
      break;

    case NOT:
      forms.push(f->uarg());
      pols.push(-pol);
      break;

    case FORALL:
      // remember universally quantified variables
      if (pol >= 0) {
	Formula::VarList::Iterator vs(f->vars());
	while (vs.hasNext()) {
	  posVars.inc(vs.next());
	}
      }
      forms.push(f->qarg());
      pols.push(pol);
      break;

  case EXISTS:
      // remember universally quantified variables
      if (pol <= 0) {
	Formula::VarList::Iterator vs(f->vars());
	while (vs.hasNext()) {
	  posVars.inc(vs.next());
	}
      }
      forms.push(f->qarg());
      pols.push(pol);
      break;

    case TRUE:
    case FALSE:
      break;

    case BOOL_TERM:
      return true;

#if VDEBUG
    default:
      ASSERTION_VIOLATION;
#endif
    }
  }
  return false;
} // Property::hasXEqualsY(const Formula* f)

/**
 * Transforms the property to an SQL command asserting this
 * property to the Spider database. An example of a command is
 * "UPDATE problem SET property=0,category='NNE' WHERE name='TOP019-1';".
 *
 * @since 04/05/2005 Manchester
 */
vstring Property::toSpider(const vstring& problemName) const
{
  return (vstring)"UPDATE problem SET property="
    + Int::toString((int)_props)
    + ",category='"
    + categoryString()
    + "' WHERE name='"
    + problemName +
    + "';";
} // Property::toSpider
<|MERGE_RESOLUTION|>--- conflicted
+++ resolved
@@ -90,16 +90,8 @@
     _allQuantifiersEssentiallyExistential(true),
     _smtlibLogic(SMTLIBLogic::SMT_UNDEFINED)
 {
-<<<<<<< HEAD
-  //TODO now MaxInterpretedElement is stateful this might be in the wrong place
- // _interpretationPresence.init(Theory::instance()->numberOfInterpretations()+1, false); 
-   // _interpretationPresence.init(Theory::instance()->MaxInterpretedElement()+1, false); // changing the above line to the current line did the trick for the float benchmakrs 
-  _interpretationPresence.init(Theory::instance()->numberOfInterpretations()+1+Theory::instance()->getNumSSIs(), false); // changed the above line to this one
-    env.property = this;
-=======
   _interpretationPresence.init(Theory::instance()->numberOfFixedInterpretations(), false);
   env.property = this;
->>>>>>> 83e71914
 } // Property::Property
 
 /**
@@ -472,7 +464,7 @@
     if(env.sorts->isOfStructuredSort(sort,Sorts::StructuredSort::ARRAY)){
       addProp(PR_HAS_ARRAYS);
     }
-    if(env.sorts->hasStructuredSort(sort,Sorts::StructuredSort::BITVECTOR)){
+    if(env.sorts->isOfStructuredSort(sort,Sorts::StructuredSort::BITVECTOR)){
       addProp(PR_HAS_BITVECTORS);
     }
     if (env.signature->isTermAlgebraSort(sort)) {
