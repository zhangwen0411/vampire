/**
 * @file Property.hpp (syntactic properties of problems)
 *
 * @since 06/06/2001 Manchester
 * @since 17/07/2003 Manchester, changed to new representation
 * @since 02/12/2003 Manchester, allocation changed to use Allocator
 * @since 20/05/2007 Manchester, changed to new term representation
 */


#ifndef __Property__
#define __Property__

#include "Lib/DArray.hpp"
#include "Lib/Array.hpp"
#include "Kernel/Unit.hpp"
#include "Kernel/Theory.hpp"
#include "Lib/VString.hpp"
#include "SMTLIBLogic.hpp"

namespace Kernel {
  class Clause;
  class FormulaUnit;
  class Literal;
  class Term;
  class TermList;
  class Formula;
}

namespace Shell {

using namespace std;
using namespace Kernel;
using namespace Lib;

/**
 * Represents syntactic properties of problems.
 */
class Property
{
public:
  /**
   * CASC category
   */
  enum Category {
    NEQ,
    HEQ,
    PEQ,
    HNE,
    NNE,
    FEQ,
    FNE,
    EPR,
    UEQ
  };

  // Various boolean properties.
  /** CNF of the problem has a positive literal x=y */
  static const unsigned long PR_HAS_X_EQUALS_Y = 1ul; // 2^0
  /** Problem has function definitions f(X) = t[X] */
  static const unsigned long PR_HAS_FUNCTION_DEFINITIONS = 2ul; // 2^1
  /** Problem contains a subset axiom */
  static const unsigned long PR_HAS_SUBSET = 4ul; // 2^2
  /** Problem contains extensionality axiom */
  static const unsigned long PR_HAS_EXTENSIONALITY = 8ul; // 2^3
  /** Problem contains an axiomatisation of group theory */
  static const unsigned long PR_GROUP = 16ul; // 2^4
  /** Problem contains an axiomatisation of ring theory */
  static const unsigned long PR_RING = 32ul; // 2^5
  /** Problem contains an axiomatisation of robbins algebras */
  static const unsigned long PR_ROBBINS_ALGEBRA = 64ul; // 2^6
  /** Problem contains an axiomatisation of non-associative rings */
  static const unsigned long PR_NA_RING = 128ul; // 2^7
  /** Problem contains an axiomatisation of boolean algebras */
  static const unsigned long PR_BOOLEAN_ALGEBRA = 256ul; // 2^8
  /** Problem contains an axiomatisation of lattice theory */
  static const unsigned long PR_LATTICE = 512ul; // 2^9
  /** Problem contains an axiomatisation of lattice-ordered groups */
  static const unsigned long PR_LO_GROUP = 1024ul; // 2^10
  /** Problem contains an axiomatisation of the B combinator */
  static const unsigned long PR_COMBINATOR_B = 2048ul; // 2^11
  /** Problem contains an axiomatisation of a combinator S,T,O or Q */
  static const unsigned long PR_COMBINATOR = 4096ul; // 2^12
  /** Problem contains the condensed detachment axiom
   *  ~theorem(X) \/ ~theorem(imply(X,Y)) \/ theorem(Y) */
  static const unsigned long PR_HAS_CONDENSED_DETACHMENT1 = 8192ul; // 2^13
  /** Problem contains the condensed detachment axiom
   *  ~theorem(X) \/ ~theorem(or(not(X),Y)) \/ theorem(Y) */
  static const unsigned long PR_HAS_CONDENSED_DETACHMENT2 = 16384ul; // 2^14
  /** field axioms from TPTP */
  static const unsigned long PR_HAS_FLD1 = 32768ul; // 2^15
  /** other field axioms from TPTP */
  static const unsigned long PR_HAS_FLD2 = 65536ul; // 2^16
  /** Problem contains literal X=t with t non-containing X */
  static const unsigned long PR_HAS_INEQUALITY_RESOLVABLE_WITH_DELETION = 131072ul; // 2^17
  /** Uses string sort */
  static const unsigned long PR_HAS_STRINGS = 262144ul; // 2^18
  /** Uses integer sort */
  static const unsigned long PR_HAS_INTEGERS = 524288ul; // 2^19
  /** Uses rational sort */
  static const unsigned long PR_HAS_RATS = 1048576ul; // 2^20
  /** Uses real sort */
  static const unsigned long PR_HAS_REALS = 2097152ul; // 2^21
  /** Has sort declarations */
  static const unsigned long PR_SORTS = 4194304ul; // 2^22
  /** Uses integer comparisons $less, $lesseq, $greater, $greatereq */
  static const unsigned long PR_INTEGER_COMPARISON = 8388608ul; // 2^23
  /** Uses rational comparisons $less, $lesseq, $greater, $greatereq */
  static const unsigned long PR_RAT_COMPARISON = 16777216ul; // 2^24
  /** Uses real comparisons $less, $lesseq, $greater, $greatereq */
  static const unsigned long PR_REAL_COMPARISON = 33554432ul; // 2^25
  /** Uses integer functions $uminus,$sum,$difference */
  static const unsigned long PR_INTEGER_LINEAR = 67108864ul; // 2^26
  /** Uses rational functions $uminus,$sum,$difference */
  static const unsigned long PR_RAT_LINEAR = 134217728ul; // 2^27
  /** Uses real functions $uminus,$sum,$difference */
  static const unsigned long PR_REAL_LINEAR = 268435456ul; // 2^28
  /** Uses integer non-linear functions $product,$quotient,$remainder */
  static const unsigned long PR_INTEGER_NONLINEAR = 536870912ul; // 2^29
  /** Uses integer non-linear functions $product,$quotient,$remainder */
  static const unsigned long PR_RAT_NONLINEAR = 1073741824ul; // 2^30
  /** Uses integer non-linear functions $product,$quotient,$remainder */
  static const unsigned long PR_REAL_NONLINEAR = 2147483648ul; // 2^31
  /** Uses number conversion functions $floor, $ceiling, $truncate, $round, $is_int, $is_rat, $to_int, $to_int, $to_rat, $to_real */
  static const unsigned long PR_NUMBER_CONVERSION = 4294967296ul; // 2^32
  /** when skolemised, will become ground, probably useless */
  static const unsigned long PR_ESSENTIALLY_GROUND = 8589934592ul; // 2^33
  /** uses list axioms */
  static const unsigned long PR_LIST_AXIOMS = 17179869184ul; // 2^34
  /** uses boolean variables */
  static const unsigned long PR_HAS_BOOLEAN_VARIABLES =  34359738368ul; // 2^35
  /** uses Arrays, should these be split? */
  static const unsigned long PR_HAS_ARRAYS = 68719476736ul; // 2^36
  /** has a finite domain axiom */
  static const unsigned long PR_HAS_FINITE_DOMAIN = 137438953472ul; // 2^37
  /** has if-then-else */
  static const unsigned long PR_HAS_ITE = 274877906944ul; // 2^38
  /** has let-in */
  static const unsigned long PR_HAS_LET_IN = 549755813888ul; // 2^39
  /* has data type constructors */
  static const unsigned long PR_HAS_DT_CONSTRUCTORS = 1099511627776ul; // 2^40
  /* has co-algrebaic data type constructors */
  static const unsigned long PR_HAS_CDT_CONSTRUCTORS = 2199023255552ul; // 2^41

 public:
  CLASS_NAME(Property);
  USE_ALLOCATOR(Property);

  static Property* scan(UnitList*);
  void add(UnitList*);
  ~Property();

  /** Return the CASC category of the problem */
  Category category() const { return _category;}
  static vstring categoryToString(Category cat);
  vstring categoryString() const;

  vstring toString() const;
  vstring toSpider(const vstring& problemName) const;

  /** Total number of clauses in the problem. */
  int clauses() const { return _goalClauses + _axiomClauses; }
  /** Total number of formulas in the problem */
  int formulas() const { return _goalFormulas + _axiomFormulas; }
  /** Total number of unit clauses in the problem */
  int unitClauses() const { return _unitGoals + _unitAxioms; }
  /** Total number of Horn clauses in the problem */
  int hornClauses() const { return _hornGoals + _hornAxioms; }
  /** Total number of atoms in the problem */
  int atoms() const { return _atoms; }
  /** Total number of equality atoms in the problem */
  int equalityAtoms() const { return _equalityAtoms; }
  /** Total number of positive equality atoms in the problem, does not work correctly
      with formulas since polarity is not taken into account */
  int positiveEqualityAtoms() const { return _positiveEqualityAtoms; }
  /** True if has formulas */
  bool hasFormulas() const { return _axiomFormulas || _goalFormulas; }
  /** Maximal arity of a function in the problem */
  int maxFunArity() const { return _maxFunArity; }
  /** Total number of variables in problem */
  int totalNumberOfVariables() const { return _totalNumberOfVariables;}

  /** The problem has property p */
  bool hasProp(unsigned long p) const { return _props & p; }
  /** Add property p to the list of properties */
  void addProp(unsigned long p) { _props |= p; }
  /** Remove a property from the list of properties */
  void dropProp(unsigned long p) { _props &= ~p; }
  /** Return props as an integer, mainly for debugging */
  unsigned long int props() const { return _props; }

  /**
   * To be used from outside of the Property class when a preprocessing
   * rule may add into problem new operation
   *
   * @c t may be either a term or a literal
   */
  void scanForInterpreted(Term* t);

  bool hasInterpretedOperation(Interpretation i) const { return _interpretationPresence[i]; }
  //bool hasArrayOperation(Interpretation i) const { return true; }
  /** Problem contains an interpreted symbol excluding equality */
  bool hasInterpretedOperations() const { return _hasInterpreted; }
  bool hasInterpretedEquality() const { return _hasInterpretedEquality; }
  /** Problem contains non-default sorts */
  bool hasNonDefaultSorts() const { return _hasNonDefaultSorts; }
  bool hasFOOL() const { return _hasFOOL; }
  bool usesSort(unsigned sort) const { 
    CALL("Property::usesSort");
    if(_usesSort.size() <= sort) return false;
    return _usesSort[sort]; 
  }
  bool usesSingleSort() const { return _sortsUsed==1; }
  unsigned sortsUsed() const { return _sortsUsed; }

  void setSMTLIBLogic(SMTLIBLogic smtLibLogic) { 
    _smtlibLogic = smtLibLogic; 
  }
  SMTLIBLogic getSMTLIBLogic() const { 
    return _smtlibLogic; 
  }

  bool allNonTheoryClausesGround(){ return _allNonTheoryClausesGround; }

 private:
  // constructor, operators new and delete
  explicit Property();

  static bool hasXEqualsY(const Clause* c);
  static bool hasXEqualsY(const Formula*);

  // reading in properties of problems
  void scan(Unit*);

  // these two are the only ones which start the deep iteration
  void scan(Clause*);
  void scan(FormulaUnit*);
<<<<<<< HEAD
  void scan(Formula*);
  void scan(TermList* ts,bool unit,bool goal);
  void scan(Literal* lit,int polarity,unsigned clauseLen,bool goal);
  void scanSpecialTerm(Term* t);
=======

  void scan(Formula*, int polarity);
  void scan(TermList ts);
  void scan(Literal* lit,int polarity = 1);
>>>>>>> c6c134a2
  void scanSort(unsigned sort);

  char axiomTypes() const;
  char goalTypes() const;
  char equalityContent() const;
  char nonGroundUnitContent() const;
  char groundPositiveContent() const;
  char goalsAreGround() const;
  char setClauseSize() const;
  char setLiteralSize() const;
  char setTermSize() const;
  char maxPredArity() const;

  // structure
  int _goalClauses;
  int _axiomClauses;

  int _positiveEqualityAtoms;
  int _equalityAtoms;
  int _atoms;

  int _goalFormulas;
  int _axiomFormulas;
  int _subformulas;

  int _terms;
  int _unitGoals;
  int _unitAxioms;
  int _hornGoals;
  int _hornAxioms;
  int _equationalClauses;
  int _pureEquationalClauses;
  int _groundUnitAxioms;
  int _positiveAxioms;
  int _groundPositiveAxioms;
  int _groundGoals;
  int _maxFunArity;
  int _maxPredArity;

  /** Number of variables in this clause, used during counting */
  int _variablesInThisClause;
  /** Total number of variables in all clauses */
  int _totalNumberOfVariables;
  /** Maximal number of variables in a clause */
  int _maxVariablesInClause;

  /** Bitwise OR of all properties of this problem */
  unsigned long _props;

  /** CASC category of the problem, computed by read() */
  Category _category;

  /** Problem contains an interpreted symbol including equality */
  bool _hasInterpreted;
  bool _hasInterpretedEquality;
  /** Problem contains non-default sorts */
  bool _hasNonDefaultSorts;
  unsigned _sortsUsed;
  DArray<bool> _interpretationPresence;
  Array<bool> _usesSort;

  bool _hasFOOL;

  bool _allClausesGround;
  bool _allNonTheoryClausesGround;
  bool _allQuantifiersEssentiallyExistential;
  SMTLIBLogic _smtlibLogic;
}; // class Property

}

#endif // __Property__<|MERGE_RESOLUTION|>--- conflicted
+++ resolved
@@ -235,17 +235,11 @@
   // these two are the only ones which start the deep iteration
   void scan(Clause*);
   void scan(FormulaUnit*);
-<<<<<<< HEAD
-  void scan(Formula*);
-  void scan(TermList* ts,bool unit,bool goal);
-  void scan(Literal* lit,int polarity,unsigned clauseLen,bool goal);
-  void scanSpecialTerm(Term* t);
-=======
-
+
+  void scan(Literal* lit, int polarity, unsigned cLen, bool goal);
   void scan(Formula*, int polarity);
-  void scan(TermList ts);
-  void scan(Literal* lit,int polarity = 1);
->>>>>>> c6c134a2
+  void scan(TermList ts,bool unit,bool goal);
+
   void scanSort(unsigned sort);
 
   char axiomTypes() const;
