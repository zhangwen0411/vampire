#include "InductionHelper.hpp"

#include "Kernel/Formula.hpp"
#include "Kernel/Problem.hpp"
#include "Kernel/SubstHelper.hpp"
#include "Kernel/Substitution.hpp"
#include "Kernel/Term.hpp"
#include "Kernel/TermIterators.hpp"
#include "Kernel/Unit.hpp"

using namespace Kernel;

namespace Shell {

bool equalsUpToVariableRenaming(TermList t1, TermList t2) {
  CALL("equalsUpToVariableRenaming");

  if (t1.isVar() && t2.isVar()) {
    return true;
  }
  if (t1.isVar() || t2.isVar()) {
    return false;
  }

  auto tt1 = t1.term();
  auto tt2 = t2.term();
  if (tt1->functor() != tt2->functor() || tt1->arity() != tt2->arity())
  {
    return false;
  }

  Term::Iterator it1(tt1);
  Term::Iterator it2(tt2);
  while (it1.hasNext()) {
    if (!equalsUpToVariableRenaming(it1.next(), it2.next())) {
      return false;
    }
  }
  return true;
}

bool containsUpToVariableRenaming(TermList container, TermList contained) {
  CALL("containsUpToVariableRenaming");

  if (contained.isVar()) {
    return true;
  }
  if (container.isVar()) {
    return false;
  }

  auto t1 = container.term();
  auto t2 = contained.term();
  if (t1->functor() == t2->functor() && t1->arity() == t2->arity())
  {
    bool equal = true;
    Term::Iterator it1(t1);
    Term::Iterator it2(t2);
    while (it1.hasNext()) {
      auto arg1 = it1.next();
      auto arg2 = it2.next();
      if (!equalsUpToVariableRenaming(arg1, arg2)) {
        equal = false;
        break;
      }
    }
    if (equal) {
      return true;
    }
  }

  Term::Iterator it1(container.term());
  while (it1.hasNext()) {
    auto arg1 = it1.next();
    if (containsUpToVariableRenaming(arg1, contained)) {
      return true;
    }
  }
  return false;
}

bool checkSubsumption(const InductionScheme& sch1, const InductionScheme& sch2, bool onlyCheckIntersection = false)
{
  CALL("checkSubsumption");

  for (const auto& rdesc1 : sch1._rDescriptionInstances) {
    auto contained = false;
    for (const auto& rdesc2 : sch2._rDescriptionInstances) {
      if (rdesc2._recursiveCalls.empty() != rdesc1._recursiveCalls.empty()) {
        continue;
      }
      bool contained1 = true;
      for (const auto& kv : rdesc1._step) {
        if (rdesc2._step.count(kv.first) == 0) {
          if (!onlyCheckIntersection) {
            contained1 = false;
          }
          break;
        }
        const auto& s2 = rdesc2._step.at(kv.first);
        if (!containsUpToVariableRenaming(s2, kv.second)) {
          contained1 = false;
          break;
        }
      }
      if (contained1) {
        contained = true;
        break;
      }
    }
    if (!contained) {
      return false;
    }
  }
  return true;
}

bool canInductOn(TermList t)
{
  CALL("canInductOn");

  if (t.isVar()) {
    return false;
  }
  auto fn = t.term()->functor();
  auto symb = t.term()->isLiteral() ? env.signature->getPredicate(fn) : env.signature->getFunction(fn);
  return symb->skolem();
}

bool isTermAlgebraCons(TermList t)
{
  CALL("isTermAlgebraCons");

  if (t.isVar()) {
    return false;
  }
  auto func = t.term()->functor();
  auto symb = t.term()->isLiteral() ? env.signature->getPredicate(func) : env.signature->getFunction(func);
  return symb->termAlgebraCons();
}

OperatorType* getType(TermList t)
{
  CALL("getType");

  //TODO(mhajdu): maybe handle variables?
  auto fn = t.term()->functor();
  auto symb = t.term()->isLiteral() ? env.signature->getPredicate(fn) : env.signature->getFunction(fn);
  return t.term()->isLiteral() ? symb->predType() : symb->fnType();
}

vvector<TermList> getInductionTerms(TermList t)
{
  CALL("getInductionTerms");

  vvector<TermList> v;
  if (t.isVar()) {
    return v;
  }
  if (canInductOn(t)) {
    v.push_back(t);
    return v;
  }
  if (!isTermAlgebraCons(t)) {
    return v;
  }
  auto type = getType(t);
  //TODO(mhajdu): eventually check whether we really recurse on a specific
  // subterm of the constructor terms
  Stack<pair<TermList, bool>> actStack;
  actStack.push(make_pair(t, true));
  while (actStack.isNonEmpty()) {
    auto kv = actStack.pop();
    auto st = kv.first;
    auto active = kv.second;
    if (st.isVar()) {
      continue;
    }
    if (active && canInductOn(st) && getType(st)->result() == type->result()) {
      v.push_back(st);
    }
    if (active && isTermAlgebraCons(st)) {
      for (unsigned i = 0; i < st.term()->arity(); i++) {
        actStack.push(make_pair(*st.term()->nthArgument(i),true));
      }
    }
  }
  return v;
}

TermList TermListReplacement::transformSubterm(TermList trm)
{
  CALL("TermListReplacement::transformSubterm");

  if(trm.isVar() && _o.isVar() && trm.var() == _o.var()) {
    return _r;
  }

  if(trm.isTerm() && _o.isTerm() && trm.term()==_o.term()){
    return _r;
  }
  return trm;
}

TermList TermOccurrenceReplacement::transformSubterm(TermList trm)
{
  CALL("TermOccurrenceReplacement::transformSubterm");

  if (trm.isVar() || _r.count(trm) == 0) {
    return trm;
  }

  if (!_c.find(trm)) {
    _c.insert(trm, 0);
  } else {
    _c.get(trm)++;
  }

  // The induction generalization heuristic is stored here:
  // - if we have only one active occurrence, induct on all
  // - otherwise only induct on the active occurrences
  const auto& o = _o.get(trm);
  if (o->size() == 1 || o->contains(_c.get(trm))) {
    return _r.at(trm);
  }
  return trm;
}

TermList VarReplacement::transformSubterm(TermList trm)
{
  CALL("VarReplacement::transformSubterm");

  if(trm.isVar()) {
    if (!_varMap.find(trm.var())) {
      _varMap.insert(trm.var(), _v++);
    }
    return TermList(_varMap.get(trm.var()), false);
  }
  return trm;
}

bool IteratorByInductiveVariables::hasNext()
{
  ASS(_it.hasNext() == (_indVarIt != _end));

  while (_indVarIt != _end && !*_indVarIt) {
    _indVarIt++;
    _it.next();
  }
  return _indVarIt != _end;
}

TermList IteratorByInductiveVariables::next()
{
  ASS(hasNext());
  _indVarIt++;
  return _it.next();
}

RDescription::RDescription(const vvector<TermList>& recursiveCalls, TermList step, Formula* cond)
  : _recursiveCalls(recursiveCalls),
    _step(step),
    _condition(cond)
{}

RDescription::RDescription(TermList step, Formula* cond)
  : _recursiveCalls(),
    _step(step),
    _condition(cond)
{}

ostream& operator<<(ostream& out, const RDescription& rdesc)
{
  bool empty = rdesc._recursiveCalls.empty();
  if (!empty) {
    out << "(";
  }
  unsigned n = 0;
  for (const auto& r : rdesc._recursiveCalls) {
    out << r;
    if (++n < rdesc._recursiveCalls.size()) {
      out << " & ";
    }
  }
  if (!empty) {
    out << ") => ";
  }
  out << rdesc._step;
  return out;
}

RDescriptionInst::RDescriptionInst(vvector<vmap<TermList, TermList>>&& recursiveCalls,
                                   vmap<TermList, TermList>&& step, Formula* cond)
  : _recursiveCalls(recursiveCalls),
    _step(step),
    _condition(cond)
{}

ostream& operator<<(ostream& out, const RDescriptionInst& inst)
{
  out << "recursive calls: ";
  for (const auto& r : inst._recursiveCalls) {
    for (const auto& kv : r) {
      out << kv.first << " -> " << kv.second << "; ";
    }
  }
  out << "step: ";
  for (const auto& kv : inst._step) {
    out << kv.first << " -> " << kv.second << "; ";
  }
  return out;
}

void InductionTemplate::postprocess()
{
  CALL("InductionTemplate::postprocess");

  ASS(!_rDescriptions.empty());
  _rDescriptions.shrink_to_fit();

  _inductionVariables = vvector<bool>(_rDescriptions[0]._step.term()->arity(), false);
  for (auto& rdesc : _rDescriptions) {
    auto step = rdesc._step.term();
    for (auto& r : rdesc._recursiveCalls) {
      Term::Iterator argIt1(r.term());
      Term::Iterator argIt2(step);
      unsigned i = 0;
      while (argIt1.hasNext()) {
        auto t1 = argIt1.next();
        auto t2 = argIt2.next();
        if (t1 != t2 && t2.containsSubterm(t1)) {
          _inductionVariables[i] = true;
        }
        i++;
      }
    }
  }
}

ostream& operator<<(ostream& out, const InductionTemplate& templ)
{
  out << "RDescriptions:";
  unsigned n = 0;
  for (const auto& rdesc : templ._rDescriptions) {
    out << rdesc;
    if (++n < templ._rDescriptions.size()) {
      out << "; ";
    }
  }
  n = 0;
  out << " with inductive positions: (";
  for (const auto& b : templ._inductionVariables) {
    out << Int::toString(b);
    if (++n < templ._inductionVariables.size()) {
      out << ",";
    }
  }
  out << ")";
  return out;
}

void InductionScheme::init(Term* t, vvector<RDescription>& rdescs, const vvector<bool>& indVars)
{
  CALL("InductionScheme::init");

  unsigned var = 0;
  for (auto& rdesc : rdescs) {
    DHMap<unsigned, unsigned> varMap;
    vmap<TermList,TermList> stepSubst;

    IteratorByInductiveVariables termIt(t, indVars);
    IteratorByInductiveVariables stepIt(rdesc._step.term(), indVars);

    bool mismatch = false;
    while (termIt.hasNext()) {
      auto argTerm = termIt.next();
      auto argStep = stepIt.next();
      auto its = getInductionTerms(argTerm);
      for (auto& indTerm : its) {
        if (stepSubst.count(indTerm) > 0) {
          if (stepSubst.at(indTerm).isTerm() && argStep.isTerm() &&
              stepSubst.at(indTerm).term()->functor() != argStep.term()->functor()) {
            mismatch = true;
            break;
          }
          continue;
        }
        // there may be induction variables which
        // don't change in some cases
        if (argStep.isVar()) {
          continue;
        }
        VarReplacement cr(varMap, var);
        auto res = cr.transform(argStep.term());
        stepSubst.insert(make_pair(indTerm, TermList(res)));
      }
    }
    if (mismatch) {
      // We cannot properly create this case because
      // there is a mismatch between the ctors for
      // a substituted term
      continue;
    }

    vvector<vmap<TermList,TermList>> recCallSubstList;
    for (auto& r : rdesc._recursiveCalls) {
      vmap<TermList,TermList> recCallSubst;

      IteratorByInductiveVariables termIt(t, indVars);
      IteratorByInductiveVariables recCallIt(r.term(), indVars);

      while (termIt.hasNext()) {
        auto argTerm = termIt.next();
        auto argRecCall = recCallIt.next();
        auto its = getInductionTerms(argTerm);
        for (auto& indTerm : its) {
          if (recCallSubst.count(indTerm) > 0) {
            continue;
          }
          if (argRecCall.isVar()) {
            // first we check if this variable corresponds to at least one complex term 
            // in the step (it is an induction variable position but may not be
            // changed in this case)
            IteratorByInductiveVariables stepIt(rdesc._step.term(), indVars);
            bool found = false;
            while (stepIt.hasNext()) {
              auto argStep = stepIt.next();
              if (argStep != argRecCall && argStep.containsSubterm(argRecCall)) {
                found = true;
                break;
              }
            }
            if (found) {
              recCallSubst.insert(make_pair(
                indTerm, TermList(varMap.get(argRecCall.var()), false)));
            }
          } else {
            VarReplacement cr(varMap, var);
            auto res = cr.transform(argRecCall.term());
            recCallSubst.insert(make_pair(indTerm, TermList(res)));
          }
        }
      }
      recCallSubstList.push_back(std::move(recCallSubst));
    }
    _rDescriptionInstances.emplace_back(std::move(recCallSubstList), std::move(stepSubst), nullptr);
  }
  _rDescriptionInstances.shrink_to_fit();
  _maxVar = var;
}

ostream& operator<<(ostream& out, const InductionScheme& scheme)
{
  out << "RDescription instances: ";
  for (const auto& inst : scheme._rDescriptionInstances) {
    out << inst << " ;-- ";
  }
  return out;
}

void InductionPreprocessor::preprocess(Problem& prb)
{
  preprocess(prb.units());
}

void InductionPreprocessor::preprocess(UnitList* units)
{
  CALL("InductionPreprocessor::preprocess");

  UnitList::Iterator it(units);
  while (it.hasNext()) {
    auto unit = it.next();
    if (unit->isClause()){
      continue;
    }

    auto formula = unit->getFormula();
    while (formula->connective() == Connective::FORALL) {
      formula = formula->qarg();
    }

    if (formula->connective() != Connective::LITERAL) {
      continue;
    }

    auto lit = formula->literal();

    if (!lit->isRecFuncDef()) {
      continue;
    }
    auto lhs = lit->nthArgument(0);
    auto rhs = lit->nthArgument(1);
    auto lhterm = lhs->term();
    bool isPred = lhterm->isFormula();
    if (isPred) {
      lhterm = lhterm->getSpecialData()->getFormula()->literal();
    }

    InductionTemplate templ;
    TermList term(lhterm);
    processBody(*rhs, term, templ);
    templ.postprocess();

    if(env.options->showInduction()){
      env.beginOutput();
      env.out() << "[Induction] recursive function: " << lit << ", with induction template: " << templ << endl;
      env.endOutput();
    }
    env.signature->addInductionTemplate(lhterm->functor(), isPred, std::move(templ));
  }
}

<<<<<<< HEAD
void mergeLitClausePairsInto(DHMap<Literal*, Clause*>* from, DHMap<Literal*, Clause*>* to)
{
  DHMap<Literal*, Clause*>::Iterator it(*from);
  while (it.hasNext()) {
    Literal* lit;
    Clause* cl;
    it.next(lit, cl);
    ASS(!to->find(lit) || to->get(lit) == cl); // if this happens, a more complicated structure is needed
    to->insert(lit, cl);
  }
}

void InductionHelper::filterSchemes(vvector<pair<InductionScheme, DHMap<Literal*, Clause*>*>>& primarySchemes,
  vvector<pair<InductionScheme, DHMap<Literal*, Clause*>*>>& secondarySchemes)
{
  filterSchemes(primarySchemes);
  filterSchemes(secondarySchemes);

  // merge secondary schemes into primary ones if possible, remove the rest
  for (unsigned i = 0; i < secondarySchemes.size(); i++) {
    for (unsigned j = 0; j < primarySchemes.size(); j++) {
      auto& p = primarySchemes[j];
      auto& s = secondarySchemes[i];
      if (checkSubsumption(s.first, p.first)) {
        if(env.options->showInduction()){
          env.beginOutput();
          env.out() << "[Induction] secondary induction scheme " << s.first
                    << " is subsumed by primary " << p.first << endl;
          env.endOutput();
        }
        mergeLitClausePairsInto(s.second, p.second);
      } else if (checkSubsumption(p.first, s.first)) {
        if(env.options->showInduction()){
          env.beginOutput();
          env.out() << "[Induction] primary induction scheme " << p.first
                    << " is subsumed by secondary " << s.first << endl;
          env.endOutput();
        }
        mergeLitClausePairsInto(s.second, p.second);
        p.first = s.first;
      }
    }
  }
}

void InductionHelper::filterSchemes(vvector<pair<InductionScheme, DHMap<Literal*, Clause*>*>>& schemes)
{
  CALL("InductionHelper::filterSchemes");

  for (unsigned i = 0; i < schemes.size(); i++) {
    for (unsigned j = i+1; j < schemes.size();) {
      if (checkSubsumption(schemes[j].first, schemes[i].first)) {
        if(env.options->showInduction()){
          env.beginOutput();
          env.out() << "[Induction] induction scheme " << schemes[j].first
                    << " is subsumed by " << schemes[i].first << endl;
          env.endOutput();
        }
        mergeLitClausePairsInto(schemes[j].second, schemes[i].second);
        schemes[j] = std::move(schemes.back());
        schemes.pop_back();
      } else {
        j++;
      }
    }
  }
}

bool InductionHelper::canInductOn(TermList t)
{
  if (t.isVar()) {
    return false;
  }
  auto fn = t.term()->functor();
  auto symb = t.term()->isLiteral() ? env.signature->getPredicate(fn) : env.signature->getFunction(fn);
  return symb->skolem();
}

bool InductionHelper::isTermAlgebraCons(TermList t) {
  if (t.isVar()) { return false; }
  auto func = t.term()->functor();
  auto symb = t.term()->isLiteral() ? env.signature->getPredicate(func) : env.signature->getFunction(func);
  return symb->termAlgebraCons();
}

OperatorType* getType(TermList t) {
  auto fn = t.term()->functor();
  auto symb = t.term()->isLiteral() ? env.signature->getPredicate(fn) : env.signature->getFunction(fn);
  return t.term()->isLiteral() ? symb->predType() : symb->fnType();
}

vvector<TermList> InductionHelper::getInductionTerms(TermList t)
=======
void InductionPreprocessor::processBody(TermList& body, TermList& header, InductionTemplate& templ)
>>>>>>> 9b9ea922
{
  CALL("InductionPreprocessor::processBody");

<<<<<<< HEAD
DHSet<TermList> InductionHelper::getInductionTerms(const vvector<pair<InductionScheme, DHMap<Literal*, Clause*>*>>& schemes)
{
  DHSet<TermList> v;
  for (const auto& kv : schemes) {
    for (const auto& rdesc : kv.first._rDescriptionInstances) {
      for (const auto& kv : rdesc._step) {
        v.insert(kv.first);
      }
    }
  }
  return v;
}

void InductionHelper::processBody(TermList& body, TermList& header, InductionTemplate& templ)
{
=======
>>>>>>> 9b9ea922
  if (body.isVar()) {
    templ._rDescriptions.emplace_back(header, nullptr);
    return;
  }
  auto term = body.term();
  if (!term->isSpecial() || term->isFormula()) {
    vvector<TermList> recursiveCalls;
    processCase(header.term()->functor(), body, recursiveCalls);
    templ._rDescriptions.emplace_back(recursiveCalls, header, nullptr);
  }
  else if (term->isMatch())
  {
    auto matchedVar = term->nthArgument(0)->var();
    unsigned index = findMatchedArgument(matchedVar, header);
    ASS(index < header.term()->arity());

    for (unsigned i = 1; i < term->arity(); i+=2) {
      auto pattern = term->nthArgument(i);
      auto matchBody = term->nthArgument(i+1);
      TermListReplacement tr(TermList(matchedVar,false), *pattern);
      TermList t(tr.transform(header.term()));
      processBody(*matchBody, t, templ);
    }
  }
}

void InductionPreprocessor::processCase(const unsigned recFun, TermList& body, vvector<TermList>& recursiveCalls)
{
  CALL("InductionPreprocessor::processCase");

  if (!body.isTerm()) {
    return;
  }

  auto term = body.term();
  if (term->functor() == recFun) {
    recursiveCalls.push_back(body);
  }

  if (term->isFormula()) {
    auto formula = term->getSpecialData()->getFormula();
    switch (formula->connective()) {
      case LITERAL: {
        TermList lit(formula->literal());
        processCase(recFun, lit, recursiveCalls);
        break;
      }
      case AND:
      case OR: {
        FormulaList::Iterator it(formula->args());
        while (it.hasNext()) {
          // TODO(mhajdu): maybe don't create a new Term here
          TermList ft(Term::createFormula(it.next()));
          processCase(recFun, ft, recursiveCalls);
        }
        break;
      }
      case TRUE:
      case FALSE: {
        break;
      }
#if VDEBUG
      default:
        ASSERTION_VIOLATION;
#endif
    }
  } else {
    Term::Iterator it(term);
    while (it.hasNext()) {
      auto n = it.next();
      processCase(recFun, n, recursiveCalls);
    }
  }
}

unsigned InductionPreprocessor::findMatchedArgument(unsigned matched, TermList& header)
{
  CALL("InductionPreprocessor::findMatchedArgument");

  unsigned i = 0;
  Term::Iterator argIt(header.term());
  while (argIt.hasNext()) {
    IntList::Iterator varIt(argIt.next().freeVariables());
    bool found = false;
    while (varIt.hasNext()) {
      auto var = varIt.next();
      if (var == matched) {
        found = true;
        break;
      }
    }
    if (found) {
      break;
    }
    i++;
  }
  return i;
}

void InductionSchemeGenerator::processIteration(TermList curr, bool active, Stack<bool>& actStack)
{
  CALL("InductionSchemeGenerator::processIteration");

  if (!curr.isTerm()) {
    return;
  }
  auto t = curr.term();

  if (canInductOn(curr)) {
    if (!_currOccMap.find(curr)) {
      _currOccMap.insert(curr, 0);
      _actOccMap.insert(curr, new DHSet<unsigned>());
    }
    if (active) {
      _actOccMap.get(curr)->insert(_currOccMap.get(curr));
    }
    _currOccMap.get(curr)++;
  }

  unsigned f = t->functor();
  bool isPred = t->isLiteral();

  if (env.signature->hasInductionTemplate(f, isPred)) {
    auto& templ = env.signature->getInductionTemplate(f, isPred);
    const auto& indVars = templ._inductionVariables;

    for (auto it = indVars.rbegin(); it != indVars.rend(); it++) {
      actStack.push(*it && active);
    }

    if (!active) {
      return;
    }
    IteratorByInductiveVariables argIt(t, indVars);
    bool match = true;
    while (argIt.hasNext()) {
      auto arg = argIt.next();
      auto its = getInductionTerms(arg);
      if (its.size() == 0) {
        match = false;
        break;
      }
    }

    if (match) {
      _schemes.emplace_back();
      _schemes.back().init(t, templ._rDescriptions, templ._inductionVariables);
    }
  } else if (isTermAlgebraCons(curr)) {
    for (unsigned i = 0; i < t->arity(); i++) {
      actStack.push(active);
    }
  } else {
    for (unsigned i = 0; i < t->arity(); i++) {
      actStack.push(false);
    }
  }
}

InductionSchemeGenerator::~InductionSchemeGenerator()
{
  DHMap<TermList, DHSet<unsigned>*>::Iterator aoIt(_actOccMap);
  while (aoIt.hasNext()) {
    delete aoIt.next();
  }
}

void InductionSchemeGenerator::generate(Literal* lit) {
  CALL("InductionSchemeGenerator::generate");

  Stack<bool> actStack;
  if (lit->isEquality()) {
    actStack.push(true);
    actStack.push(true);
  } else {
    processIteration(TermList(lit), true, actStack);
  }
  SubtermIterator it(lit);
  while(it.hasNext()){
    TermList curr = it.next();
    bool active = actStack.pop();
    processIteration(curr, active, actStack);
  }
  ASS(actStack.isEmpty());
}

void InductionSchemeGenerator::filter()
{
  CALL("InductionSchemeGenerator::filterSchemes");

  for (unsigned i = 0; i < _schemes.size(); i++) {
    for (unsigned j = i+1; j < _schemes.size();) {
      if (checkSubsumption(_schemes[j], _schemes[i])) {
        if(env.options->showInduction()){
          env.beginOutput();
          env.out() << "[Induction] induction scheme " << _schemes[j] << " is subsumed by " << _schemes[i] << endl;
          env.endOutput();
        }
        _schemes[j] = std::move(_schemes.back());
        _schemes.pop_back();
      } else {
        j++;
      }
    }
  }
}

} // Shell<|MERGE_RESOLUTION|>--- conflicted
+++ resolved
@@ -186,6 +186,18 @@
     }
   }
   return v;
+}
+
+void mergeLitClausePairsInto(DHMap<Literal*, Clause*>* from, DHMap<Literal*, Clause*>* to)
+{
+  DHMap<Literal*, Clause*>::Iterator it(*from);
+  while (it.hasNext()) {
+    Literal* lit;
+    Clause* cl;
+    it.next(lit, cl);
+    ASS(!to->find(lit) || to->get(lit) == cl); // if this happens, a more complicated structure is needed
+    to->insert(lit, cl);
+  }
 }
 
 TermList TermListReplacement::transformSubterm(TermList trm)
@@ -510,123 +522,10 @@
   }
 }
 
-<<<<<<< HEAD
-void mergeLitClausePairsInto(DHMap<Literal*, Clause*>* from, DHMap<Literal*, Clause*>* to)
-{
-  DHMap<Literal*, Clause*>::Iterator it(*from);
-  while (it.hasNext()) {
-    Literal* lit;
-    Clause* cl;
-    it.next(lit, cl);
-    ASS(!to->find(lit) || to->get(lit) == cl); // if this happens, a more complicated structure is needed
-    to->insert(lit, cl);
-  }
-}
-
-void InductionHelper::filterSchemes(vvector<pair<InductionScheme, DHMap<Literal*, Clause*>*>>& primarySchemes,
-  vvector<pair<InductionScheme, DHMap<Literal*, Clause*>*>>& secondarySchemes)
-{
-  filterSchemes(primarySchemes);
-  filterSchemes(secondarySchemes);
-
-  // merge secondary schemes into primary ones if possible, remove the rest
-  for (unsigned i = 0; i < secondarySchemes.size(); i++) {
-    for (unsigned j = 0; j < primarySchemes.size(); j++) {
-      auto& p = primarySchemes[j];
-      auto& s = secondarySchemes[i];
-      if (checkSubsumption(s.first, p.first)) {
-        if(env.options->showInduction()){
-          env.beginOutput();
-          env.out() << "[Induction] secondary induction scheme " << s.first
-                    << " is subsumed by primary " << p.first << endl;
-          env.endOutput();
-        }
-        mergeLitClausePairsInto(s.second, p.second);
-      } else if (checkSubsumption(p.first, s.first)) {
-        if(env.options->showInduction()){
-          env.beginOutput();
-          env.out() << "[Induction] primary induction scheme " << p.first
-                    << " is subsumed by secondary " << s.first << endl;
-          env.endOutput();
-        }
-        mergeLitClausePairsInto(s.second, p.second);
-        p.first = s.first;
-      }
-    }
-  }
-}
-
-void InductionHelper::filterSchemes(vvector<pair<InductionScheme, DHMap<Literal*, Clause*>*>>& schemes)
-{
-  CALL("InductionHelper::filterSchemes");
-
-  for (unsigned i = 0; i < schemes.size(); i++) {
-    for (unsigned j = i+1; j < schemes.size();) {
-      if (checkSubsumption(schemes[j].first, schemes[i].first)) {
-        if(env.options->showInduction()){
-          env.beginOutput();
-          env.out() << "[Induction] induction scheme " << schemes[j].first
-                    << " is subsumed by " << schemes[i].first << endl;
-          env.endOutput();
-        }
-        mergeLitClausePairsInto(schemes[j].second, schemes[i].second);
-        schemes[j] = std::move(schemes.back());
-        schemes.pop_back();
-      } else {
-        j++;
-      }
-    }
-  }
-}
-
-bool InductionHelper::canInductOn(TermList t)
-{
-  if (t.isVar()) {
-    return false;
-  }
-  auto fn = t.term()->functor();
-  auto symb = t.term()->isLiteral() ? env.signature->getPredicate(fn) : env.signature->getFunction(fn);
-  return symb->skolem();
-}
-
-bool InductionHelper::isTermAlgebraCons(TermList t) {
-  if (t.isVar()) { return false; }
-  auto func = t.term()->functor();
-  auto symb = t.term()->isLiteral() ? env.signature->getPredicate(func) : env.signature->getFunction(func);
-  return symb->termAlgebraCons();
-}
-
-OperatorType* getType(TermList t) {
-  auto fn = t.term()->functor();
-  auto symb = t.term()->isLiteral() ? env.signature->getPredicate(fn) : env.signature->getFunction(fn);
-  return t.term()->isLiteral() ? symb->predType() : symb->fnType();
-}
-
-vvector<TermList> InductionHelper::getInductionTerms(TermList t)
-=======
 void InductionPreprocessor::processBody(TermList& body, TermList& header, InductionTemplate& templ)
->>>>>>> 9b9ea922
 {
   CALL("InductionPreprocessor::processBody");
 
-<<<<<<< HEAD
-DHSet<TermList> InductionHelper::getInductionTerms(const vvector<pair<InductionScheme, DHMap<Literal*, Clause*>*>>& schemes)
-{
-  DHSet<TermList> v;
-  for (const auto& kv : schemes) {
-    for (const auto& rdesc : kv.first._rDescriptionInstances) {
-      for (const auto& kv : rdesc._step) {
-        v.insert(kv.first);
-      }
-    }
-  }
-  return v;
-}
-
-void InductionHelper::processBody(TermList& body, TermList& header, InductionTemplate& templ)
-{
-=======
->>>>>>> 9b9ea922
   if (body.isVar()) {
     templ._rDescriptions.emplace_back(header, nullptr);
     return;
@@ -726,7 +625,99 @@
   return i;
 }
 
-void InductionSchemeGenerator::processIteration(TermList curr, bool active, Stack<bool>& actStack)
+InductionSchemeGenerator::~InductionSchemeGenerator()
+{
+  DHMap<Literal*, DHMap<TermList, DHSet<unsigned>*>*>::Iterator it(_actOccMaps);
+  while (it.hasNext()) {
+    DHMap<TermList, DHSet<unsigned>*>::Iterator aoIt(*it.next());
+    while (aoIt.hasNext()) {
+      delete aoIt.next();
+    }
+  }
+  for (auto& kv : _primarySchemes) {
+    delete kv.second;
+  }
+}
+
+void InductionSchemeGenerator::generatePrimary(Clause* premise, Literal* lit)
+{
+  generate(premise, lit, _primarySchemes);
+}
+
+void InductionSchemeGenerator::generateSecondary(Clause* premise, Literal* lit)
+{
+  generate(premise, lit, _secondarySchemes);
+}
+
+void InductionSchemeGenerator::filter()
+{
+  CALL("InductionSchemeGenerator::filter");
+
+  filter(_primarySchemes);
+  filter(_secondarySchemes);
+
+  // merge secondary schemes into primary ones if possible, remove the rest
+  for (unsigned i = 0; i < _secondarySchemes.size(); i++) {
+    for (unsigned j = 0; j < _primarySchemes.size(); j++) {
+      auto& p = _primarySchemes[j];
+      auto& s = _secondarySchemes[i];
+      if (checkSubsumption(s.first, p.first)) {
+        if(env.options->showInduction()){
+          env.beginOutput();
+          env.out() << "[Induction] secondary induction scheme " << s.first
+                    << " is subsumed by primary " << p.first << endl;
+          env.endOutput();
+        }
+        mergeLitClausePairsInto(s.second, p.second);
+      } else if (checkSubsumption(p.first, s.first)) {
+        if(env.options->showInduction()){
+          env.beginOutput();
+          env.out() << "[Induction] primary induction scheme " << p.first
+                    << " is subsumed by secondary " << s.first << endl;
+          env.endOutput();
+        }
+        mergeLitClausePairsInto(s.second, p.second);
+        p.first = std::move(s.first);
+      }
+    }
+  }
+  for (auto& kv : _secondarySchemes) {
+    delete kv.second;
+  }
+  _secondarySchemes.clear();
+}
+
+void InductionSchemeGenerator::generate(Clause* premise, Literal* lit,
+  vvector<pair<InductionScheme, DHMap<Literal*, Clause*>*>>& schemes)
+{
+  CALL("InductionSchemeGenerator::generate");
+
+  if (_actOccMaps.find(lit)) {
+    return;
+  }
+  _actOccMaps.insert(lit, new DHMap<TermList, DHSet<unsigned>*>());
+  DHMap<TermList, unsigned> currOccMap;
+
+  Stack<bool> actStack;
+  if (lit->isEquality()) {
+    actStack.push(true);
+    actStack.push(true);
+  } else {
+    processIteration(TermList(lit), true, currOccMap, actStack, premise, lit, schemes);
+  }
+  SubtermIterator it(lit);
+  while(it.hasNext()){
+    TermList curr = it.next();
+    bool active = actStack.pop();
+    processIteration(curr, active, currOccMap, actStack, premise, lit, schemes);
+  }
+  ASS(actStack.isEmpty());
+}
+
+void InductionSchemeGenerator::processIteration(TermList curr, bool active,
+  DHMap<TermList, unsigned>& currOccMap,
+  Stack<bool>& actStack, Clause* premise, Literal* lit,
+  vvector<pair<InductionScheme, DHMap<Literal*, Clause*>*>>& schemes)
 {
   CALL("InductionSchemeGenerator::processIteration");
 
@@ -736,14 +727,14 @@
   auto t = curr.term();
 
   if (canInductOn(curr)) {
-    if (!_currOccMap.find(curr)) {
-      _currOccMap.insert(curr, 0);
-      _actOccMap.insert(curr, new DHSet<unsigned>());
+    if (!currOccMap.find(curr)) {
+      currOccMap.insert(curr, 0);
+      _actOccMaps.get(lit)->insert(curr, new DHSet<unsigned>());
     }
     if (active) {
-      _actOccMap.get(curr)->insert(_currOccMap.get(curr));
-    }
-    _currOccMap.get(curr)++;
+      _actOccMaps.get(lit)->get(curr)->insert(currOccMap.get(curr));
+    }
+    currOccMap.get(curr)++;
   }
 
   unsigned f = t->functor();
@@ -772,8 +763,11 @@
     }
 
     if (match) {
-      _schemes.emplace_back();
-      _schemes.back().init(t, templ._rDescriptions, templ._inductionVariables);
+      InductionScheme scheme;
+      scheme.init(t, templ._rDescriptions, templ._inductionVariables);
+      auto litClMap = new DHMap<Literal*, Clause*>();
+      litClMap->insert(lit, premise);
+      schemes.push_back(make_pair(std::move(scheme), litClMap));
     }
   } else if (isTermAlgebraCons(curr)) {
     for (unsigned i = 0; i < t->arity(); i++) {
@@ -786,47 +780,22 @@
   }
 }
 
-InductionSchemeGenerator::~InductionSchemeGenerator()
-{
-  DHMap<TermList, DHSet<unsigned>*>::Iterator aoIt(_actOccMap);
-  while (aoIt.hasNext()) {
-    delete aoIt.next();
-  }
-}
-
-void InductionSchemeGenerator::generate(Literal* lit) {
-  CALL("InductionSchemeGenerator::generate");
-
-  Stack<bool> actStack;
-  if (lit->isEquality()) {
-    actStack.push(true);
-    actStack.push(true);
-  } else {
-    processIteration(TermList(lit), true, actStack);
-  }
-  SubtermIterator it(lit);
-  while(it.hasNext()){
-    TermList curr = it.next();
-    bool active = actStack.pop();
-    processIteration(curr, active, actStack);
-  }
-  ASS(actStack.isEmpty());
-}
-
-void InductionSchemeGenerator::filter()
+void InductionSchemeGenerator::filter(vvector<pair<InductionScheme, DHMap<Literal*, Clause*>*>>& schemes)
 {
   CALL("InductionSchemeGenerator::filterSchemes");
 
-  for (unsigned i = 0; i < _schemes.size(); i++) {
-    for (unsigned j = i+1; j < _schemes.size();) {
-      if (checkSubsumption(_schemes[j], _schemes[i])) {
+  for (unsigned i = 0; i < schemes.size(); i++) {
+    for (unsigned j = i+1; j < schemes.size();) {
+      if (checkSubsumption(schemes[j].first, schemes[i].first)) {
         if(env.options->showInduction()){
           env.beginOutput();
-          env.out() << "[Induction] induction scheme " << _schemes[j] << " is subsumed by " << _schemes[i] << endl;
+          env.out() << "[Induction] induction scheme " << schemes[j].first
+                    << " is subsumed by " << schemes[i].first << endl;
           env.endOutput();
         }
-        _schemes[j] = std::move(_schemes.back());
-        _schemes.pop_back();
+        mergeLitClausePairsInto(schemes[j].second, schemes[i].second);
+        schemes[j] = std::move(schemes.back());
+        schemes.pop_back();
       } else {
         j++;
       }
