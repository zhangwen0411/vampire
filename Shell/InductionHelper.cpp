--- conflicted
+++ resolved
@@ -614,59 +614,6 @@
 
 InductionSchemeGenerator::~InductionSchemeGenerator()
 {
-  DHMap<TermList, DHSet<unsigned>*>::Iterator aoIt(_actOccMap);
-  while (aoIt.hasNext()) {
-    delete aoIt.next();
-  }
-}
-
-void InductionSchemeGenerator::generate(Literal* lit) {
-  CALL("InductionSchemeGenerator::generate");
-
-  // Process all subterms of the literal to
-  // be able to store occurrences of induction
-  // terms. The literal itself and both sides
-  // of the equality count as active positions.
-  Stack<bool> actStack;
-  if (lit->isEquality()) {
-    actStack.push(true);
-    actStack.push(true);
-  } else {
-    process(TermList(lit), true, actStack);
-  }
-  SubtermIterator it(lit);
-  while(it.hasNext()){
-    TermList curr = it.next();
-    bool active = actStack.pop();
-    process(curr, active, actStack);
-  }
-  ASS(actStack.isEmpty());
-}
-
-void InductionSchemeGenerator::filter()
-{
-  CALL("InductionSchemeGenerator::filterSchemes");
-
-  for (unsigned i = 0; i < _schemes.size(); i++) {
-    for (unsigned j = i+1; j < _schemes.size();) {
-      if (checkSubsumption(_schemes[j], _schemes[i])) {
-        if(env.options->showInduction()){
-          env.beginOutput();
-          env.out() << "[Induction] induction scheme " << _schemes[j] << " is subsumed by " << _schemes[i] << endl;
-          env.endOutput();
-        }
-        _schemes[j] = std::move(_schemes.back());
-        _schemes.pop_back();
-      } else {
-        j++;
-      }
-    }
-  }
-}
-
-<<<<<<< HEAD
-InductionSchemeGenerator::~InductionSchemeGenerator()
-{
   DHMap<Literal*, DHMap<TermList, DHSet<unsigned>*>*>::Iterator it(_actOccMaps);
   while (it.hasNext()) {
     DHMap<TermList, DHSet<unsigned>*>::Iterator aoIt(*it.next());
@@ -732,6 +679,10 @@
 {
   CALL("InductionSchemeGenerator::generate");
 
+  // Process all subterms of the literal to
+  // be able to store occurrences of induction
+  // terms. The literal itself and both sides
+  // of the equality count as active positions.
   if (_actOccMaps.find(lit)) {
     return;
   }
@@ -743,24 +694,21 @@
     actStack.push(true);
     actStack.push(true);
   } else {
-    processIteration(TermList(lit), true, currOccMap, actStack, premise, lit, schemes);
+    process(TermList(lit), true, currOccMap, actStack, premise, lit, schemes);
   }
   SubtermIterator it(lit);
   while(it.hasNext()){
     TermList curr = it.next();
     bool active = actStack.pop();
-    processIteration(curr, active, currOccMap, actStack, premise, lit, schemes);
+    process(curr, active, currOccMap, actStack, premise, lit, schemes);
   }
   ASS(actStack.isEmpty());
 }
 
-void InductionSchemeGenerator::processIteration(TermList curr, bool active,
+void InductionSchemeGenerator::process(TermList curr, bool active,
   DHMap<TermList, unsigned>& currOccMap,
   Stack<bool>& actStack, Clause* premise, Literal* lit,
   vvector<pair<InductionScheme, DHMap<Literal*, Clause*>*>>& schemes)
-=======
-void InductionSchemeGenerator::process(TermList curr, bool active, Stack<bool>& actStack)
->>>>>>> 7c2779a2
 {
   CALL("InductionSchemeGenerator::process");
 
@@ -826,7 +774,6 @@
   }
 }
 
-<<<<<<< HEAD
 void InductionSchemeGenerator::filter(vvector<pair<InductionScheme, DHMap<Literal*, Clause*>*>>& schemes)
 {
   CALL("InductionSchemeGenerator::filterSchemes");
@@ -850,6 +797,4 @@
   }
 }
 
-=======
->>>>>>> 7c2779a2
 } // Shell