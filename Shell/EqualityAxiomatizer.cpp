--- conflicted
+++ resolved
@@ -59,15 +59,11 @@
   if(lit->isEquality()) {
     unsigned eqSort = SortHelper::getEqualityArgumentSort(lit);
     _eqSorts.insert(eqSort);
-<<<<<<< HEAD
-    LOG("pp_ea_eq_sorts","eq sort "<<env -> sorts->sortName(eqSort)<<" added because of "<<(*lit));
-=======
-    if (env.options->showPreprocessing()) {
-      env.beginOutput();
-      env.out() << "eq sort "<<env.sorts->sortName(eqSort)<<" added because of "<<(*lit) << std::endl;
-      env.endOutput();
+    if (env->options->showPreprocessing()) {
+      env->beginOutput();
+      env->out() << "eq sort "<<env->sorts->sortName(eqSort)<<" added because of "<<(*lit) << std::endl;
+      env->endOutput();
     }    
->>>>>>> eaef0d47
   }
   else {
     _preds.insert(lit->functor());
@@ -120,15 +116,11 @@
   while(implIt.hasNext()) {
     unsigned eqSort = implIt.next();
     if(_eqSorts.insert(eqSort)) {
-<<<<<<< HEAD
-      LOG("pp_ea_eq_sorts","eq sort "<<env -> sorts->sortName(eqSort)<<" added by implications");
-=======
-      if (env.options->showPreprocessing()) {
-        env.beginOutput();
-        env.out() << "eq sort "<<env.sorts->sortName(eqSort)<<" added by implications" << std::endl;
-        env.endOutput();
+      if (env->options->showPreprocessing()) {
+        env->beginOutput();
+        env->out() << "eq sort "<<env->sorts->sortName(eqSort)<<" added by implications" << std::endl;
+        env->endOutput();
       }
->>>>>>> eaef0d47
     }
   }
 
@@ -187,36 +179,17 @@
     addCongruenceAxioms(res);
   }
 
-<<<<<<< HEAD
-  TRACE("pp_ea",
-      tout << "Sorts using equality:" << endl;
-      SortSet::Iterator sit2(_eqSorts);
-      while(sit2.hasNext()) {
-	unsigned srt = sit2.next();
-	tout << env -> sorts->sortName(srt);
-	if(sit2.hasNext()) {
-	  tout << ", ";
-	}
-      }
-      tout << endl;
-
-      tout << "Added axioms:" << endl;
-      UnitList::Iterator uit(res);
-      while(uit.hasNext()) {
-	tout << (*uit.next()) << endl;
-=======
-  if (env.options->showPreprocessing()) {
-    env.beginOutput();
-    ostream& out = env.out();
+  if (env->options->showPreprocessing()) {
+    env->beginOutput();
+    ostream& out = env->out();
     out << "Sorts using equality:" << endl;
     
     SortSet::Iterator sit2(_eqSorts);
     while(sit2.hasNext()) {
       unsigned srt = sit2.next();
-      out << env.sorts->sortName(srt);
+      out << env->sorts->sortName(srt);
       if(sit2.hasNext()) {
         out << ", ";
->>>>>>> eaef0d47
       }
     }
     out << endl;
@@ -227,7 +200,7 @@
       out << (*uit.next()) << endl;
     }
         
-    env.endOutput();
+    env->endOutput();
   }
                  
   return res;
@@ -257,28 +230,20 @@
       lits.push(Literal::createEquality(false, v1, v2, sort));
       vars1.push(v1);
       vars2.push(v2);
-<<<<<<< HEAD
-      LOG("pp_ea_eq_lit_builder","sort "<<env -> sorts->sortName(sort)<<" lead to equality "<<(*lits.top()));
-=======
-      if (env.options->showPreprocessing()) {
-        env.beginOutput();
-        env.out() << "sort "<<env.sorts->sortName(sort)<<" lead to equality "<<(*lits.top()) << std::endl;
-        env.endOutput();
+      if (env->options->showPreprocessing()) {
+        env->beginOutput();
+        env->out() << "sort "<<env->sorts->sortName(sort)<<" lead to equality "<<(*lits.top()) << std::endl;
+        env->endOutput();
       }            
->>>>>>> eaef0d47
     }
     else {
       vars1.push(v1);
       vars2.push(v1);
-<<<<<<< HEAD
-      LOG("pp_ea_eq_lit_builder","sort "<<env -> sorts->sortName(sort)<<" did not use equality");
-=======
-      if (env.options->showPreprocessing()) {
-        env.beginOutput();
-        env.out() << "sort "<<env.sorts->sortName(sort)<<" did not use equality" << std::endl;
-        env.endOutput();
+      if (env->options->showPreprocessing()) {
+        env->beginOutput();
+        env->out() << "sort "<<env->sorts->sortName(sort)<<" did not use equality" << std::endl;
+        env->endOutput();
       }
->>>>>>> eaef0d47
     }
   }
   return lits.isNonEmpty();
