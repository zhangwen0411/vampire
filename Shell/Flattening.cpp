
/*
 * File Flattening.cpp.
 *
 * This file is part of the source code of the software program
 * Vampire. It is protected by applicable
 * copyright laws.
 *
 * This source code is distributed under the licence found here
 * https://vprover.github.io/license.html
 * and in the source directory
 *
 * In summary, you are allowed to use Vampire for non-commercial
 * purposes but not allowed to distribute, modify, copy, create derivatives,
 * or use in competitions. 
 * For other uses of Vampire please contact developers for a different
 * licence, which we will make an effort to provide. 
 */
/**
 * @file Flattening.cpp
 * Implementing the flattening inference rule.
 * @since 24/12/2003 Manchester
 * @since 30/10/2005 Bellevue, information about positions removed
 */

#include "Debug/RuntimeStatistics.hpp"
#include "Debug/Tracer.hpp"

#include "Kernel/Inference.hpp"
#include "Kernel/FormulaUnit.hpp"
#include "Kernel/Problem.hpp"
#include "Kernel/Unit.hpp"

#include "Lib/Environment.hpp"
#include "Shell/Options.hpp"

#include "Flattening.hpp"

namespace Shell
{

/**
 * Assuming formula @c f is flattened, return its negation which is also flattened.
 */
Formula* Flattening::getFlattennedNegation(Formula* f)
{
  CALL("Flattening::getFlattennedNegation");

  switch(f->connective()) {
  case NOT:
    return f->uarg();
  case TRUE:
    return Formula::falseFormula();
  case FALSE:
    return Formula::trueFormula();
  default:
    return new NegatedFormula(f);
  }

}

/**
 * Flatten the unit.
 *
 * @since 24/12/2003 Manchester
 * @since 23/01/2004 Manchester, changed to include info about positions
 * @since 08/06/2007 Manchester changed to new data structures
 * @warning the unit must contain a formula
 */
FormulaUnit* Flattening::flatten (FormulaUnit* unit)
{
  CALL("Flattening::flatten (Unit*)");
  ASS(! unit->isClause());

  Formula* f = unit->formula();
  Formula* g = flatten(f);
  if (f == g) { // not changed
    return unit;
  }

  FormulaUnit* res = new FormulaUnit(g,
<<<<<<< HEAD
			 FormulaTransformation(InferenceRule::FLATTEN,unit));

=======
      FormulaTransformation(InferenceRule::FLATTEN,unit));
>>>>>>> f4cbb935
  if (env.options->showPreprocessing()) {
    env.beginOutput();
    env.out() << "[PP] flatten in: " << unit->toString() << std::endl;
    env.out() << "[PP] flatten out: " << res->toString() << std::endl;
    env.endOutput();
  }
  return res;
} // Flattening::flatten

/**
 * Flatten subformula at position pos.
 *
 * @since 30/08/2002 Torrevieja, return type changed to void
 * @since 23/01/2004 Manchester, changed to include info about positions
 * @since 11/12/2004 Manchester, true and false added
 * @since 08/06/2007 Manchester changed to new data structures
 * @since 18/12/2015 Gothenburg, changes to support FOOL
 */
Formula* Flattening::flatten (Formula* f)
{
  CALL("Flattening::flatten(Formula*)");

  Connective con = f->connective();
  switch (con) {
  case TRUE:
  case FALSE:
    return f;

  case LITERAL:
    {
      Literal* lit = f->literal();

      if (env.options->newCNF()) {//TODO update this
        // Convert equality between boolean FOOL terms to equivalence
        if (lit->isEquality()) {
          TermList lhs = *lit->nthArgument(0);
          TermList rhs = *lit->nthArgument(1);

          bool lhsBoolean = lhs.isTerm() && lhs.term()->isBoolean();
          bool rhsBoolean = rhs.isTerm() && rhs.term()->isBoolean();
          bool varEquality = lit->isTwoVarEquality() && lit->twoVarEqSort() == Term::boolSort();

          if (lhsBoolean || rhsBoolean || varEquality) {
            Formula* lhsFormula = BoolTermFormula::create(lhs);
            Formula* rhsFormula = BoolTermFormula::create(rhs);
            return flatten(new BinaryFormula(lit->polarity() ? IFF : XOR, lhsFormula, rhsFormula));
          }
        }
      }

      Literal* flattenedLit = flatten(lit);
      if (lit == flattenedLit) {
        return f;
      } else {
        return new AtomicFormula(flattenedLit);
      }
    }

  case BOOL_TERM:
    {
      TermList ts = f->getBooleanTerm();
      TermList flattenedTs = flatten(ts);
      if (ts == flattenedTs) {
        return f;
      } else {
        return new BoolTermFormula(flattenedTs);
      }
    }

  case AND:
  case OR: 
    {
      FormulaList* args = flatten(f->args(),con);
      if (args == f->args()) { 
	return f;
      }
      return new JunctionFormula(con,args);
    }

  case IMP:
  case IFF:
  case XOR: 
    {
      Formula* left = flatten(f->left());
      Formula* right = flatten(f->right());
      if (left == f->left() && right == f->right()) {
	return f;
      }
      return new BinaryFormula(con,left,right);
    }
    
  case NOT: 
    {
      Formula* arg = flatten(f->uarg());

      if(arg->connective()==NOT) {
	//two negations cancel each other out
	return arg->uarg();
      }
      if(arg->connective()==LITERAL) {
	return new AtomicFormula(Literal::complementaryLiteral(arg->literal()));
      }
      if (arg == f->uarg()) {
	return f;
      }
      return new NegatedFormula(arg);
    }
    
  case FORALL:
  case EXISTS: 
    {
      Formula* arg = flatten(f->qarg());
      if (arg->connective() != con) {
	if (arg == f->qarg()) {
	  return f;
	}
	return new QuantifiedFormula(con,f->vars(),f->sorts(),arg);
      }

      // arg is a quantified formula with the same quantifier
      // the sort list is either empty (if one of the parts have empty sorts) or the concatentation
      Formula::SortList* sl = 0;
      if(f->sorts() && arg->sorts()){
        sl = Formula::SortList::append(f->sorts(), arg->sorts());
      }
      return new QuantifiedFormula(con,
				   Formula::VarList::append(f->vars(), arg->vars()),
                                   sl, 
				   arg->qarg());
    }

#if VDEBUG
  default:
    ASSERTION_VIOLATION;
#endif
  }

} // Flattening::flatten ()

Literal* Flattening::flatten(Literal* l)
{
  CALL("Flattening::flatten(Literal*)");

  if (l->shared()) {
    return l;
  }

  bool flattened = false;
  Stack<TermList> args;
  Term::Iterator terms(l);
  while (terms.hasNext()) {
    TermList argument = terms.next();
    TermList flattenedArgument = flatten(argument);
    if (argument != flattenedArgument) {
      flattened = true;
    }
    args.push(flattenedArgument);
  }

  if (!flattened) {
    return l;
  }

  return Literal::create(l, args.begin());
} // NNF::ennf(Literal*);

TermList Flattening::flatten (TermList ts)
{
  CALL("Flattening::flatten(TermList)");

  if (ts.isVar()) {
    return ts;
  }

  Term* term = ts.term();

  if (term->shared()) {
    return ts;
  }

 if (term->isSpecial()) {
    Term::SpecialTermData* sd = term->getSpecialData();
    switch (sd->getType()) {
      case Term::SF_FORMULA: {
        Formula* f = sd->getFormula();
        Formula* flattenedF = flatten(f);
        if (f == flattenedF) {
          return ts;
        } else {
          return TermList(Term::createFormula(flattenedF));
        }
      }

      case Term::SF_ITE: {
        TermList thenBranch = *term->nthArgument(0);
        TermList elseBranch = *term->nthArgument(1);
        Formula* condition  = sd->getCondition();

        TermList flattenedThenBranch = flatten(thenBranch);
        TermList flattenedElseBranch = flatten(elseBranch);
        Formula* flattenedCondition  = flatten(condition);

        if ((thenBranch == flattenedThenBranch) &&
            (elseBranch == flattenedElseBranch) &&
            (condition == flattenedCondition)) {
          return ts;
        } else {
          return TermList(Term::createITE(flattenedCondition, flattenedThenBranch, flattenedElseBranch, sd->getSort()));
        }
      }

      case Term::SF_LET: {
        TermList binding = sd->getBinding();
        TermList body = *term->nthArgument(0);

        TermList flattenedBinding = flatten(binding);
        TermList flattenedBody = flatten(body);

        if ((binding == flattenedBinding) && (body == flattenedBody)) {
          return ts;
        } else {
          return TermList(Term::createLet(sd->getFunctor(), sd->getVariables(), flattenedBinding, flattenedBody, sd->getSort()));
        }
      }

      case Term::SF_LET_TUPLE: {
        TermList binding = sd->getBinding();
        TermList body = *term->nthArgument(0);

        TermList flattenedBinding = flatten(binding);
        TermList flattenedBody = flatten(body);

        if ((binding == flattenedBinding) && (body == flattenedBody)) {
          return ts;
        } else {
          return TermList(Term::createTupleLet(sd->getFunctor(), sd->getTupleSymbols(), flattenedBinding, flattenedBody, sd->getSort()));
        }
      }

      case Term::SF_TUPLE: {
        TermList tupleTerm = TermList(sd->getTupleTerm());
        TermList flattenedTupleTerm = flatten(tupleTerm);

        if (tupleTerm == flattenedTupleTerm) {
          return ts;
        } else {
          ASS_REP(flattenedTupleTerm.isTerm(), flattenedTupleTerm.toString())
          return TermList(Term::createTuple(flattenedTupleTerm.term()));
        }
      }

      default:
        ASSERTION_VIOLATION;
    }
  }

  bool flattened = false;
  Stack<TermList> args;
  Term::Iterator terms(term);
  while (terms.hasNext()) {
    TermList argument = terms.next();
    TermList flattenedArgument = flatten(argument);
    if (argument != flattenedArgument) {
      flattened = true;
    }
    args.push(flattenedArgument);
  }

  if (!flattened) {
    return ts;
  }

  return TermList(Term::create(term, args.begin()));
} // Flattening::flatten (Term*)

/** 
 * Flatten the list of formulas (connected by c).
 *
 * @returns true if there was flattening on the topmost level.
 * @since 27/06/2002 Manchester
 * @since 30/08/2002 Torrevieja, return type changed to void
 * @since 23/01/2004 Manchester, changed to include info about positions
 * @since 08/06/2007 Manchester changed to new data structures
 */
FormulaList* Flattening::flatten (FormulaList* fs, 
				  Connective con)
{
  CALL("Flattening::flatten (FormulaList*...)");
  ASS(con == OR || con == AND);

#if 1
  if(!fs) {
    return 0;
  }

  FormulaList* fs0 = fs;

  bool modified = false;
  Stack<Formula*> res(8);
  Stack<FormulaList*> toDo(8);
  for(;;) {
    if(fs->head()->connective()==con) {
      modified = true;
      if(fs->tail()) {
	toDo.push(fs->tail());
      }
      fs = fs->head()->args();
      continue;
    }
    Formula* hdRes = flatten(fs->head());
    if(hdRes!=fs->head()) {
      modified = true;
    }
    res.push(hdRes);
    fs = fs->tail();
    if(!fs) {
      if(toDo.isEmpty()) {
	break;
      }
      fs = toDo.pop();
    }
  }
  if(!modified) {
    return fs0;
  }
  FormulaList* resLst = 0;
  FormulaList::pushFromIterator(Stack<Formula*>::TopFirstIterator(res), resLst);
  return resLst;
#else
  if (fs->isEmpty()) {
    return fs;
  }
  Formula* head = flatten(fs->head());
  FormulaList* tail = flatten(fs->tail(),con);

  if (head->connective() == con) {
    return FormulaList::append(head->args(), tail);
  }

  if (head == fs->head() && tail == fs->tail()) {
    return fs;
  }
  return new FormulaList(head,tail);
#endif
} // Flattening::flatten


}<|MERGE_RESOLUTION|>--- conflicted
+++ resolved
@@ -79,12 +79,7 @@
   }
 
   FormulaUnit* res = new FormulaUnit(g,
-<<<<<<< HEAD
-			 FormulaTransformation(InferenceRule::FLATTEN,unit));
-
-=======
       FormulaTransformation(InferenceRule::FLATTEN,unit));
->>>>>>> f4cbb935
   if (env.options->showPreprocessing()) {
     env.beginOutput();
     env.out() << "[PP] flatten in: " << unit->toString() << std::endl;
