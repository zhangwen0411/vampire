/*
 * This file is part of the source code of the software program
 * Vampire. It is protected by applicable
 * copyright laws.
 *
 * This source code is distributed under the licence found here
 * https://vprover.github.io/license.html
 * and in the source directory
 */
/**
 * @file Flattening.cpp
 * Implementing the flattening inference rule.
 * @since 24/12/2003 Manchester
 * @since 30/10/2005 Bellevue, information about positions removed
 */

#include "Debug/RuntimeStatistics.hpp"
#include "Debug/Tracer.hpp"

#include "Kernel/Inference.hpp"
#include "Kernel/FormulaUnit.hpp"
#include "Kernel/Problem.hpp"
#include "Kernel/Unit.hpp"

#include "Lib/Environment.hpp"
#include "Shell/Options.hpp"
#include "Shell/Statistics.hpp"

#include "Flattening.hpp"

namespace Shell
{

/**
 * Assuming formula @c f is flattened, return its negation which is also flattened.
 */
Formula* Flattening::getFlattennedNegation(Formula* f)
{
  CALL("Flattening::getFlattennedNegation");

  switch(f->connective()) {
  case NOT:
    return f->uarg();
  case TRUE:
    return Formula::falseFormula();
  case FALSE:
    return Formula::trueFormula();
  default:
    return new NegatedFormula(f);
  }

}

/**
 * Flatten the unit.
 *
 * @since 24/12/2003 Manchester
 * @since 23/01/2004 Manchester, changed to include info about positions
 * @since 08/06/2007 Manchester changed to new data structures
 * @warning the unit must contain a formula
 */
FormulaUnit* Flattening::flatten (FormulaUnit* unit)
{
  CALL("Flattening::flatten (Unit*)");
  ASS(! unit->isClause());

  Formula* f = unit->formula();
  Formula* g = flatten(f);
  if (f == g) { // not changed
    return unit;
  }

  FormulaUnit* res = new FormulaUnit(g,
      FormulaTransformation(InferenceRule::FLATTEN,unit));
  if (env.options->showPreprocessing()) {
    env.beginOutput();
    env.out() << "[PP] flatten in: " << unit->toString() << std::endl;
    env.out() << "[PP] flatten out: " << res->toString() << std::endl;
    env.endOutput();
  }
  return res;
} // Flattening::flatten

/**
 * Flatten subformula at position pos.
 *
 * @since 30/08/2002 Torrevieja, return type changed to void
 * @since 23/01/2004 Manchester, changed to include info about positions
 * @since 11/12/2004 Manchester, true and false added
 * @since 08/06/2007 Manchester changed to new data structures
 * @since 18/12/2015 Gothenburg, changes to support FOOL
 */
Formula* Flattening::flatten (Formula* f)
{
  CALL("Flattening::flatten(Formula*)");

  Connective con = f->connective();
  switch (con) {
  case TRUE:
  case FALSE:
    return f;

  case LITERAL:
    {
      Literal* lit = f->literal();

      if (env.options->newCNF() && !env.statistics->higherOrder &&
          !env.property->hasPolymorphicSym()) {
        // Convert equality between boolean FOOL terms to equivalence
        if (lit->isEquality()) {
          TermList lhs = *lit->nthArgument(0);
          TermList rhs = *lit->nthArgument(1);

          bool lhsBoolean = lhs.isTerm() && lhs.term()->isBoolean();
          bool rhsBoolean = rhs.isTerm() && rhs.term()->isBoolean();
          bool varEquality = lit->isTwoVarEquality() && lit->twoVarEqSort() == Term::boolSort();

          if (lhsBoolean || rhsBoolean || varEquality) {
            Formula* lhsFormula = BoolTermFormula::create(lhs);
            Formula* rhsFormula = BoolTermFormula::create(rhs);
            return flatten(new BinaryFormula(lit->polarity() ? IFF : XOR, lhsFormula, rhsFormula));
          }
        }
      }

      Literal* flattenedLit = flatten(lit);
      if (lit == flattenedLit) {
        return f;
      } else {
        return new AtomicFormula(flattenedLit);
      }
    }

  case BOOL_TERM:
    {
      TermList ts = f->getBooleanTerm();
      TermList flattenedTs = flatten(ts);
      if (ts == flattenedTs) {
        return f;
      } else {
        return new BoolTermFormula(flattenedTs);
      }
    }

  case AND:
  case OR: 
    {
      FormulaList* args = flatten(f->args(),con);
      if (args == f->args()) { 
	return f;
      }
      return new JunctionFormula(con,args);
    }

  case IMP:
  case IFF:
  case XOR: 
    {
      Formula* left = flatten(f->left());
      Formula* right = flatten(f->right());
      if (left == f->left() && right == f->right()) {
	return f;
      }
      return new BinaryFormula(con,left,right);
    }
    
  case NOT: 
    {
      Formula* arg = flatten(f->uarg());

      if(arg->connective()==NOT) {
	//two negations cancel each other out
	return arg->uarg();
      }
      if(arg->connective()==LITERAL) {
	return new AtomicFormula(Literal::complementaryLiteral(arg->literal()));
      }
      if (arg == f->uarg()) {
	return f;
      }
      return new NegatedFormula(arg);
    }
    
  case FORALL:
  case EXISTS: 
    {
      Formula* arg = flatten(f->qarg());
      if (arg->connective() != con) {
	if (arg == f->qarg()) {
	  return f;
	}
	return new QuantifiedFormula(con,f->vars(),f->sorts(),arg);
      }

      // arg is a quantified formula with the same quantifier
      // the sort list is either empty (if one of the parts have empty sorts) or the concatentation
      SList* sl = SList::empty();
      if(f->sorts() && arg->sorts()){
        sl = SList::append(f->sorts(), arg->sorts());
      }
      return new QuantifiedFormula(con,
				   VList::append(f->vars(), arg->vars()),
                                   sl, 
				   arg->qarg());
    }

  case NAME:
  case NOCONN:
    ASSERTION_VIOLATION;
  }

  ASSERTION_VIOLATION;
} // Flattening::flatten ()

Literal* Flattening::flatten(Literal* l)
{
  CALL("Flattening::flatten(Literal*)");

  if (l->shared()) {
    return l;
  }

  bool flattened = false;
  Stack<TermList> args;
  Term::Iterator terms(l);
  while (terms.hasNext()) {
    TermList argument = terms.next();
    TermList flattenedArgument = flatten(argument);
    if (argument != flattenedArgument) {
      flattened = true;
    }
    args.push(flattenedArgument);
  }

  if (!flattened) {
    return l;
  }

  return Literal::create(l, args.begin());
} // NNF::ennf(Literal*);

TermList Flattening::flatten (TermList ts)
{
  CALL("Flattening::flatten(TermList)");

  if (ts.isVar()) {
    return ts;
  }

  Term* term = ts.term();

  if (term->shared()) {
    return ts;
  }

 if (term->isSpecial()) {
    Term::SpecialTermData* sd = term->getSpecialData();
    switch (sd->getType()) {
      case Term::SF_FORMULA: {
        Formula* f = sd->getFormula();
        Formula* flattenedF = flatten(f);
        if (f == flattenedF) {
          return ts;
        } else {
          return TermList(Term::createFormula(flattenedF));
        }
      }

      case Term::SF_ITE: {
        TermList thenBranch = *term->nthArgument(0);
        TermList elseBranch = *term->nthArgument(1);
        Formula* condition  = sd->getCondition();

        TermList flattenedThenBranch = flatten(thenBranch);
        TermList flattenedElseBranch = flatten(elseBranch);
        Formula* flattenedCondition  = flatten(condition);

        if ((thenBranch == flattenedThenBranch) &&
            (elseBranch == flattenedElseBranch) &&
            (condition == flattenedCondition)) {
          return ts;
        } else {
          return TermList(Term::createITE(flattenedCondition, flattenedThenBranch, flattenedElseBranch, sd->getSort()));
        }
      }

      case Term::SF_LET: {
        TermList binding = sd->getBinding();
        TermList body = *term->nthArgument(0);

        TermList flattenedBinding = flatten(binding);
        TermList flattenedBody = flatten(body);

        if ((binding == flattenedBinding) && (body == flattenedBody)) {
          return ts;
        } else {
          return TermList(Term::createLet(sd->getFunctor(), sd->getVariables(), flattenedBinding, flattenedBody, sd->getSort()));
        }
      }

      case Term::SF_LET_TUPLE: {
        TermList binding = sd->getBinding();
        TermList body = *term->nthArgument(0);

        TermList flattenedBinding = flatten(binding);
        TermList flattenedBody = flatten(body);

        if ((binding == flattenedBinding) && (body == flattenedBody)) {
          return ts;
        } else {
          return TermList(Term::createTupleLet(sd->getFunctor(), sd->getTupleSymbols(), flattenedBinding, flattenedBody, sd->getSort()));
        }
      }

      case Term::SF_TUPLE: {
        TermList tupleTerm = TermList(sd->getTupleTerm());
        TermList flattenedTupleTerm = flatten(tupleTerm);

        if (tupleTerm == flattenedTupleTerm) {
          return ts;
        } else {
          ASS_REP(flattenedTupleTerm.isTerm(), flattenedTupleTerm.toString())
          return TermList(Term::createTuple(flattenedTupleTerm.term()));
        }
      }

      case Term::SF_MATCH: {
        DArray<TermList> terms(term->arity());
        bool unchanged = true;
<<<<<<< HEAD
        for (unsigned int i = 0; i < term->arity(); i++) {
          TermList subterm = flatten(*term->nthArgument(i));
          unchanged = unchanged && (subterm == *term->nthArgument(i));
          terms[i] = subterm;
=======
        for (unsigned i = 0; i < term->arity(); i++) {
          terms[i] = flatten(*term->nthArgument(i));
          unchanged = unchanged && (terms[i] == *term->nthArgument(i));
>>>>>>> 69048575
        }

        if (unchanged) {
          return ts;
        }
        return TermList(Term::createMatch(sd->getSort(), sd->getMatchedSort(), term->arity(), terms.begin()));
      }

      default:
        ASSERTION_VIOLATION;
    }
  }

  bool flattened = false;
  Stack<TermList> args;
  Term::Iterator terms(term);
  while (terms.hasNext()) {
    TermList argument = terms.next();
    TermList flattenedArgument = flatten(argument);
    if (argument != flattenedArgument) {
      flattened = true;
    }
    args.push(flattenedArgument);
  }

  if (!flattened) {
    return ts;
  }

  return TermList(Term::create(term, args.begin()));
} // Flattening::flatten (Term*)

/** 
 * Flatten the list of formulas (connected by c).
 *
 * @returns true if there was flattening on the topmost level.
 * @since 27/06/2002 Manchester
 * @since 30/08/2002 Torrevieja, return type changed to void
 * @since 23/01/2004 Manchester, changed to include info about positions
 * @since 08/06/2007 Manchester changed to new data structures
 */
FormulaList* Flattening::flatten (FormulaList* fs, 
				  Connective con)
{
  CALL("Flattening::flatten (FormulaList*...)");
  ASS(con == OR || con == AND);

#if 1
  if(!fs) {
    return 0;
  }

  FormulaList* fs0 = fs;

  bool modified = false;
  Stack<Formula*> res(8);
  Stack<FormulaList*> toDo(8);
  for(;;) {
    if(fs->head()->connective()==con) {
      modified = true;
      if(fs->tail()) {
	toDo.push(fs->tail());
      }
      fs = fs->head()->args();
      continue;
    }
    Formula* hdRes = flatten(fs->head());
    if(hdRes!=fs->head()) {
      modified = true;
    }
    res.push(hdRes);
    fs = fs->tail();
    if(!fs) {
      if(toDo.isEmpty()) {
	break;
      }
      fs = toDo.pop();
    }
  }
  if(!modified) {
    return fs0;
  }
  FormulaList* resLst = 0;
  FormulaList::pushFromIterator(Stack<Formula*>::TopFirstIterator(res), resLst);
  return resLst;
#else
  if (fs->isEmpty()) {
    return fs;
  }
  Formula* head = flatten(fs->head());
  FormulaList* tail = flatten(fs->tail(),con);

  if (head->connective() == con) {
    return FormulaList::append(head->args(), tail);
  }

  if (head == fs->head() && tail == fs->tail()) {
    return fs;
  }
  return new FormulaList(head,tail);
#endif
} // Flattening::flatten


}<|MERGE_RESOLUTION|>--- conflicted
+++ resolved
@@ -327,16 +327,9 @@
       case Term::SF_MATCH: {
         DArray<TermList> terms(term->arity());
         bool unchanged = true;
-<<<<<<< HEAD
-        for (unsigned int i = 0; i < term->arity(); i++) {
-          TermList subterm = flatten(*term->nthArgument(i));
-          unchanged = unchanged && (subterm == *term->nthArgument(i));
-          terms[i] = subterm;
-=======
         for (unsigned i = 0; i < term->arity(); i++) {
           terms[i] = flatten(*term->nthArgument(i));
           unchanged = unchanged && (terms[i] == *term->nthArgument(i));
->>>>>>> 69048575
         }
 
         if (unchanged) {
