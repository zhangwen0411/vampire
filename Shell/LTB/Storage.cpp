--- conflicted
+++ resolved
@@ -440,12 +440,6 @@
       //able to pair it with the right local symbol)
       symIt0.del();
 //      if(id.first) {
-<<<<<<< HEAD
-//	LOG("known pred: "<<id.second<<" orig name "<<getIntKey(PRED_NUM_NAME, id.second)
-//	    <<" arity: "<<env -> signature->predicateArity(_glob2loc.get(id))
-//	    <<" loc name: "<<env -> signature->predicateName(_glob2loc.get(id)));
-=======
->>>>>>> eaef0d47
 //      }
       continue;
     }
