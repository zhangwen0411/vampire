/*
 * This file is part of the source code of the software program
 * Vampire. It is protected by applicable
 * copyright laws.
 *
 * This source code is distributed under the licence found here
 * https://vprover.github.io/license.html
 * and in the source directory
 */
/**
 * @file InductionSchemeGenerator.hpp
 * Defines classes for generating induction schemes from function terms
 */

#ifndef __InductionSchemeGenerator__
#define __InductionSchemeGenerator__

#include "Forwards.hpp"
#include "Kernel/Substitution.hpp"
#include "Kernel/Term.hpp"
#include "Kernel/TermTransformer.hpp"
#include "Indexing/Index.hpp"
#include "InductionPreprocessor.hpp"
#include "Lib/STL.hpp"

#include <bitset>

namespace Shell {

using namespace Kernel;
using namespace Lib;
using namespace Indexing;

class Occurrences {
public:
  Occurrences(bool initial)
    : _occ(1 & initial), _iter(), _max(1 << 1), _finished(false) {}

  void add(bool val) {
    ASS(!_finished);
    _occ <<= 1;
    _max <<= 1;
    _occ |= (1 & val);
  }

  void finalize() {
    ASS(!_finished);
    _finished = true;
    const auto c = num_bits();
    ASS(c); // if no bits are present, something is wrong
    auto temp = _occ;
    _occ = 0;
    for (uint64_t i = 0; i < c; i++) {
      _occ <<= 1;
      _occ |= temp & 1;
      temp >>= 1;
    }
    _iter = _occ;
  }

  bool next() {
    ASS(_finished);
    _iter++;
    _iter |= _occ;
    return _iter < _max;
  }

  bool pop_last() {
    ASS(_finished);
    bool res = _iter & 1;
    _iter >>= 1;
    _max >>= 1;
    return res;
  }

  uint64_t val() {
    ASS(_finished);
    return _iter;
  }

  uint64_t num_bits() const {
    ASS(_finished);
    return __builtin_ctz(_max);
  }

  uint64_t num_set_bits() const {
    return __builtin_popcount(_occ);
  }

  void set_bits() {
    _iter = _max - 1;
  }

  void reset_bits() {
    _iter = _occ;
  }

  vstring toString() const {
    vstringstream str;
    auto temp = _iter;
    for (uint64_t i = 0; i < num_bits(); i++) {
      str << (temp & 1);
      temp >>= 1;
    }
    return str.str();
  }

private:
  uint64_t _occ;
  uint64_t _iter;
  uint64_t _max;
  bool _finished;
};

using OccurrenceMap = vmap<pair<Literal*, Term*>, Occurrences>;

class VarReplacement : public TermTransformer {
public:
  VarReplacement(unsigned& var) : _v(var) {}
  TermList transformSubterm(TermList trm) override;

private:
  unsigned& _v;
  vmap<unsigned, unsigned> _r;
};

/**
 * Replaces a subset of occurrences for given TermLists
 */
class TermReplacement : public TermTransformer {
public:
  TermReplacement(const DHMap<TermList, vvector<Term*>>& m, const vmap<Term*, unsigned>& r)
    : _m(m), _r(r), _ord(), _curr()
  {
    auto it = _m.items();
    while (it.hasNext()) {
      auto kv = it.next();
      _curr.insert(make_pair(kv.first, 0));
    }
  }
  TermList transformSubterm(TermList trm) override;

private:
  const DHMap<TermList, vvector<Term*>>& _m;
  const vmap<Term*, unsigned>& _r;
  vmap<Term*, unsigned> _ord;
  vmap<TermList, unsigned> _curr;
};

/**
 * Replaces a subset of occurrences for given TermLists
 */
class TermOccurrenceReplacement : public TermTransformer {
public:
<<<<<<< HEAD
  TermOccurrenceReplacement(const vmap<TermList, TermList>& r,
                            const OccurrenceMap& occ, Literal* lit)
=======
  TermOccurrenceReplacement(const vmap<Term*, unsigned>& r,
                             const OccurrenceMap& occ, Literal* lit)
>>>>>>> 3e074b21
                            : _r(r), _o(occ), _lit(lit) {}
  Literal* transformLit() { return transform(_lit); }
  TermList transformSubterm(TermList trm) override;

private:
  const vmap<Term*, unsigned>& _r;
  OccurrenceMap _o;
  Literal* _lit;
};

/**
 * An instantiated induction template for a term.
 */
class InductionScheme
{
public:
  InductionScheme(const vmap<Term*, unsigned>& indTerms, bool noChecks = false)
    : _cases(), _inductionTerms(indTerms), _finalized(false), _noChecks(noChecks) {}

  struct Case {
    Case() = default;
    Case(vvector<Substitution>&& recursiveCalls, Substitution&& step)
      : _recursiveCalls(recursiveCalls), _step(step) {}
    bool contains(const Case& other, const vmap<Term*, unsigned>& indTerms1, const vmap<Term*, unsigned>& indTerms2) const;

    vvector<Substitution> _recursiveCalls;
    Substitution _step;
  };

  void addCase(vvector<Substitution>&& recursiveCalls, Substitution&& step) {
    _cases.emplace_back(std::move(recursiveCalls), std::move(step));
  }
  void addCase(Case&& c) {
    _cases.push_back(std::move(c));
  }
  bool finalize();
  static TermList createRepresentingTerm(const vmap<Term*, unsigned>& inductionTerms, const Substitution& s);
  const vvector<Case>& cases() const { ASS(_finalized); return _cases; }
  const vmap<Term*, unsigned>& inductionTerms() const { ASS(_finalized); return _inductionTerms; }

private:
  bool addBaseCases();

  vvector<Case> _cases;
  vmap<Term*, unsigned> _inductionTerms;
  bool _finalized;
  bool _noChecks;
};

ostream& operator<<(ostream& out, const InductionScheme& scheme);

/**
 * This class instantiates the induction templates from a literal
 * we want to induct on. Afterwards, stores these and filters them.
 * Also stores all active occurrences of possible induction terms.
 */
struct InductionSchemeGenerator {
  virtual ~InductionSchemeGenerator() = default;
  virtual void generate(
    const SLQueryResult& main,
    const vset<pair<Literal*,Clause*>>& side,
    vvector<pair<InductionScheme, OccurrenceMap>>& res) = 0;
  virtual bool setsFixOccurrences() const { return false; }
};

struct RecursionInductionSchemeGenerator
  : public InductionSchemeGenerator
{
  CLASS_NAME(RecursionInductionSchemeGenerator);
  USE_ALLOCATOR(RecursionInductionSchemeGenerator);

  void generate(const SLQueryResult& main,
    const vset<pair<Literal*,Clause*>>& side,
    vvector<pair<InductionScheme, OccurrenceMap>>& res) override;
  bool setsFixOccurrences() const override { return true; }

private:
  void generate(Clause* premise, Literal* lit,
    vvector<InductionScheme>& schemes);
  void process(TermList curr, bool active,
    Stack<bool>& actStack, Clause* premise, Literal* lit,
    vvector<InductionScheme>& schemes);
  void addScheme(Literal* lit, Term* t, const InductionTemplate& templ,
    vvector<InductionScheme>& schemes);

  OccurrenceMap _actOccMaps;
};

struct StructuralInductionSchemeGenerator
  : public InductionSchemeGenerator
{
  CLASS_NAME(StructuralInductionSchemeGenerator);
  USE_ALLOCATOR(StructuralInductionSchemeGenerator);

  void generate(const SLQueryResult& main,
    const vset<pair<Literal*,Clause*>>& side,
    vvector<pair<InductionScheme, OccurrenceMap>>& res) override;

private:
  InductionScheme generateStructural(Term* term);
};

struct IntegerInductionSchemeGenerator
  : public InductionSchemeGenerator
{
  CLASS_NAME(IntegerInductionSchemeGenerator);
  USE_ALLOCATOR(IntegerInductionSchemeGenerator);

  void generate(const SLQueryResult& main,
    const vset<pair<Literal*,Clause*>>& side,
    vvector<pair<InductionScheme, OccurrenceMap>>& res) override;

private:
  InductionScheme generateInteger(Term* term);
};

} // Shell

#endif<|MERGE_RESOLUTION|>--- conflicted
+++ resolved
@@ -152,13 +152,8 @@
  */
 class TermOccurrenceReplacement : public TermTransformer {
 public:
-<<<<<<< HEAD
-  TermOccurrenceReplacement(const vmap<TermList, TermList>& r,
-                            const OccurrenceMap& occ, Literal* lit)
-=======
   TermOccurrenceReplacement(const vmap<Term*, unsigned>& r,
                              const OccurrenceMap& occ, Literal* lit)
->>>>>>> 3e074b21
                             : _r(r), _o(occ), _lit(lit) {}
   Literal* transformLit() { return transform(_lit); }
   TermList transformSubterm(TermList trm) override;
