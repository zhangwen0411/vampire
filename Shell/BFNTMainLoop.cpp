/**
 * @file BFNTMainLoop.cpp
 * Implements class BFNTMainLoop.
 */

#include <cerrno>
#include <csignal>

#include "Lib/Portability.hpp"

#if !COMPILER_MSVC

#include <sys/types.h>
#include <sys/wait.h>

#endif


#include "Lib/Environment.hpp"
#include "Lib/Int.hpp"
#include "Lib/Metaiterators.hpp"
#include "Lib/ScopedPtr.hpp"
#include "Lib/System.hpp"
#include "Lib/Timer.hpp"

#include "Lib/Sys/Multiprocessing.hpp"

#include "Kernel/Clause.hpp"
#include "Kernel/Problem.hpp"
#include "Kernel/Unit.hpp"

#include "Shell/Property.hpp"
#include "Shell/TPTPPrinter.hpp"
#include "Shell/UIHelper.hpp"

#include "Statistics.hpp"

#include "BFNTMainLoop.hpp"

#define BFNT_CHILD_RESULT_SAT 0
#define BFNT_CHILD_RESULT_UNSAT 6
#define BFNT_CHILD_RESULT_UNKNOWN 7

namespace Shell
{
#if COMPILER_MSVC

BFNTMainLoop::BFNTMainLoop(Problem& prb, const Options& opt)
: MainLoop(prb, opt)
{}

void BFNTMainLoop::init()
{
  CALL("BFNTMainLoop::init");

  USER_ERROR("BFNT not supported on Windows");
}

MainLoopResult BFNTMainLoop::runImpl()
{
  CALL("BFNTMainLoop::runImpl");

  USER_ERROR("BFNT not supported on Windows");
}

#else

BFNTMainLoop::BFNTMainLoop(Problem& prb, const Options& opt)
: MainLoop(prb, opt),
  _childOpts(opt),
  _bfnt(prb.getProperty())
{
  CALL("BFNTMainLoop::BFNTMainLoop");

  //this is important, otherwise we'd start creating new and new processes
  // -- the child process would also run BFNT therefore also attemps to run
  //BFNT-running children.
  _childOpts.setBfnt(false);
}


void BFNTMainLoop::init()
{
  CALL("BFNTMainLoop::init");

  _hasSorts = _prb.getProperty()->hasNonDefaultSorts();
  if(_hasSorts) {
    return;
  }

  //Putting problem units into the BFNT convertor here may result into
  //one clause appearing in multiple Problem objects. In _prb and then in
  //child problems created by the spawed processes. Normally we wouldn't
  //want this to happen, but in the _prb object we do not use the clauses
  //any more after this point, and the child problems are isolated from each
  //other in different processes.
  _bfnt.apply(_prb.units());
}

/**
 * Run the child process that does proving on the flattenned problem
 *
 * Result statuses of the process:
 * BFNT_CHILD_RESULT_SAT
 * BFNT_CHILD_RESULT_UNSAT
 * BFNT_CHILD_RESULT_UNKNOWN
 */
void BFNTMainLoop::runChild(size_t modelSize)
{
  CALL("BFNTMainLoop::runChild");

  ScopedPtr<Problem> childPrb(_bfnt.createProblem(modelSize));

  ScopedPtr<MainLoop> childMainLoop(MainLoop::createFromOptions(*childPrb, _childOpts));
  MainLoopResult innerRes = childMainLoop->run();
  innerRes.updateStatistics();

<<<<<<< HEAD
  LOG("bfnt_loop","Child termination reason: "
      << ((innerRes.terminationReason==Statistics::SATISFIABLE) ? "Satisfiable" :
	  (innerRes.terminationReason==Statistics::REFUTATION) ? "Unsatisfiable" : "Unknown") );
  COND_TRACE("bfnt_loop", env -> statistics->model!="",
      tout << "Model: " << endl
	   << env -> statistics->model;
  );

  if(env -> options->mode()!=Options::MODE_SPIDER) {
=======
  if(env.options->mode()!=Options::MODE_SPIDER) {
>>>>>>> eaef0d47
    if(innerRes.terminationReason==Statistics::SATISFIABLE || innerRes.terminationReason==Statistics::TIME_LIMIT) {
      env -> beginOutput();
      env -> statistics->print(env -> out());
      env -> endOutput();
    }
  }

  if(env -> options->mode()!=Options::MODE_SPIDER && innerRes.terminationReason==Statistics::SATISFIABLE) {
    env -> beginOutput();
    UIHelper::outputSatisfiableResult(env -> out());
    env -> endOutput();
    UIHelper::satisfiableStatusWasAlreadyOutput = true;
  }

  switch(innerRes.terminationReason) {
  case Statistics::SATISFIABLE:
    exit(BFNT_CHILD_RESULT_SAT);
  case Statistics::REFUTATION:
    exit(BFNT_CHILD_RESULT_UNSAT);
  default:
    exit(BFNT_CHILD_RESULT_UNKNOWN);
  }
  exit(BFNT_CHILD_RESULT_UNKNOWN);
}


MainLoopResult BFNTMainLoop::spawnChild(size_t modelSize)
{
  CALL("BFNTMainLoop::spawnChild");

  pid_t childPid=Multiprocessing::instance()->fork();

  if(!childPid) {
    runChild(modelSize);
    ASSERTION_VIOLATION;
  }


  System::ignoreSIGINT();

  int status;
  errno=0;
  pid_t res=waitpid(childPid, &status, 0);
  if(res==-1) {
    SYSTEM_FAIL("Error in waiting for forked process.",errno);
  }

  System::heedSIGINT();

  Timer::syncClock();

  if(res!=childPid) {
    INVALID_OPERATION("Invalid waitpid return value: "+Int::toString(res)+"  pid of forked Vampire: "+Int::toString(childPid));
  }

  ASS(!WIFSTOPPED(status));

  if( (WIFSIGNALED(status) && WTERMSIG(status)==SIGINT) ||
      (WIFEXITED(status) && WEXITSTATUS(status)==VAMP_RESULT_STATUS_SIGINT) )  {
    //if the forked Vampire was terminated by SIGINT (Ctrl+C), we also terminate
    //(3 is the return value for this case; see documentation for the
    //@b vampireReturnValue global variable)

    raise(SIGINT);
  }

  if(WIFEXITED(status)) {
    switch(WEXITSTATUS(status)) {
    case BFNT_CHILD_RESULT_SAT:
      UIHelper::satisfiableStatusWasAlreadyOutput = true;
      return MainLoopResult(Statistics::SATISFIABLE);
    case BFNT_CHILD_RESULT_UNSAT:
      return MainLoopResult(Statistics::REFUTATION);

    case VAMP_RESULT_STATUS_OTHER_SIGNAL:
    case VAMP_RESULT_STATUS_UNHANDLED_EXCEPTION:
      INVALID_OPERATION("error in the child process");

    case BFNT_CHILD_RESULT_UNKNOWN:
    default: //under default will fall timeout
      return MainLoopResult(Statistics::UNKNOWN);
    }
  }
  else {
    return MainLoopResult(Statistics::UNKNOWN);
  }
}


MainLoopResult BFNTMainLoop::runImpl()
{
  CALL("BFNTMainLoop::runImpl");

  if(_hasSorts) {
    return MainLoopResult(Statistics::UNKNOWN);
  }


  env -> timer->makeChildrenIncluded();

  size_t modelSize = 1;
  for(;;) {
    Timer::syncClock();
<<<<<<< HEAD
    if(env -> timeLimitReached()) { return MainLoopResult(Statistics::TIME_LIMIT); }
    LOG("bfnt_loop","Trying model size "<<modelSize);
    env -> statistics->maxBFNTModelSize = modelSize;
=======
    if(env.timeLimitReached()) { return MainLoopResult(Statistics::TIME_LIMIT); }
    env.statistics->maxBFNTModelSize = modelSize;
>>>>>>> eaef0d47
    MainLoopResult childResult = spawnChild(modelSize);

    if(childResult.terminationReason == Statistics::SATISFIABLE) {
      return childResult;
    }

    modelSize++;
  }
}
#endif

}<|MERGE_RESOLUTION|>--- conflicted
+++ resolved
@@ -115,19 +115,7 @@
   MainLoopResult innerRes = childMainLoop->run();
   innerRes.updateStatistics();
 
-<<<<<<< HEAD
-  LOG("bfnt_loop","Child termination reason: "
-      << ((innerRes.terminationReason==Statistics::SATISFIABLE) ? "Satisfiable" :
-	  (innerRes.terminationReason==Statistics::REFUTATION) ? "Unsatisfiable" : "Unknown") );
-  COND_TRACE("bfnt_loop", env -> statistics->model!="",
-      tout << "Model: " << endl
-	   << env -> statistics->model;
-  );
-
   if(env -> options->mode()!=Options::MODE_SPIDER) {
-=======
-  if(env.options->mode()!=Options::MODE_SPIDER) {
->>>>>>> eaef0d47
     if(innerRes.terminationReason==Statistics::SATISFIABLE || innerRes.terminationReason==Statistics::TIME_LIMIT) {
       env -> beginOutput();
       env -> statistics->print(env -> out());
@@ -231,14 +219,8 @@
   size_t modelSize = 1;
   for(;;) {
     Timer::syncClock();
-<<<<<<< HEAD
     if(env -> timeLimitReached()) { return MainLoopResult(Statistics::TIME_LIMIT); }
-    LOG("bfnt_loop","Trying model size "<<modelSize);
     env -> statistics->maxBFNTModelSize = modelSize;
-=======
-    if(env.timeLimitReached()) { return MainLoopResult(Statistics::TIME_LIMIT); }
-    env.statistics->maxBFNTModelSize = modelSize;
->>>>>>> eaef0d47
     MainLoopResult childResult = spawnChild(modelSize);
 
     if(childResult.terminationReason == Statistics::SATISFIABLE) {
