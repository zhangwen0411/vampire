/*
 * This file is part of the source code of the software program
 * Vampire. It is protected by applicable
 * copyright laws.
 *
 * This source code is distributed under the licence found here
 * https://vprover.github.io/license.html
 * and in the source directory
 */
/**
 * @file Rectify.cpp
 * Implements (static) class Rectify for the rectification inference rule.
 * @since 21/12/2003 Manchester
 * @since 23/01/2004 Manchester, changed to use non-static objects
 */

#include "Lib/Environment.hpp"
#include "Lib/Metaiterators.hpp"
#include "Lib/Recycler.hpp"

#include "Kernel/Formula.hpp"
#include "Kernel/FormulaUnit.hpp"
#include "Kernel/Inference.hpp"
#include "Kernel/SortHelper.hpp"
#include "Kernel/Term.hpp"
#include "Kernel/TermIterators.hpp"
#include "Kernel/Unit.hpp"

#include "Indexing/TermSharing.hpp"

#include "VarManager.hpp"

#include "Rectify.hpp"

using namespace Shell;

bool Rectify::Renaming::tryGetBoundAndMarkUsed (int var,int& boundTo) const
{
  CALL("Rectify::Renaming::tryGetBoundAndMarkUsed");

  if ((unsigned)var >= _capacity) {
    return false;
  }
  VarUsageTrackingList* vs = _array[var];
  if (VarUsageTrackingList::isEmpty(vs)) {
    return false;
  }
  boundTo = vs->head().first;
  vs->headPtr()->second = true;
  return true;
} // Rectify::bound

Rectify::VarWithUsageInfo Rectify::Renaming::getBoundAndUsage(int var) const
{
  CALL("Rectify::Renaming::getBoundAndUsage");

  ASS_L((unsigned)var,_capacity);

  VarUsageTrackingList* vs = _array[var];
  ASS(VarUsageTrackingList::isNonEmpty(vs));
  return vs->head();
}

/**
 * Rectify the formula from this unit. If the input type of this unit
 * contains free variables, then ask Signature::sig to create an answer
 * atom.
 * 
 * @since 23/01/2004 Manchester, changed to use non-static objects
 * @since 06/06/2007 Manchester, changed to use new datastructures
 */
FormulaUnit* Rectify::rectify (FormulaUnit* unit0, bool removeUnusedVars)
{
  CALL("Rectify::rectify (Unit*...)");
  ASS(!unit0->isClause());

  FormulaUnit* unit = unit0;

  Formula* f = unit->formula();
  Rectify rect;
  rect._removeUnusedVars = removeUnusedVars;
  Formula* g = rect.rectify(f);

  VList* vars = rect._free;

  if (f != g) {
    unit = new FormulaUnit(g,FormulaTransformation(InferenceRule::RECTIFY,unit));
  }

  if (VList::isNonEmpty(vars)) {
    //TODO do we know the sorts of vars?
    unit = new FormulaUnit(new QuantifiedFormula(FORALL,vars,0,g),FormulaTransformation(InferenceRule::CLOSURE,unit));
  }
  return unit;
} // Rectify::rectify (Unit& unit)

/**
 * Rectify formulas in @c units
 */
void Rectify::rectify(UnitList*& units)
{
  CALL("Rectify::rectify(UnitList*&)");

  UnitList::DelIterator us(units);
  while (us.hasNext()) {
    Unit* u = us.next();
    if(u->isClause()) {
      continue;
    }
    FormulaUnit* fu = static_cast<FormulaUnit*>(u);
    FormulaUnit* v = rectify(fu);
    if (v != fu) {
	us.replace(v);
    }
  }
}

/**
 * Destroy all renaming lists.
 * @since 07/06/2007 Manchester
 */
Rectify::Renaming::~Renaming ()
{
  CALL("Rectify::Renaming::~Renaming");

  for (int i = _capacity-1;i >= 0;i--) {
    VarUsageTrackingList::destroy(_array[i]);
    _array[i] = 0;
  }

  if(_used) {
    Recycler::release(_used);
  }
} // Renaming::~Renaming



/**
 * Rectify a special term
 */
Term* Rectify::rectifySpecialTerm(Term* t)
{
  CALL("Rectify::rectifySpecialTerm");

  Term::SpecialTermData* sd = t->getSpecialData();
  switch(t->functor()) {
  case Term::SF_ITE:
  {
    ASS_EQ(t->arity(),2);
    Formula* c = rectify(sd->getCondition());
    TermList th = rectify(*t->nthArgument(0));
    TermList el = rectify(*t->nthArgument(1));
    if(c==sd->getCondition() && th==*t->nthArgument(0) && el==*t->nthArgument(1)) {
	return t;
    }
    return Term::createITE(c, th, el, sd->getSort());
  }
  case Term::SF_LET:
  {
    ASS_EQ(t->arity(),1);

    bindVars(sd->getVariables());
    TermList binding = rectify(sd->getBinding());
    /**
     * We don't need to remove unused variables from the body of a functions,
     * otherwise the rectified list of variables might not fix the arity of the
     * let functor. So, temporarily disable _removeUnusedVars;
     */
    bool removeUnusedVars = _removeUnusedVars;
    _removeUnusedVars = false;
    VList* variables = rectifyBoundVars(sd->getVariables());
    _removeUnusedVars = removeUnusedVars; // restore the status quo
    unbindVars(sd->getVariables());

    ASS_EQ(VList::length(variables),VList::length(sd->getVariables()));

    TermList contents = rectify(*t->nthArgument(0));
    if (sd->getVariables() == variables && binding == sd->getBinding() && contents == *t->nthArgument(0)) {
      return t;
    }
    return Term::createLet(sd->getFunctor(), variables, binding, contents, sd->getSort());
  }
  case Term::SF_LET_TUPLE:
  {
    ASS_EQ(t->arity(),1);

    TermList binding = rectify(sd->getBinding());
    TermList contents = rectify(*t->nthArgument(0));

    if (binding == sd->getBinding() && contents == *t->nthArgument(0)) {
      return t;
    }
    return Term::createTupleLet(sd->getFunctor(), sd->getTupleSymbols(), binding, contents, sd->getSort());
  } 
  case Term::SF_FORMULA:
  {
    ASS_EQ(t->arity(),0);
    Formula* orig = rectify(sd->getFormula());
    if(orig==sd->getFormula()) {
      return t;
    }
    return Term::createFormula(orig);
  }
  case Term::SF_LAMBDA:
  {
    ASS_EQ(t->arity(),0);
    bindVars(sd->getLambdaVars());
    bool modified = false;
    TermList lambdaTerm = rectify(sd->getLambdaExp());
    TermList lambdaTermS = rectify(sd->getLambdaExpSort());
    if(lambdaTerm != sd->getLambdaExp() || lambdaTermS != sd->getLambdaExpSort())
    { modified = true; }
    /**
     * We don't want to remove unused variables from the variable list,
     * ^[X].exp is not equivalent to exp.
     */
    bool removeUnusedVars = _removeUnusedVars;
    _removeUnusedVars = false;
    VList* vs = rectifyBoundVars(sd->getLambdaVars());
    SList* sorts = sd->getLambdaVarSorts();
    SList* rectifiedSorts = SList::empty();
    SList::Iterator slit(sorts);
    while(slit.hasNext()){
      TermList sort = slit.next();
      TermList rectifiedSort = rectify(sort);    
      if(sort != rectifiedSort){
        modified = true;
      }
      rectifiedSorts = SList::addLast(rectifiedSorts, rectifiedSort); // careful: quadratic complexity
    }
    _removeUnusedVars = removeUnusedVars; // restore the status quo
    unbindVars(sd->getLambdaVars());
    if (vs == sd->getLambdaVars() && !modified) {
      return t;
    }
    return Term::createLambda(lambdaTerm, vs, rectifiedSorts, lambdaTermS);   
  }
  case Term::SF_TUPLE:
  {
    ASS_EQ(t->arity(),0);
    Term* rectifiedTupleTerm = rectify(sd->getTupleTerm());
    if (rectifiedTupleTerm == sd->getTupleTerm()) {
      return t;
    }
    return Term::createTuple(rectifiedTupleTerm);
  }
<<<<<<< HEAD
  case Term::SF_MATCH:
  {
    ASS_EQ(t->arity()%2, 1);
    DArray<TermList> terms(t->arity());
    bool unchanged = true;
    for (unsigned int i = 0; i < t->arity(); i++) {
      TermList subterm = rectify(*t->nthArgument(i));
      unchanged = unchanged && (subterm == *t->nthArgument(i));
      terms[i] = subterm;
=======
  case Term::SF_MATCH: {
    DArray<TermList> terms(t->arity());
    bool unchanged = true;
    for (unsigned i = 0; i < t->arity(); i++) {
      terms[i] = rectify(*t->nthArgument(i));
      unchanged = unchanged && (terms[i] == *t->nthArgument(i));
>>>>>>> 69048575
    }

    if (unchanged) {
      return t;
    }
    return Term::createMatch(sd->getSort(), sd->getMatchedSort(), t->arity(), terms.begin());
  }
  default:
    ASSERTION_VIOLATION;
  }
  ASSERTION_VIOLATION;
}

/**
 * Rectify a compound term.
 * @since 01/11/2005 Bellevue
 * @since 04/06/2007 Frankfurt Airport, changed to new datastructures
 */
Term* Rectify::rectify (Term* t)
{
  CALL("Rectify::rectify(Term*)");

  if (t->shared() && t->ground()) {
    return t;
  }

  if(t->isSpecial()) {
    return rectifySpecialTerm(t);
  }

  Term* s = new(t->arity()) Term(*t);
  if (rectify(t->args(),s->args())) {
    if(TermList::allShared(s->args())) {
      return env.sharing->insert(s);
    }
    else {
      return s;
    }
  }
  // term not changed
  s->destroy();
  return t;
} // Rectify::rectify (Term*)

SList* Rectify::rectifySortList(SList* from, bool& modified)
{
  CALL("rectifySortList");

  modified = false;
  SList* to = SList::empty();
  SList::Iterator slit(from);
  while(slit.hasNext()){
    TermList sort = slit.next();
    TermList rectifiedSort = rectify(sort);    
    if(sort != rectifiedSort){
      modified = true;
    }
    SList::addLast(to, rectifiedSort); // careful: quadratic complexity
  }
  return to;
}

Literal* Rectify::rectifyShared(Literal* lit)
{
  CALL("Rectify::rectifyShared");
  ASS(lit->shared());

  return SubstHelper::apply(lit, *this);
}

/**
 * Rectify a literal.
 * @since 24/03/2008 Torrevieja
 */
Literal* Rectify::rectify (Literal* l)
{
  CALL("Rectify::rectify(Literal*)");

  if (l->shared()) {
    if(l->ground()) {
      return l;
    }
//    //this is faster than the way below
//    return rectifyShared(l);
  }

  bool sortChanged = false;
  TermList rectifiedSrt;
  if(l->isTwoVarEquality()){
    TermList srt = SortHelper::getEqualityArgumentSort(l);
    rectifiedSrt = rectify(srt);

    ASS(!srt.isTerm() || srt.term()->shared());
    ASS(!rectifiedSrt.isTerm() || rectifiedSrt.term()->shared());
    if(srt != rectifiedSrt){ // assumes shared
      sortChanged = true;
    }
  }

  Literal* m = new(l->arity()) Literal(*l);
  if (rectify(l->args(),m->args()) || sortChanged) {
    if(TermList::allShared(m->args())) {
      if(l->isEquality() && m->nthArgument(0)->isVar() && m->nthArgument(1)->isVar()) {
        ASS(l->shared());
        return env.sharing->insertVariableEquality(m, rectifiedSrt);
      }
      else {
        return env.sharing->insert(m);
      }
    }
    else {
      return m;
    }
  }
  // literal not changed
  m->destroy();
  return l;
} // Rectify::rectify (Literal*)

/**
 * Rectify a list of terms @b from to the list of terms @b to.
 * Return true if the list has changed.
 * @since 24/03/2008 Torrevieja
 */
bool Rectify::rectify(TermList* from,TermList* to)
{
  CALL("Rectify::rectify(TermList* ...)");

  bool changed = false;
  while (! from->isEmpty()) {
    if (from->isVar()) {
      int v = from->var();
      int newV = rectifyVar(v);
      to->makeVar(newV);
      if (v != newV) { // rename variable to itself
	changed = true;
      }
    }
    else { // from is not a variable
      Term* f = from->term();
      Term* t = rectify(f);
      to->setTerm(t);
      if (f != t) {
	changed = true;
      }
    }
    from = from->next();
    ASS(! to->isEmpty());
    to = to->next();
  }
  ASS(to->isEmpty());
  return changed;
} // Rectify::rectify (TermList*,...)

/**
 * Rectify variable @b v and return the result
 */
unsigned Rectify::rectifyVar(unsigned v)
{
  CALL("Rectify::rectifyVar");

  int newV;
  if (! _renaming.tryGetBoundAndMarkUsed(v,newV)) {
    newV = _renaming.bind(v);
    VList::push(newV,_free);
  }
  return newV;
}


/**
 * Rectify term @b t
 */
TermList Rectify::rectify(TermList t)
{
  CALL("Rectify::rectify");

  if(t.isTerm()) {
    return TermList(rectify(t.term()));
  }
  ASS(t.isOrdinaryVar());
  return TermList(rectifyVar(t.var()), false);
}

/**
 * Rectify a formula.
 *
 * @param f the formula
 *
 * @since 27/06/2002 Manchester
 * @since 30/08/2002 Torrevieja, changed
 * @since 16/01/2004 Manchester, changed to use bound variables
 * @since 23/01/2004 Manchester, changed to use non-static objects
 * @since 11/12/2004 Manchester, true and false added
 * @since 04/07/2007 Frankfurt Airport, changed to new data structures
 */
Formula* Rectify::rectify (Formula* f)
{
  CALL("Rectify::rectify (Formula*)");

  switch (f->connective()) {
  case LITERAL: 
  {
    Literal* lit = rectify(f->literal());
    return lit == f->literal() ? f : new AtomicFormula(lit);
  }

  case AND: 
  case OR: 
  {
    FormulaList* newArgs = rectify(f->args());
    if (newArgs == f->args()) {
      return f;
    }
    return new JunctionFormula(f->connective(), newArgs);
  }

  case IMP: 
  case IFF: 
  case XOR:
  {
    Formula* l = rectify(f->left());
    Formula* r = rectify(f->right());
    if (l == f->left() && r == f->right()) {
      return f;
    }
    return new BinaryFormula(f->connective(), l, r);
  }

  case NOT:
  {
    Formula* arg = rectify(f->uarg());
    if (f->uarg() == arg) {
      return f;
    }
    return new NegatedFormula(arg);
  }

  case FORALL: 
  case EXISTS:
  {
    bindVars(f->vars());
    Formula* arg = rectify(f->qarg());
    VList* vs = rectifyBoundVars(f->vars());
    unbindVars(f->vars());
    if (vs == f->vars() && arg == f->qarg()) {
      return f;
    }
    if(VList::isEmpty(vs)) {
      return arg;
    }
    //TODO should update the sorts from f->sorts() wrt to updated vs
    //     or is the rectification just renaming, if so f->sorts can 
    //     just be reused
    return new QuantifiedFormula(f->connective(),vs,0,arg);
  }

  case TRUE:
  case FALSE:
    return f;

  case BOOL_TERM:
     return new BoolTermFormula(rectify(f->getBooleanTerm()));

  case NAME:
  case NOCONN:
    ASSERTION_VIOLATION;
  }

  ASSERTION_VIOLATION;
} // Rectify::rectify (Formula*)

/**
 * Undo the last binding for variable var.
 * @since 07/06/2007 Manchester
 */
void Rectify::Renaming::undoBinding (unsigned var)
{
  CALL("Rectify::Renaming::undoBinding");

  ASS(var < (int)_capacity);

  VarUsageTrackingList::pop(_array[var]);
} // Rectify::Renaming::undoBinding

/**
 * Bind var to a new variable and return the new variable.
 * @since 07/06/2007 Manchester
 */
unsigned Rectify::Renaming::bind (unsigned var)
{
  CALL("Rectify::Renaming::bind");

  unsigned result;

  if(VarManager::varNamePreserving()) {
    if(!_used) {
      Recycler::get(_used);
      _used->reset();
    }
    if(_used->insert(var)) {
      result=var;
    }
    else {
      result=VarManager::getVarAlias(var);
    }
  }
  else {
    result = _nextVar++;
  }
  VarUsageTrackingList::push(make_pair(result,false), get(var));

  return result;
} // Rectify::Renaming::bind


/**
 * Add fresh bindings to a list of variables
 */
void Rectify::bindVars(VList* vs)
{
  CALL ("Rectify::bindVars (VarList*)");

  VList::Iterator vit(vs);
  while(vit.hasNext()) {
    unsigned v = vit.next();
    _renaming.bind(v);
  }
}

/**
 * Undo bindings to variables of a list
 */
void Rectify::unbindVars(VList* vs)
{
  CALL ("Rectify::unbindVars (VarList*)");

  VList::Iterator vit(vs);
  while(vit.hasNext()) {
    unsigned v = vit.next();
    _renaming.undoBinding(v);
  }
}

/**
 * Rectify a list of variables.
 *
 * @param vs the list to rectify
 */
VList* Rectify::rectifyBoundVars (VList* vs)
{
  CALL ("Rectify::rectifyBoundVars(VarList*)");

  if (VList::isEmpty(vs)) {
    return vs;
  }

  Stack<VList*> args;
  while (VList::isNonEmpty(vs)) {
    args.push(vs);
    vs = vs->tail();
  }

  VList* res = VList::empty();

  DHSet<int> seen;
  while (args.isNonEmpty()) {
    vs = args.pop();

    VList* vtail = vs->tail();
    VList* ws = res; // = rectifyBoundVars(vtail);

    int v = vs->head();

    // each variable mentioned only once per quantifier!
    if (!seen.insert(v)) {
      continue;
    }

    int w;
    VarWithUsageInfo wWithUsg = _renaming.getBoundAndUsage(v);
    if (wWithUsg.second || !_removeUnusedVars) {
      w = wWithUsg.first;

      if (v == w && vtail == ws) {
        res = vs;
      } else {
        res = VList::cons(w,ws);
      }
    }
    // else nothing, because "else" means dropping the variable from the list and returning ws, but res == ws already ...
  }

  return res;
} // Rectify::rectify(const VarList& ...)


/**
 * Rectify a list of formulas.
 * @since 08/06/2007 Manchester
 */
FormulaList* Rectify::rectify (FormulaList* fs)
{
  CALL ("Rectify::rectify (FormulaList*)");

  Stack<FormulaList*>* els;
  Recycler::get(els);
  els->reset();

  FormulaList* el = fs;
  while(el) {
    els->push(el);
    el = el->tail();
  }

  FormulaList* res = 0;

  bool modified = false;
  while(els->isNonEmpty()) {
    FormulaList* el = els->pop();
    Formula* f = el->head();
    Formula* g = rectify(f);
    if(!modified && f!=g) {
      modified = true;
    }
    if(modified) {
      FormulaList::push(g, res);
    }
    else {
      res = el;
    }
  }

  Recycler::release(els);
  return res;

//  if (fs->isEmpty()) {
//    return fs;
//  }
//  Formula* f = fs->head();
//  FormulaList* tail = fs->tail();
//  Formula* g = rectify(f);
//  FormulaList* gs = rectify(tail);
//
//  if (f == g && tail == gs) {
//    return fs;
//  }
//  return new FormulaList(g,gs);
} // Rectify::rectify(FormulaList*)

/**
 * Fill all values by zeros.
 * @since 13/01/2008 Manchester
 */
void Rectify::Renaming::fillInterval (size_t start,size_t end)
{
  for (unsigned i = start;i < end;i++) {
    _array[i] = 0;
  }
} // fillInterval<|MERGE_RESOLUTION|>--- conflicted
+++ resolved
@@ -244,24 +244,12 @@
     }
     return Term::createTuple(rectifiedTupleTerm);
   }
-<<<<<<< HEAD
-  case Term::SF_MATCH:
-  {
-    ASS_EQ(t->arity()%2, 1);
-    DArray<TermList> terms(t->arity());
-    bool unchanged = true;
-    for (unsigned int i = 0; i < t->arity(); i++) {
-      TermList subterm = rectify(*t->nthArgument(i));
-      unchanged = unchanged && (subterm == *t->nthArgument(i));
-      terms[i] = subterm;
-=======
   case Term::SF_MATCH: {
     DArray<TermList> terms(t->arity());
     bool unchanged = true;
     for (unsigned i = 0; i < t->arity(); i++) {
       terms[i] = rectify(*t->nthArgument(i));
       unchanged = unchanged && (terms[i] == *t->nthArgument(i));
->>>>>>> 69048575
     }
 
     if (unchanged) {
