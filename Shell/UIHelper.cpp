--- conflicted
+++ resolved
@@ -230,11 +230,8 @@
 
   UnitList* units;
   switch (opts.inputSyntax()) {
-<<<<<<< HEAD
-  /*
-=======
+
 /*
->>>>>>> f4cbb935
   case Options::InputSyntax::SIMPLIFY:
   {
     Shell::LispLexer lexer(*input);
@@ -244,11 +241,7 @@
     units = simplify.units(expr);
   }
   break;
-<<<<<<< HEAD
-  */
-=======
 */
->>>>>>> f4cbb935
   case Options::InputSyntax::TPTP:
     {
       Parse::TPTP parser(*input);
@@ -263,12 +256,8 @@
       s_haveConjecture=parser.containsConjecture();
     }
     break;
-<<<<<<< HEAD
-  /*case Options::InputSyntax::SMTLIB:
-=======
 /*
   case Options::InputSyntax::SMTLIB:
->>>>>>> f4cbb935
       {
         Parse::SMTLIB parser(opts);
         parser.parse(*input);
@@ -281,12 +270,8 @@
       addCommentSignForSZS(env.out());
       env.out() << "Vampire no longer supports the old smtlib format, trying with smtlib2 instead." << endl;
       env.endOutput();
-<<<<<<< HEAD
-    } */
-=======
     }
 */
->>>>>>> f4cbb935
   case Options::InputSyntax::SMTLIB2:
   {
 	  Parse::SMTLIB2 parser(opts);
