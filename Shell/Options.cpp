--- conflicted
+++ resolved
@@ -1169,7 +1169,6 @@
             _inductionOnComplexTerms.reliesOn(_induction.is(notEqual(Induction::NONE)));
             _lookup.insert(&_inductionOnComplexTerms);
 
-<<<<<<< HEAD
             _inductionOnComplexTermsHeur = BoolOptionValue("induction_on_complex_terms_heuristic","indocth",true);
             _inductionOnComplexTermsHeur.description = "When inducting on complex terms, only use them if they have more than one occurrence";
             _inductionOnComplexTermsHeur.tag(OptionTag::INFERENCES);
@@ -1214,7 +1213,7 @@
             _functionDefinitionRewriting.description = "Use function definitions as rewrite rules with the intended orientation rather than the term ordering one";
             _functionDefinitionRewriting.tag(OptionTag::INFERENCES);
             _lookup.insert(&_functionDefinitionRewriting);
-=======
+
             _integerInductionDefaultBound = BoolOptionValue("int_induction_default_bound","intinddb",false);
             _integerInductionDefaultBound.description = "Always apply integer induction with bound 0";
             _integerInductionDefaultBound.tag(OptionTag::INFERENCES);
@@ -1227,7 +1226,6 @@
             _integerInductionInterval.tag(OptionTag::INFERENCES);
             _integerInductionInterval.reliesOn(Or(_induction.is(equal(Induction::INTEGER)),_induction.is(equal(Induction::BOTH))));
             _lookup.insert(&_integerInductionInterval);
->>>>>>> 69048575
 
 	    _instantiation = ChoiceOptionValue<Instantiation>("instantiation","inst",Instantiation::OFF,{"off","on"});
 	    _instantiation.description = "Heuristically instantiate variables. Often wastes a lot of effort. Consider using thi instead.";
