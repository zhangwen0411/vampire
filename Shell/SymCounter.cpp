/*
 * This file is part of the source code of the software program
 * Vampire. It is protected by applicable
 * copyright laws.
 *
 * This source code is distributed under the licence found here
 * https://vprover.github.io/license.html
 * and in the source directory
 */
/**
 * @file SymCounter.cpp
 * Implements class SymCounter counting occurrences of function
 * and predicate symbols.
 *
 * @since 01/05/2002, Manchester
 */

#include <Kernel/TermIterators.hpp>
#include "Lib/Allocator.hpp"

#include "Kernel/Term.hpp"
#include "Kernel/Clause.hpp"
#include "Kernel/Formula.hpp"
#include "Kernel/FormulaUnit.hpp"
#include "Kernel/Signature.hpp"
#include "Kernel/Unit.hpp"

#include "SymCounter.hpp"

using namespace Kernel;
using namespace Shell;

/**
 * Initialise SymCounter.
 * @since 09/06/2007 Manchester
 */
SymCounter::SymCounter (Signature& sig)
  :
  _noOfPreds(sig.predicates()),
  _noOfFuns (sig.functions())
{
  CALL("SymCounter::SymCounter");

  if (_noOfPreds) {
    void* mem = ALLOC_KNOWN(_noOfPreds*sizeof(Pred),"SymCounter::Pred[]");
    _preds = array_new<Pred>(mem, _noOfPreds);
  }

  if (_noOfFuns) {
    void* mem = ALLOC_KNOWN(_noOfFuns*sizeof(Fun),"SymCounter::Fun[]");
    _funs = array_new<Fun>(mem, _noOfFuns);
  }
} // SymCounter::SymCounter


/**
 * Destroy a symbol counter
 * @since 01/05/2002, Manchester
 */
SymCounter::~SymCounter ()
{
  CALL("SymCounter::~SymCounter");

  if (_noOfPreds) {
    array_delete(_preds,_noOfPreds);
    DEALLOC_KNOWN(_preds,_noOfPreds*sizeof(Pred),"SymCounter::Pred[]");
  }
  if (_noOfFuns) {
    array_delete(_funs,_noOfFuns);
    DEALLOC_KNOWN(_funs,_noOfFuns*sizeof(Fun),"SymCounter::Fun[]");
  }
} // SymCounter::~SymCounter


/**
 * Count symbols in a problem.
 * c must be 1 or -1, 1 means add number of occurrences for each symbol, -1 means subtract
 * @since 01/05/2002, Manchester
 */
void SymCounter::count (UnitList* units,int c)
{
  CALL("SymCounter::count (const UnitList*)");

  UnitList::Iterator us(units);
  while (us.hasNext()) {
    Unit* unit = us.next();
    if (unit->isClause()) {
      count(static_cast<Clause*>(unit),c);
    }
    else {
      count (static_cast<FormulaUnit*>(unit)->formula(),true,c);
    }
  }
} // SymCounter::count (UnitList*,int c)

/**
 * Count symbols in a clause.
 * @since 01/05/2002, Manchester
 * @since 11/09/2002 Manchester, changed
 */
void SymCounter::count (Clause* clause,int add)
{
  CALL("SymCounter::count(const Clause*)");

  for (int n = clause->length()-1;n >= 0;n--) {
    count((*clause)[n],true,add);
  }
} // SymCounter::count (Clause* u,int c)

void SymCounter::count(Formula* f, int add)
{
  count(f, 1, add);
}

/**
 * Count symbols in a formula.
 * @since 01/05/2002, Manchester
 */
void SymCounter::count (Formula* f,int polarity,int add)
{
  CALL("SymCounter::count(const Formula*)");

  switch (f->connective()) {
    case LITERAL:
      count (f->literal(), polarity, add);
      return;

    case AND:
    case OR: {
      FormulaList::Iterator fs(f->args());
      while (fs.hasNext()) {
        count (fs.next(),polarity,add);
      }
      return;
    }

    case IMP:
      count (f->left(), -polarity, add);
      count (f->right(), polarity, add);
      return;

    case NOT:
      count (f->uarg(), -polarity, add);
      return;

    case IFF:
    case XOR:
      count (f->left(), 0, add);
      count (f->right(), 0, add);
      return;

    case FORALL:
    case EXISTS:
      count (f->qarg(), polarity, add);
      return;

    case BOOL_TERM: {
      TermList ts = f->getBooleanTerm();
      if (!ts.isTerm()) return;
      count (ts.term(), polarity, add);
      return;
    }

  case TRUE:
  case FALSE:
    return;

  case NAME:
  case NOCONN:
      ASSERTION_VIOLATION;
  }
} // SymCounter::count (Formula* f,...)


/**
 * Count symbols in a literal.
 * @since 01/05/2002, Manchester
 */
void SymCounter::count(Literal* l,int polarity,int add)
{
  CALL("SymCounter::count(const Literal*)");

  int pred = l->functor();
  ASS(_noOfPreds > pred);

  _preds[pred].add(l->isPositive() ? polarity : -polarity,add);

  if (!l->shared()) {
    NonVariableIterator nvi(l);
    while (nvi.hasNext()) {
      count(nvi.next().term(), 1, add);
    }
  } else {
    NonVariableIterator nvi(l);
    while (nvi.hasNext()) {
      Term *t = nvi.next().term();
      int fun = t->functor();
      ASS_REP(_noOfFuns > fun, t->toString());
      _funs[fun].add(add);
    }
  }
} // SymCounter::count (Literal* l ...)

/**
 * Count symbols in a term.
 * @since 01/05/2002, Manchester
 */
void SymCounter::count(Term* term, int polarity, int add)
{
  CALL("SymCounter::count(Term*)");

  if (!term->shared()) {
    if (term->isSpecial()) {
      Term::SpecialTermData *sd = term->getSpecialData();
      switch (sd->getType()) {
        case Term::SF_FORMULA:
          count(sd->getFormula(), polarity, add);
              break;
        case Term::SF_ITE:
          count(sd->getCondition(), 0, add);
              break;
        case Term::SF_LET:
        case Term::SF_LET_TUPLE: {
          TermList binding = sd->getBinding();
          if (binding.isTerm()) {
            count(binding.term(), 1, add);
          }
          break;
        }
        case Term::SF_TUPLE: {
          count(sd->getTupleTerm(), 0, add);
          break;
        }
<<<<<<< HEAD
        case Term::SF_MATCH: {
=======
        case Term::SF_LAMBDA: {
          TermList lambdaExp = sd->getLambdaExp();
          if(lambdaExp.isTerm()){
            count(lambdaExp.term(), polarity, add);
          }
        }
        case Term::SF_MATCH: {
          // TODO(mhajdu): find out what to do here
>>>>>>> 69048575
          break;
        }
        default:
          ASSERTION_VIOLATION;
      }
    } else {
      int fun = term->functor();
      ASS_REP(_noOfFuns > fun, term->toString());
      _funs[fun].add(add);

      NonVariableIterator nvi(term);
      while (nvi.hasNext()) {
        count(nvi.next().term(), 1, add);
      }
    }
  } else {
    int fun = term->functor();
    ASS_REP(_noOfFuns > fun, term->toString());
    _funs[fun].add(add);

    NonVariableIterator nvi(term);
    while (nvi.hasNext()) {
      Term *t = nvi.next().term();
      int fun = t->functor();
      ASS_REP(_noOfFuns > fun, t->toString());
      _funs[fun].add(add);
    }
  }
} // SymCounter::count(const Term* f, ...)


/**
 * Count occurrences for a symbol.
 * @since 01/05/2002, Manchester
 */
void SymCounter::Pred::add(int polarity, int add)
{
  CALL("SymCounter::add");

  switch (polarity) {
    case -1:
      _nocc += add;
      return;

    case 0:
      _docc += add;
      return;

    case 1:
      _pocc += add;
      return;

#if VDEBUG
    default:
      ASSERTION_VIOLATION;
      return;
#endif
  }
} // SymCounter::Pred::add

<|MERGE_RESOLUTION|>--- conflicted
+++ resolved
@@ -231,9 +231,6 @@
           count(sd->getTupleTerm(), 0, add);
           break;
         }
-<<<<<<< HEAD
-        case Term::SF_MATCH: {
-=======
         case Term::SF_LAMBDA: {
           TermList lambdaExp = sd->getLambdaExp();
           if(lambdaExp.isTerm()){
@@ -242,7 +239,6 @@
         }
         case Term::SF_MATCH: {
           // TODO(mhajdu): find out what to do here
->>>>>>> 69048575
           break;
         }
         default:
