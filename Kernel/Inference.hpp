--- conflicted
+++ resolved
@@ -446,13 +446,7 @@
 
   /* Induction hypothesis*/
   INDUCTION_AXIOM,
-<<<<<<< HEAD
-  MAIN_MULTICLAUSE_INDUCTION_AXIOM,
-  SIDE_MULTICLAUSE_INDUCTION_AXIOM,
-  /* Generalized nduction hypothesis*/
-=======
   /* Generalized induction hypothesis*/
->>>>>>> 69048575
   GEN_INDUCTION_AXIOM,
   /* Integer induction hypothesis for infinite intervals */
   INT_INF_UP_INDUCTION_AXIOM,
