--- conflicted
+++ resolved
@@ -263,16 +263,13 @@
 
   BOOL_SIMP,
 
-<<<<<<< HEAD
   ANSWER_LITERAL_ELIM,
+
+  FNDEF_DEMODULATION,
 
   /** the last simplifying inference marker --
     inferences between GENERIC_SIMPLIFYING_INFERNCE and INTERNAL_SIMPLIFYING_INFERNCE_LAST will be automatically understood simplifying
     (see also isSimplifyingInferenceRule) */
-=======
-  FNDEF_DEMODULATION,
-
->>>>>>> 3e074b21
   INTERNAL_SIMPLIFYING_INFERNCE_LAST,
 
 
