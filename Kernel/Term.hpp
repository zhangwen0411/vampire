--- conflicted
+++ resolved
@@ -229,14 +229,9 @@
   static const unsigned SF_FORMULA = 0xFFFFFFFD;
   static const unsigned SF_TUPLE = 0xFFFFFFFC;
   static const unsigned SF_LET_TUPLE = 0xFFFFFFFB;
-<<<<<<< HEAD
-  static const unsigned SF_MATCH = 0xFFFFFFFA;
-  static const unsigned SPECIAL_FUNCTOR_LOWER_BOUND = 0xFFFFFFFA;
-=======
   static const unsigned SF_LAMBDA = 0xFFFFFFFA;
   static const unsigned SF_MATCH = 0xFFFFFFF9;
   static const unsigned SPECIAL_FUNCTOR_LOWER_BOUND = 0xFFFFFFF9;
->>>>>>> 69048575
 
   class SpecialTermData
   {
@@ -270,10 +265,6 @@
         TermList sort;
       } _letTupleData;
       struct {
-<<<<<<< HEAD
-        unsigned int sort;
-        unsigned int matchedSort;
-=======
         TermList lambdaExp;
         VList* _vars;
         SList* _sorts;  
@@ -283,7 +274,6 @@
       struct {
         TermList sort;
         TermList matchedSort;
->>>>>>> 69048575
       } _matchData;
     };
     /** Return pointer to the term to which this object is attached */
@@ -317,11 +307,8 @@
           return _letData.sort;
         case SF_LET_TUPLE:
           return _letTupleData.sort;
-<<<<<<< HEAD
-=======
         case SF_LAMBDA:
           return _lambdaData.sort;
->>>>>>> 69048575
         case SF_MATCH:
           return _matchData.sort;
         default:
@@ -330,11 +317,7 @@
     }
     Formula* getFormula() const { ASS_EQ(getType(), SF_FORMULA); return _formulaData.formula; }
     Term* getTupleTerm() const { return _tupleData.term; }
-<<<<<<< HEAD
-    unsigned int getMatchedSort() const { return _matchData.matchedSort; }
-=======
     TermList getMatchedSort() const { return _matchData.matchedSort; }
->>>>>>> 69048575
   };
 
 
@@ -358,11 +341,7 @@
   static Term* createFormula(Formula* formula);
   static Term* createTuple(unsigned arity, TermList* sorts, TermList* elements);
   static Term* createTuple(Term* tupleTerm);
-<<<<<<< HEAD
-  static Term* createMatch(unsigned int sort, unsigned int matchedSort, unsigned int arity, TermList* elements);
-=======
   static Term* createMatch(TermList sort, TermList matchedSort, unsigned int arity, TermList* elements);
->>>>>>> 69048575
   static Term* create1(unsigned fn, TermList arg);
   static Term* create2(unsigned fn, TermList arg1, TermList arg2);
 
@@ -540,7 +519,6 @@
 
   /** True if the term is, in fact, a literal */
   bool isLiteral() const { return _args[0]._info.literal; }
-<<<<<<< HEAD
 
   void reverseOrientation()
   {
@@ -556,10 +534,7 @@
   {
     return _orientation;
   }
-
-=======
   
->>>>>>> 69048575
   /** Return an index of the argument to which @b arg points */
   unsigned getArgumentIndex(TermList* arg)
   {
@@ -655,7 +630,6 @@
   bool isLet() const { return functor() == SF_LET; }
   bool isTupleLet() const { return functor() == SF_LET_TUPLE; }
   bool isTuple() const { return functor() == SF_TUPLE; }
-  bool isMatch() const { return functor() == SF_MATCH; }
   bool isFormula() const { return functor() == SF_FORMULA; }
   bool isLambda() const { return functor() == SF_LAMBDA; }
   bool isMatch() const { return functor() == SF_MATCH; }
@@ -737,13 +711,10 @@
   unsigned _isTwoVarEquality : 1;
   /** Weight of the symbol */
   unsigned _weight;
-<<<<<<< HEAD
   /** If true, the literal is oriented reversed compared to the initial orientation */
   unsigned _orientation : 1;
-=======
   /** length of maximum reduction length */
   int _maxRedLen;
->>>>>>> 69048575
   union {
     /** If _isTwoVarEquality is false, this value is valid and contains
      * number of occurrences of variables */
