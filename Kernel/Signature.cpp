/*
 * This file is part of the source code of the software program
 * Vampire. It is protected by applicable
 * copyright laws.
 *
 * This source code is distributed under the licence found here
 * https://vprover.github.io/license.html
 * and in the source directory
 */
/**
 * @file Signature.cpp
 * Implements class Signature for handling signatures
 */

#include "Lib/Environment.hpp"
#include "Lib/Int.hpp"
#include "Shell/Options.hpp"
#include "Shell/DistinctGroupExpansion.hpp"
#include "Kernel/SortHelper.hpp"

#include "Signature.hpp"

using namespace std;
using namespace Kernel;
using namespace Shell;

const unsigned Signature::STRING_DISTINCT_GROUP = 0;

/**
 * Standard constructor.
 * @since 03/05/2013 train London-Manchester, argument numericConstant added
 * @author Andrei Voronkov
 */
Signature::Symbol::Symbol(const vstring& nm, unsigned arity, bool interpreted, bool stringConstant,bool numericConstant,
                          bool overflownConstant, bool super)
  : _name(nm),
    _arity(arity),
    _typeArgsArity(0),
    _type(0),
    _distinctGroups(0),
    _usageCount(0),
    _unitUsageCount(0),
    _interpreted(interpreted ? 1 : 0),
    _introduced(0),
    _protected(0),
    _skip(0),
    _label(0),
    isLemmaPredicate(0),
    _equalityProxy(0),
    _color(COLOR_TRANSPARENT),
    _stringConstant(stringConstant ? 1: 0),
    _numericConstant(numericConstant ? 1: 0),
    _answerPredicate(0),
    _overflownConstant(overflownConstant ? 1 : 0),
    _termAlgebraCons(0),
    _termAlgebraDest(0),
    _inGoal(0),
    _inUnit(0),
    _inductionSkolem(0),
    _skolem(0),
    _arrow(0),
    _app(0),
    _tuple(0),
    _array(0),
    _superSort(super),
    _boolSort(0),
    _defaultSort(0),
    _typeConstructor(0),
    _prox(NOT_PROXY),
    _comb(NOT_COMB)
{
  CALL("Signature::Symbol::Symbol");
  ASS(!stringConstant || arity==0);

<<<<<<< HEAD
  //hack, shouldn't be doing things based on strings
  if(nm.rfind("nl", 0) == 0){
    _finalLoopCount = 1;
  }

  //even more hacky!!!
  if(nm.rfind("l", 0) == 0){
    _timePoint = 1;
  }

  if (!stringConstant && !numericConstant && !overflownConstant && symbolNeedsQuoting(_name, interpreted,arity)) {
=======
  if (!stringConstant && !numericConstant && !overflownConstant && !super &&
       symbolNeedsQuoting(_name, interpreted,arity)) {
>>>>>>> a4422cb8
    _name="'"+_name+"'";
  }
  if (_interpreted || isProtectedName(nm)) {
    markProtected();
  }
} // Symbol::Symbol

/**
 * Deallocate function Symbol object
 */
void Signature::Symbol::destroyFnSymbol()
{
  CALL("Signature::Symbol::destroyFnSymbol");

  if (integerConstant()) {
    delete static_cast<IntegerSymbol*>(this);
  }
  else if (rationalConstant()) {
    delete static_cast<RationalSymbol*>(this);
  }
  else if (realConstant()) {
    delete static_cast<RealSymbol*>(this);
  }
  else if (interpreted()) {
    delete static_cast<InterpretedSymbol*>(this);
  }
  else {
    delete this;
  }
}

/**
 * Deallocate predicate Symbol object
 */
void Signature::Symbol::destroyPredSymbol()
{
  CALL("Signature::Symbol::destroyPredSymbol");

  if (interpreted()) {
    delete static_cast<InterpretedSymbol*>(this);
  }
  else {
    delete this;
  }
}

/**
 * Add constant symbol into a distinct group
 *
 * A constant can be added into one particular distinct group
 * at most once
 *
 * We also record the symbol in the group's members, under certain conditions
 */
void Signature::Symbol::addToDistinctGroup(unsigned group,unsigned this_number)
{
  CALL("Signature::Symbol::addToDistinctGroup");

  ASS_EQ(arity(), 0);
  ASS(!List<unsigned>::member(group, _distinctGroups))

  List<unsigned>::push(group, _distinctGroups);

  env.signature->_distinctGroupsAddedTo=true;

  Signature::DistinctGroupMembers members = env.signature->_distinctGroupMembers[group];
  if(members->size() <= DistinctGroupExpansion::EXPAND_UP_TO_SIZE
                       || env.options->saturationAlgorithm()==Options::SaturationAlgorithm::FINITE_MODEL_BUILDING){
    // we add one more than EXPAND_UP_TO_SIZE to signal to DistinctGroupExpansion::apply not to expand
    // ... instead DistinctEqualitySimplifier will take over
    members->push(this_number);
  }

} // addToDistinctGroup

/**
 * Set type of the symbol
 *
 * The type can be set only once for each symbol, and if the type
 * should be different from the default type, this function must be
 * called before any call to @c fnType() or @c predType().
 */
void Signature::Symbol::setType(OperatorType* type)
{
  CALL("Signature::Symbol::setType");
  ASS_REP(!_type, _type->toString());

  _type = type;

  // these are copied out to the Symbol for convenience
  _typeConstructor = (type->result() == Term::superSort());
  _typeArgsArity = type->typeArgsArity(); 
}

/**
 * This force the type to change
 * This can be unsafe so should only be used when you know it is safe to
 * change the type i.e. nothing yet relies on the type of this symbol
 */
void Signature::Symbol::forceType(OperatorType* type)
{
  CALL("Signature::Symbol::forceType");
  if(_type){ delete _type; }
  _type = type;
}

/**
 * Return the type of a function symbol
 *
 * If the @c setType() function was not called before, the function
 * symbol is assigned a default type.
 */
OperatorType* Signature::Symbol::fnType() const
{
  CALL("Signature::Symbol::fnType");
  ASS(!super());

  if (!_type) {
    TermList def = Term::defaultSort();
    _type = OperatorType::getFunctionTypeUniformRange(arity(), def, def);
  }
  return _type;
}

/**
 * Return the type of a predicate symbol
 *
 * If the @c setType() function was not called before, the function
 * symbol is assigned a default type.
 */
OperatorType* Signature::Symbol::predType() const
{
  CALL("Signature::Symbol::predType");
  
  if (!_type) {
    TermList def = Term::defaultSort();
    _type = OperatorType::getPredicateTypeUniformRange(arity(), def);
  }
  return _type;
}


/**
 * Create a Signature.
 * @since 07/05/2007 Manchester
 * @since 04/05/2015 Gothenburg -- add true and false
 */
Signature::Signature ():
    _foolConstantsDefined(false), _foolTrue(0), _foolFalse(0),
    _funs(32),
    _preds(32),
    _nextFreshSymbolNumber(0),
    _skolemFunctionCount(0),
    _distinctGroupsAddedTo(false),
    _strings(0),
    _integers(0),
    _rationals(0),
    _reals(0),
    _termAlgebras()
{
  CALL("Signature::Signature");

  /*bool added;
  addPredicate("=", 2, added);
  ASS(added);
  ASS_EQ(predicateName(0), "=");
  getPredicate(0)->markSkip();
  getPredicate(0)->markProtected();*/

  unsigned aux;
  aux = createDistinctGroup();
  ASS_EQ(STRING_DISTINCT_GROUP, aux);
} // Signature::Signature

/* adding equality predicate used to be carried out in the constructor
 * however now that sorts are TermLists, this involves a call to Signature
 * from Term::defaultSort before the Signature has been consstucted. hence
 * the function below
 */
void Signature::addEquality()
{
  CALL("Signature::addEquality");
  // initialize equality
  addInterpretedPredicate(Theory::EQUAL, OperatorType::getPredicateType(2), "=");
  ASS_EQ(predicateName(0), "="); //equality must have number 0
  getPredicate(0)->markSkip();
}

/**
 * Destroy a Signature.
 * @since 07/05/2007 Manchester
 */
Signature::~Signature ()
{
  for (int i = _funs.length()-1;i >= 0;i--) {
    _funs[i]->destroyFnSymbol();
  }
  for (int i = _preds.length()-1;i >= 0;i--) {
    _preds[i]->destroyPredSymbol();
  }
} // Signature::~Signature

/**
 * Add an integer constant to the signature. If defaultSort is true, treat it as
 * a term of the default sort, otherwise as an interepreted integer value.
 * @since 03/05/2013 train Manchester-London
 * @author Andrei Voronkov
 */
unsigned Signature::addIntegerConstant(const vstring& number,bool defaultSort)
{
  CALL("Signature::addIntegerConstant(vstring)");

  IntegerConstantType value(number);
  if (!defaultSort) {
    return addIntegerConstant(value);
  }

  // default sort should be used
  vstring name = value.toString();
  vstring symbolKey = name + "_n";
  unsigned result;
  if (_funNames.find(symbolKey,result)) {
    return result;
  }

  result = _funs.length();
  Symbol* sym = new Symbol(name,0,false,false,true);
  /*
  sym->addToDistinctGroup(INTEGER_DISTINCT_GROUP,result);
  if(defaultSort){ 
     sym->addToDistinctGroup(STRING_DISTINCT_GROUP,result); // numbers are disctinct from strings
  }
  */
  _funs.push(sym);
  _funNames.insert(symbolKey,result);
  return result;
} // Signature::addIntegerConstant

/**
 * Add an integer constant to the signature.
 * @todo something smarter, so that we don't need to convert all values to string
 */
unsigned Signature::addIntegerConstant(const IntegerConstantType& value)
{
  CALL("Signature::addIntegerConstant");

  vstring key = value.toString() + "_n";
  unsigned result;
  if (_funNames.find(key, result)) {
    return result;
  }
  _integers++;
  result = _funs.length();
  Symbol* sym = new IntegerSymbol(value);
  _funs.push(sym);
  _funNames.insert(key,result);
  /*
  sym->addToDistinctGroup(INTEGER_DISTINCT_GROUP,result);
  */
  return result;
} // addIntegerConstant

/**
 * Add a rational constant to the signature. If defaultSort is true, treat it as
 * a term of the default sort, otherwise as an interepreted rational value.
 * @since 03/05/2013 London
 * @author Andrei Voronkov
 */
unsigned Signature::addRationalConstant(const vstring& numerator, const vstring& denominator,bool defaultSort)
{
  CALL("Signature::addRationalConstant(vstring,vstring)");

  RationalConstantType value(numerator, denominator);
  if (!defaultSort) {
    return addRationalConstant(value);
  }

  vstring name = value.toString();
  vstring key = name + "_q";
  unsigned result;
  if (_funNames.find(key,result)) {
    return result;
  }
  result = _funs.length();
  Symbol* sym = new Symbol(name,0,false,false,true);
  /*
  if(defaultSort){ 
    sym->addToDistinctGroup(STRING_DISTINCT_GROUP,result); // numbers are distinct from strings
  }
  sym->addToDistinctGroup(RATIONAL_DISTINCT_GROUP,result);
  */
  _funs.push(sym);
  _funNames.insert(key,result);
  return result;
} // addRatonalConstant

unsigned Signature::addRationalConstant(const RationalConstantType& value)
{
  CALL("Signature::addRationalConstant");

  vstring key = value.toString() + "_q";
  unsigned result;
  if (_funNames.find(key, result)) {
    return result;
  }
  _rationals++;
  result = _funs.length();
  _funs.push(new RationalSymbol(value));
  _funNames.insert(key, result);
  return result;
} // Signature::addRationalConstant

/**
 * Add a real constant to the signature. If defaultSort is true, treat it as
 * a term of the default sort, otherwise as an interepreted real value.
 * @since 03/05/2013 London
 * @author Andrei Voronkov
 */
unsigned Signature::addRealConstant(const vstring& number,bool defaultSort)
{
  CALL("Signature::addRealConstant(vstring)");

  RealConstantType value(number);
  if (!defaultSort) {
    return addRealConstant(value);
  }
  vstring key = value.toString() + "_r";
  unsigned result;
  if (_funNames.find(key,result)) {
    return result;
  }
  result = _funs.length();
  Symbol* sym = new Symbol(value.toNiceString(),0,false,false,true);
  /*
  if(defaultSort){ 
    sym->addToDistinctGroup(STRING_DISTINCT_GROUP,result); // numbers are distinct from strings
  }
  sym->addToDistinctGroup(REAL_DISTINCT_GROUP,result);
  */
  _funs.push(sym);
  _funNames.insert(key,result);
  return result;
} // addRealConstant

unsigned Signature::addRealConstant(const RealConstantType& value)
{
  CALL("Signature::addRealConstant");

  vstring key = value.toString() + "_r";
  unsigned result;
  if (_funNames.find(key, result)) {
    return result;
  }
  _reals++;
  result = _funs.length();
  _funs.push(new RealSymbol(value));
  _funNames.insert(key, result);
  return result;
}

/**
 * Add interpreted function
 */
unsigned Signature::addInterpretedFunction(Interpretation interpretation, OperatorType* type, const vstring& name)
{
  CALL("Signature::addInterpretedFunction(Interpretation,OperatorType*,const vstring&)");
  ASS(Theory::isFunction(interpretation));

  Theory::MonomorphisedInterpretation mi = std::make_pair(interpretation,type);

  unsigned res;
  if (_iSymbols.find(mi,res)) { // already declared
    // TODO should this really be done in release mode?
    if (name!=functionName(res)) {
      USER_ERROR("Interpreted function '"+functionName(res)+"' has the same interpretation as '"+name+"' should have");
    }
    return res;
  }

  vstring symbolKey = name+"_i"+Int::toString(interpretation)+(Theory::isPolymorphic(interpretation) ? type->toString() : "");
  ASS_REP(!_funNames.find(symbolKey), name);

  unsigned fnNum = _funs.length();
  InterpretedSymbol* sym = new InterpretedSymbol(name, interpretation);
  _funs.push(sym);
  _funNames.insert(symbolKey, fnNum);
  ALWAYS(_iSymbols.insert(mi, fnNum));

  OperatorType* fnType = type;
  ASS(fnType->isFunctionType());
  sym->setType(fnType);
  return fnNum;
} // Signature::addInterpretedFunction

/**
 * Add interpreted predicate
 */
unsigned Signature::addInterpretedPredicate(Interpretation interpretation, OperatorType* type, const vstring& name)
{
  CALL("Signature::addInterpretedPredicate(Interpretation,OperatorType*,const vstring&)");
  ASS(!Theory::isFunction(interpretation));

  // cout << "addInterpretedPredicate " << (type ? type->toString() : "nullptr") << " " << name << endl;

  Theory::MonomorphisedInterpretation mi = std::make_pair(interpretation,type);

  unsigned res;
  if (_iSymbols.find(mi,res)) { // already declared
    if (name!=predicateName(res)) {
      USER_ERROR("Interpreted predicate '"+predicateName(res)+"' has the same interpretation as '"+name+"' should have");
    }
    return res;
  }

  vstring symbolKey = name+"_i"+Int::toString(interpretation)+(Theory::isPolymorphic(interpretation) ? type->toString() : "");

  // cout << "symbolKey " << symbolKey << endl;

  ASS_REP(!_predNames.find(symbolKey), symbolKey);

  unsigned predNum = _preds.length();
  InterpretedSymbol* sym = new InterpretedSymbol(name, interpretation);
  _preds.push(sym);
  _predNames.insert(symbolKey,predNum);
  ALWAYS(_iSymbols.insert(mi, predNum));
  if (predNum!=0) {
    OperatorType* predType = type;
    ASS_REP(!predType->isFunctionType(), predType->toString());
    sym->setType(predType);
  }
  return predNum;
} // Signature::addInterpretedPredicate


/**
 * Return number of symbol that is interpreted by Interpretation @b interp.
 *
 * If no such symbol exists, it is created.
 */
unsigned Signature::getInterpretingSymbol(Interpretation interp, OperatorType* type)
{
  CALL("Signature::getInterpretingSymbol(Interpretation,OperatorType*)");
  
  Theory::MonomorphisedInterpretation mi = std::make_pair(interp,type);

  unsigned res;
  if (_iSymbols.find(mi, res)) {
    return res;
  }

  vstring name = theory->getInterpretationName(interp);
  unsigned arity = Theory::getArity(interp);
  
  if (Theory::isFunction(interp)) {
    if (functionExists(name, arity)) {
      int i=0;
      while(functionExists(name+Int::toString(i), arity)) {
        i++;
      }
      name=name+Int::toString(i);
    }
    addInterpretedFunction(interp, type, name);
  }
  else {
    if (predicateExists(name, arity)) {
      int i=0;
      while(predicateExists(name+Int::toString(i), arity)) {
        i++;
      }
      name=name+Int::toString(i);
    }
    addInterpretedPredicate(interp, type, name);
  }

  //we have now registered a new function, so it should be present in the map
  return _iSymbols.get(mi);
}

const vstring& Signature::functionName(int number)
{
  CALL("Signature::functionName");

  // it is safe to reuse "$true" and "$false" for constants
  // because the user cannot define constants with these names herself
  // and the formula, obtained by toString() with "$true" or "$false"
  // in term position would be syntactically valid in FOOL
  if (!env.options->showFOOL() && isFoolConstantSymbol(false,number)) {
    static vstring fols("$false");
    return fols;
  }
  if (!env.options->showFOOL() && isFoolConstantSymbol(true,number)) { 
    static vstring troo("$true");
    return troo;
  }
  return _funs[number]->name();
}

/**
 * Return true if specified function exists
 */
bool Signature::functionExists(const vstring& name,unsigned arity) const
{
  CALL("Signature::functionExists");

  return _funNames.find(key(name, arity));
}

/**
 * Return true if specified predicate exists
 */
bool Signature::predicateExists(const vstring& name,unsigned arity) const
{
  CALL("Signature::predicateExists");

  return _predNames.find(key(name, arity));
}

unsigned Signature::getFunctionNumber(const vstring& name, unsigned arity) const
{
  CALL("Signature::getFunctionNumber");

  ASS(_funNames.find(key(name, arity)));
  return _funNames.get(key(name, arity));
}

bool Signature::tryGetFunctionNumber(const vstring& name, unsigned arity, unsigned& out) const
{
  CALL("Signature::tryGetFunctionNumber");
  auto* value = _funNames.getPtr(key(name, arity));
  if (value != NULL) {
    out = *value;
    return true;
  } else {
    return false;
  }
}

bool Signature::tryGetPredicateNumber(const vstring& name, unsigned arity, unsigned& out) const
{
  CALL("Signature::tryGetPredicateNumber");
  auto* value = _predNames.getPtr(key(name, arity));
  if (value != NULL) {
    out = *value;
    return true;
  } else {
    return false;
  }
}


unsigned Signature::getPredicateNumber(const vstring& name, unsigned arity) const
{
  CALL("Signature::getPredicateNumber");

  ASS(_predNames.find(key(name, arity)));
  return _predNames.get(key(name, arity));
}

/**
 * If a function with this name and arity exists, return its number.
 * Otherwise, add a new one and return its number.
 *
 * @param name name of the symbol
 * @param arity arity of the symbol
 * @param added will be set to true if the function did not exist
 * @param overflowConstant
 * @since 07/05/2007 Manchester
 */
unsigned Signature::addFunction (const vstring& name,
				 unsigned arity,
				 bool& added,
				 bool overflowConstant)
{
  CALL("Signature::addFunction");

  vstring symbolKey = key(name,arity);
  unsigned result;
  if (_funNames.find(symbolKey,result)) {
    added = false;
    getFunction(result)->unmarkIntroduced();
    return result;
  }
  if (env.options->arityCheck()) {
    unsigned prev;
    if (_arityCheck.find(name,prev)) {
      unsigned prevArity = prev/2;
      bool isFun = prev % 2;
      USER_ERROR((vstring)"Symbol " + name +
		 " is used both as a function of arity " + Int::toString(arity) +
		 " and a " + (isFun ? "function" : "predicate") +
		 " of arity " + Int::toString(prevArity));
    }
    _arityCheck.insert(name,2*arity+1);
  }
  
  /*if(name == "$tType"){
    ASSERTION_VIOLATION;
  }*/
  result = _funs.length();
  bool super = (name == "$tType");
  _funs.push(new Symbol(name, arity, false, false, false, overflowConstant, super));
  _funNames.insert(symbolKey, result);
  added = true;
  return result;
} // Signature::addFunction

/**
 * Add a string constant to the signature. This constant will automatically be
 * added to the distinct group STRING_DISTINCT_GROUP.
 * @author Andrei Voronkov
 */
unsigned Signature::addStringConstant(const vstring& name)
{
  CALL("Signature::addStringConstant");

  vstring symbolKey = name + "_c";
  unsigned result;
  if (_funNames.find(symbolKey,result)) {
    return result;
  }

  _strings++;
  vstring quotedName = "\"" + name + "\"";
  result = _funs.length();
  Symbol* sym = new Symbol(quotedName,0,false,true);
  sym->addToDistinctGroup(STRING_DISTINCT_GROUP,result);
  _funs.push(sym);
  _funNames.insert(symbolKey,result);
  return result;
} // addStringConstant


unsigned Signature::getApp()
{
  CALL("Signature::getApp");

  bool added = false;
  unsigned app = addFunction("vAPP", 4, added);
  if(added){
    TermList tv1 = TermList(0, false);
    TermList tv2 = TermList(1, false);
    TermList arrowType = Term::arrowSort(tv1, tv2);
    OperatorType* ot = OperatorType::getFunctionType({arrowType, tv1}, tv2, 2);
    Symbol* sym = getFunction(app);
    sym->setType(ot);
    sym->markApp();
  }
  return app;
}

unsigned Signature::getDiff(){
  CALL("Signature::getDiff");

  bool added = false;
  unsigned diff = addFunction("diff",2, added);      
  if(added){
    TermList alpha = TermList(0, false);
    TermList beta = TermList(1, false);
    TermList alphaBeta = Term::arrowSort(alpha, beta);
    TermList result = Term::arrowSort(alphaBeta, alphaBeta, alpha);
    Symbol * sym = getFunction(diff);
    sym->setType(OperatorType::getConstantsType(result, 2));
  }
  return diff;
}


unsigned Signature::getChoice(){
  CALL("Signature::getChoice");

  bool added = false;
  unsigned choice = addFunction("vEPSILON",1, added);      
  if(added){
    TermList alpha = TermList(0, false);
    TermList bs = Term::boolSort();
    TermList alphaBs = Term::arrowSort(alpha, bs);
    TermList result = Term::arrowSort(alphaBs, alpha);
    Symbol * sym = getFunction(choice);
    sym->setType(OperatorType::getConstantsType(result, 1));
  }
  return choice;
}

void Signature::incrementFormulaCount(Term* t){
  CALL("Signature::incrementFormulaCount");
  ASS(SortHelper::getResultSort(t) == Term::boolSort());

  if(_formulaCounts.find(t)){
    int count =  _formulaCounts.get(t);
    if(count != -1){
      _formulaCounts.set(t, count + 1);
    }
  } else {
    _formulaCounts.set(t, 1);
  }
}

void Signature::decrementFormulaCount(Term* t){
  CALL("Signature::incrementFormulaCount");
  ASS(SortHelper::getResultSort(t) == Term::boolSort());

  ASS(_formulaCounts.find(t))
  int count = _formulaCounts.get(t);
  if(count != -1){
    _formulaCounts.set(t, count - 1);
  }
}

void Signature::formulaNamed(Term* t){
  CALL("Signature::formulaNamed");
  ASS(SortHelper::getResultSort(t) == Term::boolSort());

  ASS(_formulaCounts.find(t));
  _formulaCounts.set(t, -1);
}

unsigned Signature::formulaCount(Term* t){
  CALL("Signature::formulaCount");
  
  if(_formulaCounts.find(t)){
    return _formulaCounts.get(t);
  }
  return 0;
}


/**
 * If a predicate with this name and arity exists, return its number.
 * Otherwise, add a new one and return its number.
 *
 * @param name name of the symbol
 * @param arity arity of the symbol
 * @param added set to true if a new predicate has been added, and false
 *        otherwise
 * @since 07/05/2007 Manchester
 * @since 08/07/2007 Manchester, adds parameter added
 * @since 06/12/2009 Haifa, arity check added
 * @author Andrei Voronkov
 */
unsigned Signature::addPredicate (const vstring& name,
				  unsigned arity,
				  bool& added)
{
  CALL("Signature::addPredicate");

  vstring symbolKey = key(name,arity);
  unsigned result;
  if (_predNames.find(symbolKey,result)) {
    added = false;
    getPredicate(result)->unmarkIntroduced();
    return result;
  }
  if (env.options->arityCheck()) {
    unsigned prev;
    if (_arityCheck.find(name,prev)) {
      unsigned prevArity = prev/2;
      bool isFun = prev % 2;
      USER_ERROR((vstring)"Symbol " + name +
		 " is used both as a predicate of arity " + Int::toString(arity) +
		 " and a " + (isFun ? "function" : "predicate") +
		 " of arity " + Int::toString(prevArity));
    }
    _arityCheck.insert(name,2*arity);
  }

  result = _preds.length();
  _preds.push(new Symbol(name,arity));
  _predNames.insert(symbolKey,result);
  added = true;
  return result;
} // Signature::addPredicate

/**
 * Create a new name.
 * @since 01/07/2005 Manchester
 */
unsigned Signature::addNamePredicate(unsigned arity)
{
  CALL("Signature::addNamePredicate");
  return addFreshPredicate(arity,"sP");
} // addNamePredicate


unsigned Signature::addNameFunction(unsigned arity)
{
  CALL("Signature::addNameFunction");
  return addFreshFunction(arity,"sP");
} // addNamePredicate
/**
 * Add fresh function of a given arity and with a given prefix. If suffix is non-zero,
 * the function name will be prefixI, where I is an integer, otherwise it will be
 * prefixI_suffix. The new function will be marked as skip for the purpose of equality
 * elimination.
 */
unsigned Signature::addFreshFunction(unsigned arity, const char* prefix, const char* suffix)
{
  CALL("Signature::addFreshFunction");

  vstring pref(prefix);
  vstring suf(suffix ? vstring("_")+suffix : "");
  bool added;
  unsigned result;
  //commented out because it could lead to introduction of function with the same name
  //that differ only in arity (which is OK with tptp, but iProver was complaining when
  //using Vampire as clausifier)
//  unsigned result = addFunction(pref+suf,arity,added);
//  if (!added) {
    do {
      result = addFunction(pref+Int::toString(_nextFreshSymbolNumber++)+suf,arity,added);
    }
    while (!added);
//  }
  Symbol* sym = getFunction(result);
  sym->markIntroduced();
  sym->markSkip();
  return result;
} // addFreshFunction

/**
 * Add fresh predicate of a given arity and with a given prefix. If suffix is non-zero,
 * the predicate name will be prefixI, where I is an integer, otherwise it will be
 * prefixI_suffix. The new predicate will be marked as skip for the purpose of equality
 * elimination.
 */
unsigned Signature::addFreshPredicate(unsigned arity, const char* prefix, const char* suffix)
{
  CALL("Signature::addFreshPredicate");

  vstring pref(prefix);
  vstring suf(suffix ? vstring("_")+suffix : "");
  bool added = false;
  unsigned result;
  //commented out because it could lead to introduction of function with the same name
  //that differ only in arity (which is OK with tptp, but iProver was complaining when
  //using Vampire as clausifier)
//  if (suffix) {
//    result = addPredicate(pref+suf,arity,added);
//  }
//  if (!added) {
    do {
      result = addPredicate(pref+Int::toString(_nextFreshSymbolNumber++)+suf,arity,added);
    }
    while (!added);
//  }
  Symbol* sym = getPredicate(result);
  sym->markIntroduced();
  sym->markSkip();
  return result;
} // addFreshPredicate

/**
 * Return a new Skolem function. If @b suffix is nonzero, include it
 * into the name of the Skolem function.
 * @since 01/07/2005 Manchester
 */
unsigned Signature::addSkolemFunction (unsigned arity, const char* suffix)
{
  CALL("Signature::addSkolemFunction");

  unsigned f = addFreshFunction(arity, "sK", suffix);
  getFunction(f)->markSkolem();

  // Register it as a LaTeX function
 // theory->registerLaTeXFuncName(f,"\\sigma_{"+Int::toString(_skolemFunctionCount)+"}(a0)");
  _skolemFunctionCount++;

  return f;
} // addSkolemFunction

/**
 * Return a new Skolem predicate. If @b suffix is nonzero, include it
 * into the name of the Skolem function.
 * @since 15/02/2016 Gothenburg
 */
unsigned Signature::addSkolemPredicate(unsigned arity, const char* suffix)
{
  CALL("Signature::addSkolemPredicate");

  unsigned f = addFreshPredicate(arity, "sK", suffix);
  getPredicate(f)->markSkolem();

  // Register it as a LaTeX function
 // theory->registerLaTeXFuncName(f,"\\sigma_{"+Int::toString(_skolemFunctionCount)+"}(a0)");
  _skolemFunctionCount++;

  return f;
} // addSkolemPredicate

/**
 * Return the key "name_arity" used for hashing. This key is obtained by
 * concatenating the name, underscore character and the arity. The key is
 * created in such a way that it does not collide with special keys, such as
 * those for string constants.
 * @since 27/02/2006 Redmond
 * @author Andrei Voronkov
 */
vstring Signature::key(const vstring& name,int arity)
{
  return name + '_' + Int::toString(arity);
} // Signature::key


/** Add a color to the symbol for interpolation and symbol elimination purposes */
void Signature::Symbol::addColor(Color color)
{
  ASS_L(color,3);
  ASS_G(color,0);
  ASS(env.colorUsed);

  if (_color && color != static_cast<Color>(_color)) {
    USER_ERROR("A symbol cannot have two colors");
  }
  _color = color;
} // addColor

/**
 * Create a group of distinct elements. @c premise should contain
 * the unit that declared the distinct group, or zero if there isn't any.
 */
unsigned Signature::createDistinctGroup(Unit* premise)
{
  CALL("Signature::createDistinctGroup");

  unsigned res = _distinctGroupPremises.size();
  _distinctGroupPremises.push(premise);
  // DistinctGroupMember stack = ;
  _distinctGroupMembers.push(DistinctGroupMembers(new Stack<unsigned>));
  return res;
}

/**
 * Return premise of the distinct group, or 0 if the distinct group doesn't have any
 */
Unit* Signature::getDistinctGroupPremise(unsigned group)
{
  CALL("Signature::getDistinctGroupPremise");

  return _distinctGroupPremises[group];
}

/**
 * Add a constant into a group of distinct elements
 *
 * One constant can be added into one particular distinct group only once.
 */
void Signature::addToDistinctGroup(unsigned constantSymbol, unsigned groupId)
{
  CALL("Signature::addToDistinctGroup");

  Symbol* sym = getFunction(constantSymbol);
  sym->addToDistinctGroup(groupId,constantSymbol);
}

bool Signature::isProtectedName(vstring name)
{
  CALL("Signature::isProtectedName");

  if (name=="$distinct") {
    //TODO: remove this hack once we properly support the $distinct predicate
    return true;
  }

  vstring protectedPrefix = env.options->protectedPrefix();
  if (protectedPrefix.size()==0) {
    return false;
  }
  if (name.substr(0, protectedPrefix.size())==protectedPrefix) {
    return true;
  }
  return false;
}

/**
 * Return true if specified symbol should be quoted in the TPTP syntax.
 * This function does not apply to integer or string constants. It only
 * applies during parsing, it is not used when the symbol is printed:
 * when it is printed, its saved name will already be quoted.
 *
 * The function charNeedsQuoting determines characters whose presence in
 * the symbol name implies that they should be quoted. There are however
 * several exceptions to it:
 *
 * Equality is not quoted
 *
 * Numbers are not quoted. However names that just look like numbers
 * are quoted (the distinction is that these are not interpreted)
 *
 * $distinct predicate is not quoted
 *
 * $true and $false -- the names of FOOL term-level boolean constants are not quoted
 *
 * For interpreted symbols its legal to start with $
 *
 * It's legal for symbols to start with $$.
 *
 * @since 03/05/2013 train Manchester-London
 * @since 04/05/2015 Gothenburg -- do not quote FOOL true and false
 */
bool Signature::symbolNeedsQuoting(vstring name, bool interpreted, unsigned arity)
{
  CALL("Signature::symbolNeedsQuoting");
  ASS_G(name.length(),0);

  //we don't want to quote these type constructors, but we
  //also don't want them to be treated as interpreted symbols
  //hence the hack below, AYB
  if(name=="$int" || name=="$real" || name=="$rat" || 
     name=="$i" || name=="$o" || name==">"){
    return false;
  }

  if (name=="=" || (interpreted && arity==0)) {
    return false;
  }

  const char* c = name.c_str();
  bool quote = false;
  bool first = true;
  if (*c=='$') {
    if (*(c+1)=='$') {
      c+=2; //skip the initial $$
      first = false;
    } else if (interpreted) {
      c++; //skip the initial $ for interpreted
      first = false;
    }
  }
  while(!quote && *c) {
    quote |= charNeedsQuoting(*c, first);
    first = false;
    c++;
  }
  if (!quote) { return false; }
  if (name=="$distinct") {
    //TODO: remove this once we properly support the $distinct predicate and quoting
    return false;
  }
  if (name.find("$array") == 0) {
    //TODO: a hacky solution not to quote array sorts
    return false;
  }
  return true;
} // Signature::symbolNeedsQuoting


TermAlgebraConstructor* Signature::getTermAlgebraConstructor(unsigned functor)
{
  CALL("Signature::getTermAlgebraConstructor");

  if (getFunction(functor)->termAlgebraCons()) {
    TermAlgebra *ta = _termAlgebras.get(getFunction(functor)->fnType()->result());
    if (ta) {
      for (unsigned i = 0; i < ta->nConstructors(); i++) {
        TermAlgebraConstructor *c = ta->constructor(i);
        if (c->functor() == functor)
          return c;
      }
    }
  }

  return nullptr;
}

/**
 * Return true if the name containing che character must be quoted
 */
bool Signature::charNeedsQuoting(char c, bool first)
{
  switch (c) {
  case 'a':
  case 'b':
  case 'c':
  case 'd':
  case 'e':
  case 'f':
  case 'g':
  case 'h':
  case 'i':
  case 'j':
  case 'k':
  case 'l':
  case 'm':
  case 'n':
  case 'o':
  case 'p':
  case 'q':
  case 'r':
  case 's':
  case 't':
  case 'u':
  case 'v':
  case 'w':
  case 'x':
  case 'y':
  case 'z':
//  case '$':
    return false;
  case 'A':
  case 'B':
  case 'C':
  case 'D':
  case 'E':
  case 'F':
  case 'G':
  case 'H':
  case 'I':
  case 'J':
  case 'K':
  case 'L':
  case 'M':
  case 'N':
  case 'O':
  case 'P':
  case 'Q':
  case 'R':
  case 'S':
  case 'T':
  case 'U':
  case 'V':
  case 'W':
  case 'X':
  case 'Y':
  case 'Z':
  case '_':
  case '0':
  case '1':
  case '2':
  case '3':
  case '4':
  case '5':
  case '6':
  case '7':
  case '8':
  case '9':
    return first;
  default:
    return true;
  }
}<|MERGE_RESOLUTION|>--- conflicted
+++ resolved
@@ -72,7 +72,6 @@
   CALL("Signature::Symbol::Symbol");
   ASS(!stringConstant || arity==0);
 
-<<<<<<< HEAD
   //hack, shouldn't be doing things based on strings
   if(nm.rfind("nl", 0) == 0){
     _finalLoopCount = 1;
@@ -83,11 +82,8 @@
     _timePoint = 1;
   }
 
-  if (!stringConstant && !numericConstant && !overflownConstant && symbolNeedsQuoting(_name, interpreted,arity)) {
-=======
   if (!stringConstant && !numericConstant && !overflownConstant && !super &&
        symbolNeedsQuoting(_name, interpreted,arity)) {
->>>>>>> a4422cb8
     _name="'"+_name+"'";
   }
   if (_interpreted || isProtectedName(nm)) {
