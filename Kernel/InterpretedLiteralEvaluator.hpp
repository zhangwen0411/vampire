
/*
 * File InterpretedLiteralEvaluator.hpp.
 *
 * This file is part of the source code of the software program
 * Vampire. It is protected by applicable
 * copyright laws.
 *
 * This source code is distributed under the licence found here
 * https://vprover.github.io/license.html
 * and in the source directory
 *
 * In summary, you are allowed to use Vampire for non-commercial
 * purposes but not allowed to distribute, modify, copy, create derivatives,
 * or use in competitions. 
 * For other uses of Vampire please contact developers for a different
 * licence, which we will make an effort to provide. 
 */
/**
 * @file InterpretedLiteralEvaluator.hpp
 * Defines class InterpretedLiteralEvaluator.
 */

#ifndef __InterpretedLiteralEvaluator__
#define __InterpretedLiteralEvaluator__

#include "Forwards.hpp"

#include "Lib/DArray.hpp"
#include "Lib/Stack.hpp"

#include "TermTransformer.hpp"
#include "Theory.hpp"
<<<<<<< HEAD
#include "Lib/Either.hpp"
=======
#include "Shell/Options.hpp"
>>>>>>> 9f3261ca

namespace Kernel {

class InterpretedLiteralEvaluator
  :  private TermTransformerTransformTransformed 
{
public:
  CLASS_NAME(InterpretedLiteralEvaluator);
  USE_ALLOCATOR(InterpretedLiteralEvaluator);
  
  InterpretedLiteralEvaluator(bool doNormalize = true);
  ~InterpretedLiteralEvaluator();

  bool evaluate(Literal* lit, bool& isConstant, Literal*& resLit, bool& resConst,Stack<Literal*>& sideConditions);
  TermList evaluate(TermList);
protected:
  class Evaluator;
  class EqualityEvaluator;
  class ConversionEvaluator;
  template<class T> class ACFunEvaluator;
  template<class T> class PolynomialNormalizer;
  template<class T> class InequalityNormalizer;
  template<class T> class TypedEvaluator;
  class IntEvaluator;
  class RatEvaluator;
  class RealEvaluator;

  typedef Stack<Evaluator*> EvalStack;
  virtual TermList transformSubterm(TermList trm);
  Evaluator* getFuncEvaluator(unsigned func);
  Evaluator* getPredEvaluator(unsigned pred);
  EvalStack _evals;
  DArray<Evaluator*> _funEvaluators;
  DArray<Evaluator*> _predEvaluators;

  bool balancable(Literal* lit);
  bool balance(Literal* lit,Literal*& res,Stack<Literal*>& sideConditions);
  
  // take AplusB, A and C and let result=C-B, AplusB might actually be BplusA
  bool balancePlus(Interpretation plus, Interpretation unaryMinus, Term* AplusB, TermList* A, TermList C, TermList& result);

  // take AmultiplyB, A and C and let result=C/B if B!=0, AmultiplyB might actually be BmultiplyA
  // rat and real versions only
  // note when using this we might need to add a side condition that B is positive if this is under lesseq, or B is negative if we switch the polarity
  template<typename ConstantType>
  bool balanceMultiply(Interpretation divide,ConstantType zero,             
                       Term* AmultiplyB, TermList* A, TermList C, TermList& result,
                       bool& swap, Stack<Literal*>& sideConditions);

  bool balanceIntegerMultiply(
                                                  Term* AmultiplyB, TermList* A, TermList C, TermList& result,
                                                  bool& swap, Stack<Literal*>& sideConditions);

  // take AoverB, A and C and let result=C*B, AoverB must be that way round
  // ignore the case of BoverA for now
  // rat and real versions only
  // like above, need to consider polairty of B
  bool balanceDivide(Interpretation multiply, 
                       Term* AmultiplyB, TermList* A, TermList C, TermList& result, bool& swap, Stack<Literal*>& sideConditions);
  
private:
  template<class Fn>
  Evaluator* getEvaluator(unsigned func, DArray<Evaluator*>& evaluators, Fn canEval);
  const bool _normalize;
};

// struct AnyPoly;
// using TermEvalResult = Lib::Either<TermList, AnyPoly>;
// struct NewEvaluator {
//
// public:
//   LitEvalResult evaluate(Literal* in) const;
//   TermList evaluate(TermList in) const;
//   TermList evaluate(Term* in) const;
//
// private:
//   struct RecursionState;
//   LitEvalResult evaluateStep(Literal* in) const;
//
//   TermEvalResult evaluateStep(Term* orig, TermEvalResult* evaluatedArgs) const;
//
//   template<Theory::Interpretation inter>
//   LitEvalResult evaluateLit(Literal* lit) const;
//
//   template<Theory::Interpretation inter>
//   TermEvalResult evaluateFun(Term* orig, TermEvalResult* evaluatedArgs) const;
//
//   // template<class number>
//   // TermEvalResult evaluateConst(typename number::ConstantType c) const;
//
//   template<class CommutativeMonoid>
//   TermEvalResult evaluateCommutativeMonoid(Term* orig, TermEvalResult* evaluatedArgs) const;
//
//   template<class ConstantType, class EvalIneq> 
//   LitEvalResult evaluateInequality(Literal* lit, bool strict, EvalIneq evalIneq) const;
//
//   template<class ConstantType, class EvalGround>
//   LitEvalResult tryEvalConstant1(Literal* lit, EvalGround fun) const;
//
//   template<class ConstantType, class EvalGround>
//   LitEvalResult tryEvalConstant2(Literal* lit, EvalGround fun) const;
//
//   template<class ConstantType, class EvalGround>
//   TermEvalResult tryEvalConstant1(Term* orig, TermEvalResult* evaluatedArgs, EvalGround fun) const;
//
//   template<class ConstantType, class EvalGround>
//   TermEvalResult tryEvalConstant2(Term* orig, TermEvalResult* evaluatedArgs, EvalGround fun) const;
// };
// }
//
// #endif // __InterpretedLiteralEvaluator__

}
#endif // __InterpretedLiteralEvaluator__<|MERGE_RESOLUTION|>--- conflicted
+++ resolved
@@ -31,11 +31,8 @@
 
 #include "TermTransformer.hpp"
 #include "Theory.hpp"
-<<<<<<< HEAD
 #include "Lib/Either.hpp"
-=======
 #include "Shell/Options.hpp"
->>>>>>> 9f3261ca
 
 namespace Kernel {
 
