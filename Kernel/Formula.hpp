/*
 * This file is part of the source code of the software program
 * Vampire. It is protected by applicable
 * copyright laws.
 *
 * This source code is distributed under the licence found here
 * https://vprover.github.io/license.html
 * and in the source directory
 */
/**
 * @file Formula.hpp
 * Defines class Formula.
 *
 * @since 02/12/2003, Manchester, allocation changed to use Allocator
 * @since 06/05/2007, Manchester, change to use new kind of Term and Literal
 */

#ifndef __Formula__
#define __Formula__

#include <utility>

#include "Forwards.hpp"

#include "Lib/Environment.hpp"
#include "Lib/List.hpp"

#include "Kernel/Signature.hpp"
#include "Kernel/SortHelper.hpp"

#include "Connective.hpp"
#include "Term.hpp"


namespace Kernel {

using namespace Lib;

class Formula
{
public:
  /**
   * Constructor of constant formulas (true/false)
   * @since 02/07/2007 Manchester
   */
  explicit Formula (bool value)
    : _connective(value ? TRUE : FALSE)
  {
  } // Formula::Formula (bool value)

  // structure
  /** Return the connective */
  Connective connective () const { return _connective; }

  const FormulaList* args() const;
  FormulaList* args();
  FormulaList** argsPtr();
  const Formula* left() const;
  Formula* left();
  const Formula* right() const;
  Formula* right();
  const Formula* qarg() const;
  Formula* qarg();
  const VList* vars() const;
  VList* vars();
  const SList* sorts() const;
  SList* sorts();
  const Formula* uarg() const;
  Formula* uarg();
  const Literal* literal() const;
  Literal* literal();
  bool isFunctionDefinition() const;
  const TermList getBooleanTerm() const;
  TermList getBooleanTerm();
  VList* freeVariables () const;
  bool isFreeVariable(unsigned var) const;
  VList* boundVariables () const;

  // miscellaneous
  bool equals(const Formula*) const;
  void collectAtoms(Stack<Literal*>& acc);
  void collectPredicates(Stack<unsigned>& acc);
  void collectPredicatesWithPolarity(Stack<pair<unsigned,int> >& acc, int polarity=1);

  // output
  vstring toString() const;
  vstring toStringInScopeOf(Connective con) const;
  static vstring toString(Connective con);
  bool parenthesesRequired(Connective outer) const;
  // auxiliary functions
  void destroy();

  unsigned weight() const;

  Color getColor();
  bool getSkip();

  static Formula* fromClause(Clause* cl);

  static Formula* quantify(Formula* f);

  static Formula* trueFormula();
  static Formula* falseFormula();

  static Formula* createITE(Formula* condition, Formula* thenArg, Formula* elseArg);
  static Formula* createLet(unsigned functor, VList* variables, TermList body, Formula* contents);
  static Formula* createLet(unsigned predicate, VList* variables, Formula* body, Formula* contents);

  // use allocator to (de)allocate objects of this class
  CLASS_NAME(Formula);
  USE_ALLOCATOR(Formula);
protected:
  static vstring toString(const Formula* f);

  /** Create a dummy formula will null content */
  explicit Formula(Connective con)
    : _connective(con)
  {}

  /** connective */
  Connective _connective;
}; // class Formula

/**
 * Named formulas
 * @since 04/12/2015
 */
class NamedFormula
  : public Formula
{
public:
  explicit NamedFormula(vstring name) : Formula(NAME), _name(name) {}

  CLASS_NAME(NamedFormula);
  USE_ALLOCATOR(NamedFormula);

  vstring name(){ return _name; }
  const vstring name() const { return _name;}

protected:
  vstring _name;

}; // class NamedFormula

/**
 * Atomic formulas.
 * @since 02/06/2007 Manchester
 */
class AtomicFormula
  : public Formula
{
public:
  /** building atomic formula from a literal */
  explicit AtomicFormula (Literal* lit, bool functionDefinition = false)
    : Formula(LITERAL),
      _literal(lit),
      _functionDefinition(functionDefinition)
  {}
  /** Return the literal of this formula */
  const Literal* getLiteral() const { return _literal; }
  /** Return the literal of this formula */
  Literal* getLiteral() { return _literal; }
  bool isFunctionDefinition() const { return _functionDefinition; }

  // use allocator to (de)allocate objects of this class
  CLASS_NAME(AtomicFormula);
  USE_ALLOCATOR(AtomicFormula);
protected:
  /** The literal of this formula */
  Literal* _literal;
  bool _functionDefinition;
}; // class AtomicFormula


/**
 * Quantified formulas.
 * @since 02/06/2007 Manchester
 */
class QuantifiedFormula
  : public Formula
{
 public:
  /** Build a quantified formula */
  QuantifiedFormula(Connective con, VList* vs, SList* ss, Formula* arg)
    : Formula(con),
      _vars(vs),
      _sorts(ss),
      _arg(arg)
  {
    ASS(con == FORALL || con == EXISTS);
    ASS(vs);
    ASS(!ss || VList::length(vs) == SList::length(ss));
  }

  /** Return the immediate subformula */
  const Formula* subformula () const { return _arg; }
  /** Return the immediate subformula */
  Formula* subformula () { return _arg; }
  /** Return the list of variables */
  const VList* varList() const { return _vars; }
  /** Return the list of variables */
  VList* varList() { return _vars; }
  /** Return the list of sorts */
  const SList* sortList() const { return _sorts; }
  /** Return the list of sorts */
  SList* sortList() { return _sorts; }

  // use allocator to (de)allocate objects of this class
  CLASS_NAME(QuantifiedFormula);
  USE_ALLOCATOR(QuantifiedFormula);
 protected:
  /** list of variables */
  VList* _vars;
  /** list of sorts */
  SList* _sorts;
  /** argument */
  Formula* _arg;
}; // class Formula::QuantifiedData

/**
 * Negated formula.
 * @since 02/06/2007 Manchester
 */
class NegatedFormula
  : public Formula
{
public:
  /** building a negated formula */
  explicit NegatedFormula (Formula* f)
    : Formula(NOT),
      _arg(f)
  {}

  /** Return the immediate subformula of this formula */
  const Formula* subformula() const { return _arg; }
  /** Return the immediate subformula of this formula */
  Formula* subformula() { return _arg; }

  // use allocator to (de)allocate objects of this class
  CLASS_NAME(NegatedFormula);
  USE_ALLOCATOR(NegatedFormula);
protected:
  /** The immediate subformula */
  Formula* _arg;
}; // class NegatedFormula


/**
 * Binary formula.
 * @since 02/06/2007 Manchester
 */
class BinaryFormula
  : public Formula
{
public:
  /** building binary formula */
  explicit BinaryFormula (Connective con,Formula* lhs,Formula* rhs)
    : Formula(con),
      _left(lhs),
      _right(rhs)
  {
    ASS(con == IFF || con == XOR || con == IMP);
  }

  /** Return the lhs subformula of this formula */
  const Formula* lhs() const { return _left; }
  /** Return the lhs subformula of this formula */
  Formula* lhs() { return _left; }
  /** Return the rhs subformula of this formula */
  const Formula* rhs() const { return _right; }
  /** Return the rhs subformula of this formula */
  Formula* rhs() { return _right; }

  // use allocator to (de)allocate objects of this class
  CLASS_NAME(BinaryFormula);
  USE_ALLOCATOR(BinaryFormula);
protected:
  /** The lhs subformula */
  Formula* _left;
  /** The rhs subformula */
  Formula* _right;
}; // class BinaryFormula


/**
 * Conjunction and disjunction.
 * @since 02/06/2007 Manchester
 */
class JunctionFormula
  : public Formula
{
 public:
  JunctionFormula (Connective con, FormulaList* args)
    : Formula(con),
      _args(args)
  {
    ASS(con == AND || con == OR);
    ASS_GE(FormulaList::length(args),2);
  }

  /** set arguments to args */
  void setArgs(FormulaList* args) { _args = args; }

  /** Return the list of immediate subformulas */
  const FormulaList* getArgs() const { return _args; }
  /** Return the list of immediate subformulas */
  FormulaList* getArgs() { return _args; }
  /** Return a pointer to the list of immediate subformulas */
  FormulaList** getArgsPtr() { return &_args; }

  static Formula* generalJunction(Connective c, FormulaList* args);

  // use allocator to (de)allocate objects of this class
  CLASS_NAME(JunctionFormula);
  USE_ALLOCATOR(JunctionFormula);
 protected:
  /** list of immediate subformulas */
  FormulaList* _args;
}; // class JunctionFormula


/**
 * A formula that is just a boolean term.
 * @since 02/06/2007 Manchester
 */
class BoolTermFormula
  : public Formula
{
 public:
  BoolTermFormula (TermList ts)
    : Formula(BOOL_TERM),
      _ts(ts)
  {
    // only boolean terms in formula context are expected here
<<<<<<< HEAD
    ASS_REP(ts.isVar() || ts.term()->isITE() || ts.term()->isLet()
      || ts.term()->isTupleLet() || ts.term()->isMatch(), ts.toString());
=======
    ASS_REP(ts.isVar() || ts.term()->isITE() || ts.term()->isLet() ||
            ts.term()->isTupleLet() || ts.term()->isMatch() ||
            SortHelper::getResultSort(ts.term()) == Term::boolSort(), ts.toString());
>>>>>>> 69048575
  }

  static Formula* create(TermList ts) {
    if (ts.isVar()) {
      return new BoolTermFormula(ts);
    }

    Term* term = ts.term();
    if (term->isSpecial()) {
      Term::SpecialTermData *sd = term->getSpecialData();
      switch (sd->getType()) {
        case Term::SF_FORMULA:
          return sd->getFormula();
        default:
          return new BoolTermFormula(ts);
      }
    } else {
      unsigned functor = term->functor();
      if (env.signature->isFoolConstantSymbol(true, functor)) {
        return new Formula(true);
      } else {
        ASS(env.signature->isFoolConstantSymbol(false, functor));
        return new Formula(false);
      }
    }
  }

  /** Return the variable */
  const TermList getTerm() const { return _ts; }
  TermList getTerm() { return _ts; }

  // use allocator to (de)allocate objects of this class
  CLASS_NAME(BoolTermFormula);
  USE_ALLOCATOR(BoolTermFormula);
 protected:
  /** boolean term */
  TermList _ts;
}; // class BoolTermFormula

// definitions, had to be put out of class

/** Return the list of variables of a quantified formula */
inline
const VList* Formula::vars() const
{
  ASS(_connective == FORALL || _connective == EXISTS);
  return static_cast<const QuantifiedFormula*>(this)->varList();
}
/** Return the list of variables of a quantified formula */
inline
VList* Formula::vars()
{
  ASS(_connective == FORALL || _connective == EXISTS);
  return static_cast<QuantifiedFormula*>(this)->varList();
}

/** Return the list of sorts of a quantified formula */
inline
const SList* Formula::sorts() const
{
  ASS(_connective == FORALL || _connective == EXISTS);
  return static_cast<const QuantifiedFormula*>(this)->sortList();
}
/** Return the list of sorts of a quantified formula */
inline
SList* Formula::sorts()
{
  ASS(_connective == FORALL || _connective == EXISTS);
  return static_cast<QuantifiedFormula*>(this)->sortList();
}

/** Return the immediate subformula of a quantified formula */
inline
const Formula* Formula::qarg() const
{
  ASS(_connective == FORALL || _connective == EXISTS);
  return static_cast<const QuantifiedFormula*>(this)->subformula();
}
/** Return the immediate subformula of a quantified formula */
inline
Formula* Formula::qarg()
{
  ASS(_connective == FORALL || _connective == EXISTS);
  return static_cast<QuantifiedFormula*>(this)->subformula();
}

/** Return the immediate subformula of a negated formula */
inline
const Formula* Formula::uarg() const
{
  ASS(_connective == NOT);
  return static_cast<const NegatedFormula*>(this)->subformula();
}

/** Return the immediate subformula of a negated formula */
inline
Formula* Formula::uarg()
{
  ASS(_connective == NOT);
  return static_cast<NegatedFormula*>(this)->subformula();
}

/** Return the list of immediate subformulas of a junction formula */
inline
const FormulaList* Formula::args() const
{
  ASS(_connective == AND || _connective == OR);
  return static_cast<const JunctionFormula*>(this)->getArgs();
}

/** Return the list of immediate subformulas of a junction formula */
inline
FormulaList* Formula::args()
{
  ASS(_connective == AND || _connective == OR);
  return static_cast<JunctionFormula*>(this)->getArgs();
}

/** Return a pointer to the list of immediate subformulas of a junction formula */
inline
FormulaList** Formula::argsPtr()
{
  ASS(_connective == AND || _connective == OR);
  return static_cast<JunctionFormula*>(this)->getArgsPtr();
}

/** Return the literal of an atomic formula */
inline
const Literal* Formula::literal() const
{
  ASS(_connective == LITERAL);
  return static_cast<const AtomicFormula*>(this)->getLiteral();
}

/** Return the literal of an atomic formula */
inline
Literal* Formula::literal()
{
  ASS(_connective == LITERAL);
  return static_cast<AtomicFormula*>(this)->getLiteral();
}

inline
bool Formula::isFunctionDefinition() const
{
  ASS(_connective == LITERAL);
  return static_cast<const AtomicFormula*>(this)->isFunctionDefinition();
}

/** Return the lhs subformula of a binary formula */
inline
const Formula* Formula::left() const
{
  ASS(_connective == IFF || _connective == XOR || _connective == IMP);
  return static_cast<const BinaryFormula*>(this)->lhs();
}
/** Return the lhs subformula of a binary formula */
inline
Formula* Formula::left()
{
  ASS(_connective == IFF || _connective == XOR || _connective == IMP);
  return static_cast<BinaryFormula*>(this)->lhs();
}

/** Return the rhs subformula of a binary formula */
inline
const Formula* Formula::right() const
{
  ASS(_connective == IFF || _connective == XOR || _connective == IMP);
  return static_cast<const BinaryFormula*>(this)->rhs();
}
/** Return the rhs subformula of a binary formula */
inline
Formula* Formula::right()
{
  ASS(_connective == IFF || _connective == XOR || _connective == IMP);
  return static_cast<BinaryFormula*>(this)->rhs();
}

inline
const TermList Formula::getBooleanTerm() const
{
  ASS(_connective == BOOL_TERM);
  return static_cast<const BoolTermFormula*>(this)->getTerm();
}
inline
TermList Formula::getBooleanTerm()
{
  ASS(_connective == BOOL_TERM);
  return static_cast<BoolTermFormula*>(this)->getTerm();
}

// operators

std::ostream& operator<< (ostream& out, const Formula& f);
std::ostream& operator<< (ostream& out, const Formula* f);

}

#endif // __Formula__<|MERGE_RESOLUTION|>--- conflicted
+++ resolved
@@ -332,14 +332,9 @@
       _ts(ts)
   {
     // only boolean terms in formula context are expected here
-<<<<<<< HEAD
-    ASS_REP(ts.isVar() || ts.term()->isITE() || ts.term()->isLet()
-      || ts.term()->isTupleLet() || ts.term()->isMatch(), ts.toString());
-=======
     ASS_REP(ts.isVar() || ts.term()->isITE() || ts.term()->isLet() ||
             ts.term()->isTupleLet() || ts.term()->isMatch() ||
             SortHelper::getResultSort(ts.term()) == Term::boolSort(), ts.toString());
->>>>>>> 69048575
   }
 
   static Formula* create(TermList ts) {
