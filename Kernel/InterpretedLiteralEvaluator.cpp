--- conflicted
+++ resolved
@@ -24,7 +24,7 @@
 #include "Lib/Environment.hpp"
 #include "Lib/Int.hpp"
 
-#include "Signature.hpp" 
+#include "Signature.hpp"
 #include "SortHelper.hpp"
 #include "Sorts.hpp"
 #include "TermIterators.hpp"
@@ -32,10 +32,7 @@
 #include "Theory.hpp"
 #include "NumTraits.hpp"
 #include "Debug/Tracer.hpp"
-#include <algorithm>
-#include <utility>
-
-#define UNIMPL ASSERTION_VIOLATION
+
 
 #include "InterpretedLiteralEvaluator.hpp"
 
@@ -121,59 +118,9 @@
   }
 }
 
-struct TermTraverser {
-    struct Node {
-      Term* term;
-      unsigned idx;
-    };
-
-    Node _cur;
-    Stack<Node> _stack;
-
-    bool inBounds() const {
-      return _cur.idx < _cur.term->arity();
-    }
-
-  public:
-
-    TermList operator*() const {
-      return *_cur.term->nthArgument(_cur.idx);
-    }
-
-    void operator++() {
-      _cur.idx++;
-      while(!inBounds()) {
-        if (_stack.isEmpty()) return;
-        _cur = _stack.pop();
-      }
-    }
-
-    void push() {
-      ASS(inBounds())
-      auto _new_term = (**this);
-      ASS(_new_term.isTerm())
-      auto new_term = _new_term.term();
-      ASS(new_term->arity() > 0)
-      _cur.idx++;
-      _stack.push(_cur);
-      _cur.term = new_term;
-      _cur.idx = 0;
-    }
-
-    bool hasNext() const {
-      return !_stack.isEmpty() || inBounds();
-    }
-};
-
-
-
 
 /**
-<<<<<<< HEAD
- * We want to smplify terms that are interpred by commutative monoids. e.g. (1+a)+1 -> 2 + a ... 
-=======
  * We want to simplify terms that are interpreted by abelian groups. e.g. (1+a)+1 -> 2 + a ...
->>>>>>> caa6244e
  * the standard evaluation will not do this. 
  *
  * Additionally evaluator has a weekly normalizing behaviour. Namely it re-brackets sums, such that the lhs 
@@ -183,27 +130,22 @@
  * x + ( y + ( t + 4 ) + r ) + 5  ==> ( ( (9 + x) + y ) + t ) + r
  * x + ( y + 0 )                  ==> x + y
  *
- * (The name of this class comes from the Associative Commutative operation of the Monoid)
+ * (The name of this class comes from the Associative Commutative operation of the Group)
  *
  * @author Giles (refactorings by joe-hauns)
  * @since 06/12/18
  */
-<<<<<<< HEAD
-template<class CommutativeMonoid>
-class InterpretedLiteralEvaluator::ACFunEvaluator
-=======
 template<class AbelianGroup>
   class InterpretedLiteralEvaluator::ACFunEvaluator
->>>>>>> caa6244e
    : public Evaluator
 {
 public:
-CLASS_NAME(InterpretedLiteralEvaluator::ACFunEvaluator<CommutativeMonoid>);
-  USE_ALLOCATOR(InterpretedLiteralEvaluator::ACFunEvaluator<CommutativeMonoid>);
-
-  using ConstantType = typename CommutativeMonoid::ConstantType;
-
-  ACFunEvaluator() : _fun(env.signature->getInterpretingSymbol(CommutativeMonoid::interpreation)) { }
+CLASS_NAME(InterpretedLiteralEvaluator::ACFunEvaluator<AbelianGroup>);
+  USE_ALLOCATOR(InterpretedLiteralEvaluator::ACFunEvaluator<AbelianGroup>);
+
+  using ConstantType = typename AbelianGroup::ConstantType;
+
+  ACFunEvaluator() : _fun(env.signature->getInterpretingSymbol(AbelianGroup::interpreation)) { }
   const unsigned _fun; 
 
   virtual bool canEvaluateFunc(unsigned func) { return func == _fun; }
@@ -214,7 +156,7 @@
     ASS_EQ(trm->arity(),2);
 
     unsigned nums = 0;
-    ConstantType acc = CommutativeMonoid::IDENTITY;
+    ConstantType acc = AbelianGroup::IDENTITY;
     Stack<TermList> keep;
     stackTraverseIf(TermList(trm), 
         /* we traverse only the parts with the same operation */
@@ -223,7 +165,7 @@
           ConstantType c;
           /* we eval constant parts */
           if (t.isTerm() && theory->tryInterpretConstant(t.term(), c)) {
-            acc = CommutativeMonoid::groundEval(acc, c);
+            acc = AbelianGroup::groundEval(acc, c);
             nums++;
           } else {
             keep.push(t);
@@ -231,13 +173,13 @@
         });
     if (nums <= 1) return false;
 
-    if (acc != CommutativeMonoid::IDENTITY) {
+    if (acc != AbelianGroup::IDENTITY) {
       keep.push(TermList(theory->representConstant(acc)));
     }
 
     auto iter = Stack<TermList>::BottomFirstIterator(keep);
     if (!iter.hasNext()) {
-      res = TermList(theory->representConstant(CommutativeMonoid::IDENTITY));
+      res = TermList(theory->representConstant(AbelianGroup::IDENTITY));
       return TermList(trm) != res;
     } else {
       TermList out = iter.next();
@@ -1055,78 +997,31 @@
 
 };
 
-template<class num>
-struct mul_traits {
-  using number = num;
-  using ConstantType = typename number::ConstantType;
-  static const Interpretation inter = number::mulI;
-  static ConstantType identity() { return number::oneC;}
-  static ConstantType groundEval(ConstantType l, ConstantType r) { return l * r; }
-  static unsigned functor() { return number::mulF(); }
-  static TermList iterate(int cnt, TermList t) { 
-    if (cnt == 0) {
-      return TermList(theory->representConstant(identity()));
-    } else {
-      ASS(cnt > 0);
-      TermList out = t;
-      for (int i = 1; i < cnt; i++) {
-        out = TermList(number::mul(t, out));
-      }
-      return out;
-    }
-  }
-};
-
-template<class num>
-struct add_traits {
-  using number = num;
-  using ConstantType = typename number::ConstantType;
-  static constexpr Interpretation inter = number::addI;
-  static ConstantType identity() { return number::zeroC;}
-  static ConstantType groundEval(ConstantType l, ConstantType r) { return l + r; }
-  static unsigned functor() { return number::addF(); }
-  static TermList iterate(int cnt, TermList t) { 
-    switch(cnt) {
-      case 0:
-        return number::zero();
-
-      case 1:
-        return t;
-
-      default:
-        TermList c = TermList(theory->representConstant(ConstantType(cnt)));
-        return TermList(number::mul(c, t));
-    }
-  }
-};
-
 template<Theory::Interpretation op>
-struct CommutativeMonoid;
-
-/** Creates an instance of struct CommutativeMonoid<oper>, for the use in ACFunEvaluator. */
+struct AbelianGroup;
+
+/** Creates an instance of struct AbelianGroup<oper>, for the use in ACFunEvaluator. */
 #define IMPL_OPERATOR(oper, type, identity, eval) \
-  template<> struct CommutativeMonoid<NumTraits<type>::oper##I> { \
+  template<> struct AbelianGroup<oper> { \
+    const static Theory::Interpretation interpreation = oper; \
     using ConstantType = type; \
-    using number = NumTraits<type>; \
-    const static Theory::Interpretation interpreation = number::oper##I; \
-    static unsigned functor() { return number::oper##F(); } \
     const static type IDENTITY; \
     static type groundEval(type l, type r) { return eval; } \
     /*const static unsigned FUNCTOR;*/ \
   }; \
-  const type     CommutativeMonoid<NumTraits<type>::oper##I>::IDENTITY = identity; \
+  const type     AbelianGroup<oper>::IDENTITY = identity; \
 
 /* int opeators */
-IMPL_OPERATOR(mul, IntegerConstantType, IntegerConstantType(1), l * r)
-IMPL_OPERATOR(add, IntegerConstantType, IntegerConstantType(0), l + r)
+IMPL_OPERATOR(Theory::INT_MULTIPLY, IntegerConstantType, IntegerConstantType(1), l * r)
+IMPL_OPERATOR(Theory::INT_PLUS, IntegerConstantType, IntegerConstantType(0), l + r)
 
 /* rational opeators */
-IMPL_OPERATOR(mul, RationalConstantType, RationalConstantType(1), l * r)
-IMPL_OPERATOR(add, RationalConstantType, RationalConstantType(0), l + r)
+IMPL_OPERATOR(Theory::RAT_MULTIPLY, RationalConstantType, RationalConstantType(1), l * r)
+IMPL_OPERATOR(Theory::RAT_PLUS, RationalConstantType, RationalConstantType(0), l + r)
 
 /* real opeators */
-IMPL_OPERATOR(mul, RealConstantType, RealConstantType(RationalConstantType(1)), l * r)
-IMPL_OPERATOR(add, RealConstantType, RealConstantType(RationalConstantType(0)), l + r)
+IMPL_OPERATOR(Theory::REAL_MULTIPLY, RealConstantType, RealConstantType(RationalConstantType(1)), l * r)
+IMPL_OPERATOR(Theory::REAL_PLUS, RealConstantType, RealConstantType(RationalConstantType(0)), l + r)
 
 ////////////////////////////////
 // InterpretedLiteralEvaluator
@@ -1151,12 +1046,12 @@
 
   // Special AC evaluators are added to be tried first for Plus and Multiply
 
-  _evals.push(new ACFunEvaluator<CommutativeMonoid<Theory::INT_PLUS>>()); 
-  _evals.push(new ACFunEvaluator<CommutativeMonoid<Theory::INT_MULTIPLY>>());
-  _evals.push(new ACFunEvaluator<CommutativeMonoid<Theory::RAT_PLUS>>());
-  _evals.push(new ACFunEvaluator<CommutativeMonoid<Theory::RAT_MULTIPLY>> ());
-  _evals.push(new ACFunEvaluator<CommutativeMonoid<Theory::REAL_PLUS>> ());
-  _evals.push(new ACFunEvaluator<CommutativeMonoid<Theory::REAL_MULTIPLY>> ());
+  _evals.push(new ACFunEvaluator<AbelianGroup<Theory::INT_PLUS>>()); 
+  _evals.push(new ACFunEvaluator<AbelianGroup<Theory::INT_MULTIPLY>>());
+  _evals.push(new ACFunEvaluator<AbelianGroup<Theory::RAT_PLUS>>());
+  _evals.push(new ACFunEvaluator<AbelianGroup<Theory::RAT_MULTIPLY>> ());
+  _evals.push(new ACFunEvaluator<AbelianGroup<Theory::REAL_PLUS>> ());
+  _evals.push(new ACFunEvaluator<AbelianGroup<Theory::REAL_MULTIPLY>> ());
 
   }
 
@@ -1738,6 +1633,4 @@
        [] (Evaluator* ev, unsigned i) {return ev->canEvaluatePred(i); });
 }
 
-}
-
-
+}