--- conflicted
+++ resolved
@@ -50,6 +50,16 @@
 } // Sorts::~Sorts
 
 
+TermList Sorts::addSort(vstring const& name)
+{
+  bool added;
+  auto fun = env.signature->addFunction(name, /*arity*/ 0, added);
+  if (added) {
+    env.signature->getFunction(fun)->setType(OperatorType::getConstantsType(Term::superSort()));
+  }
+  return TermList(Term::createConstant(fun));
+}
+
 bool Sorts::addSort(TermList sort)
 { 
   CALL("Sorts::addSort");
@@ -63,15 +73,9 @@
   return true;
 }
 
-<<<<<<< HEAD
-struct SortInfoToInt{
-  unsigned operator()(Sorts::SortInfo* s){ return s->id(); }
-};
-=======
 unsigned Sorts::getSortNum(TermList sort)
 { 
   CALL("Sorts::getSortNum");
->>>>>>> 825fbfbf
 
   ASS_REP(_termListsToUnsigned.find(sort), sort.toString())
   return _termListsToUnsigned.get(sort);
