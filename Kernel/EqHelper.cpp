
/*
 * File EqHelper.cpp.
 *
 * This file is part of the source code of the software program
 * Vampire. It is protected by applicable
 * copyright laws.
 *
 * This source code is distributed under the licence found here
 * https://vprover.github.io/license.html
 * and in the source directory
 *
 * In summary, you are allowed to use Vampire for non-commercial
 * purposes but not allowed to distribute, modify, copy, create derivatives,
 * or use in competitions. 
 * For other uses of Vampire please contact developers for a different
 * licence, which we will make an effort to provide. 
 */
/**
 * @file EqHelper.cpp
 * Implements class EqHelper.
 */

#include "Lib/Environment.hpp"

#include "Shell/Options.hpp"

#include "Ordering.hpp"
#include "SortHelper.hpp"
#include "TermIterators.hpp"
#include "ApplicativeHelper.hpp"

#include "EqHelper.hpp"

namespace Kernel {

using namespace Shell;

/**
 * Return the other side of an equality @b eq than the @b lhs
 */
TermList EqHelper::getOtherEqualitySide(Literal* eq, TermList lhs)
{
  CALL("EqHelper::getOtherEqualitySide");
  ASS(eq->isEquality());

  if (*eq->nthArgument(0) == lhs) {
    return *eq->nthArgument(1);
  }
  ASS(*eq->nthArgument(1) == lhs);
  return *eq->nthArgument(0);
} // getOtherEqualitySide

bool EqHelper::hasGreaterEqualitySide(Literal* eq, const Ordering& ord, TermList& lhs, TermList& rhs)
{
  CALL("EqHelper::hasGreaterEqualitySide");
  ASS(eq->isEquality());

  switch(ord.getEqualityArgumentOrder(eq)) {
    case Ordering::INCOMPARABLE:
      return false;
    case Ordering::GREATER:
    case Ordering::GREATER_EQ:
      lhs = *eq->nthArgument(0);
      rhs = *eq->nthArgument(1);
      return true;
    case Ordering::LESS:
    case Ordering::LESS_EQ:
      lhs = *eq->nthArgument(1);
      rhs = *eq->nthArgument(0);
      return true;
#if VDEBUG
    case Ordering::EQUAL:
      //there should be no equality literals of equal terms
    default:
      ASSERTION_VIOLATION;
#endif
  }
}

Literal* EqHelper::replace(Literal* lit, TermList what, TermList by)
{
  CALL("EqHelper::replace(Literal*,...)");

  return static_cast<Literal*>(replace(static_cast<Term*>(lit), what, by));
}

/**
 * Replace all occurences of the subterm  @b tSrc by @b tDest in the term/literal
 * @b lit, and return the result
 */
Term* EqHelper::replace(Term* trm0, TermList tSrc, TermList tDest)
{
  CALL("EqHelper::replace(Term*,...)");
  ASS(trm0->shared());

  static Stack<TermList*> toDo(8);
  static Stack<Term*> terms(8);
  static Stack<bool> modified(8);
  static Stack<TermList> args(8);
  ASS(toDo.isEmpty());
  ASS(terms.isEmpty());
  modified.reset();
  args.reset();

  modified.push(false);
  toDo.push(trm0->args());

  for (;;) {
    TermList* tt=toDo.pop();
    if (tt->isEmpty()) {
      if (terms.isEmpty()) {
	//we're done, args stack contains modified arguments
	//of the literal.
	ASS(toDo.isEmpty());
	break;
      }
      Term* orig=terms.pop();
      if (!modified.pop()) {
	args.truncate(args.length() - orig->arity());
	args.push(TermList(orig));
	continue;
      }
      //here we assume, that stack is an array with
      //second topmost element as &top()-1, third at
      //&top()-2, etc...
      TermList* argLst=&args.top() - (orig->arity()-1);
      args.truncate(args.length() - orig->arity());

      args.push(TermList(Term::create(orig,argLst)));
      modified.setTop(true);
      continue;
    }
    toDo.push(tt->next());

    TermList tl=*tt;
    if (tl == tSrc) {
      args.push(tDest);
      modified.setTop(true);
      continue;
    }
    if (tl.isVar()) {
      args.push(tl);
      continue;
    }
    ASS(tl.isTerm());
    Term* t=tl.term();
    terms.push(t);
    modified.push(false);
    toDo.push(t->args());
  }
  ASS(toDo.isEmpty());
  ASS(terms.isEmpty());
  ASS_EQ(modified.length(),1);
  ASS_EQ(args.length(),trm0->arity());

  if (!modified.pop()) {
    // we call replace in superposition only if we already know,
    // there is something to be replaced.
    // ASSERTION_VIOLATION; // MS: but there is now a new use in InnerRewriting which does not like this extra check
    return trm0;
  }

  // here we assume, that stack is an array with
  // second topmost element as &top()-1, third at
  // &top()-2, etc...
  TermList* argLst=&args.top() - (trm0->arity()-1);
  if (trm0->isLiteral()) {
    Literal* lit = static_cast<Literal*>(trm0);
    ASS_EQ(args.size(), lit->arity());
    return Literal::create(lit,argLst);
  }
  return Term::create(trm0,argLst);
}


TermIterator EqHelper::getSubtermIterator(Literal* lit, const Ordering& ord)
{
  CALL("EqHelper::getSubtermIterator");
  return getRewritableSubtermIterator<NonVariableNonTypeIterator>(lit, ord);
}

TermIterator EqHelper::getBooleanSubtermIterator(Literal* lit, const Ordering& ord)
{
  CALL("EqHelper::getSubtermIterator");
  return getRewritableSubtermIterator<BooleanSubtermIt>(lit, ord);
}

TermIterator EqHelper::getFoSubtermIterator(Literal* lit, const Ordering& ord)
{
  CALL("EqHelper::getFoSubtermIterator");
  return getRewritableSubtermIterator<FirstOrderSubtermIt>(lit, ord);
}

TermIterator EqHelper::getNarrowableSubtermIterator(Literal* lit, const Ordering& ord)
{
  CALL("EqHelper::getNarrowableSubtermIterator");
  return getRewritableSubtermIterator<NarrowableSubtermIt>(lit, ord);
} 

TermIterator EqHelper::getRewritableVarsIterator(DHSet<unsigned>* unstableVars, Literal* lit, const Ordering& ord)
{
  CALL("EqHelper::getNarrowableSubtermIterator");

  ASS(lit->isEquality());
    
  TermList sel;
  switch(ord.getEqualityArgumentOrder(lit)) {
  case Ordering::INCOMPARABLE: {
    RewritableVarsIt si(unstableVars, lit);
    return getUniquePersistentIteratorFromPtr(&si);
  }
  case Ordering::EQUAL:
  case Ordering::GREATER:
  case Ordering::GREATER_EQ:
    sel=*lit->nthArgument(0);
    break;
  case Ordering::LESS:
  case Ordering::LESS_EQ:
    sel=*lit->nthArgument(1);
    break;
#if VDEBUG
  default:
    ASSERTION_VIOLATION;
#endif
  }
  if (!sel.isTerm()) {
    return TermIterator::getEmpty();
  }
  return getUniquePersistentIterator(vi(new RewritableVarsIt(unstableVars, sel.term(), true)));
} 


/**
 * Return iterator on subterms of a literal, that can be rewritten by
 * superposition.
 */
template<class SubtermIterator>
TermIterator EqHelper::getRewritableSubtermIterator(Literal* lit, const Ordering& ord)
{
  CALL("EqHelper::getRewritableSubtermIterator");

<<<<<<< HEAD
  if (lit->isEquality() /*&&  lit->isPositive() */) {
=======
  if (lit->isEquality()) {
>>>>>>> f4cbb935
    TermList sel;
    switch(ord.getEqualityArgumentOrder(lit)) {
    case Ordering::INCOMPARABLE: {
      SubtermIterator si(lit);
      return getUniquePersistentIteratorFromPtr(&si);
    }
    case Ordering::EQUAL:
    case Ordering::GREATER:
    case Ordering::GREATER_EQ:
      sel=*lit->nthArgument(0);
      break;
    case Ordering::LESS:
    case Ordering::LESS_EQ:
      sel=*lit->nthArgument(1);
      break;
#if VDEBUG
    default:
      ASSERTION_VIOLATION;
#endif
    }
    if (!sel.isTerm()) {
      return TermIterator::getEmpty();
    }
    return getUniquePersistentIterator(vi(new SubtermIterator(sel.term(), true)));
  }

  SubtermIterator si(lit);
  return getUniquePersistentIteratorFromPtr(&si);

}


/**
 * Return iterator on sides of the equality @b lit that can be used as an LHS
 * for a rewriting inference (i.e. the other side of the equality is not greater)
 *
 * If the literal @b lit is not a positive equality, empty iterator is returned.
 */
TermIterator EqHelper::getLHSIterator(Literal* lit, const Ordering& ord)
{
  CALL("EqHelper::getLHSIterator");

  if (lit->isEquality()) {
    if (lit->isNegative()) {
      return TermIterator::getEmpty();
    }
    TermList t0=*lit->nthArgument(0);
    TermList t1=*lit->nthArgument(1);
    switch(ord.getEqualityArgumentOrder(lit))
    {
    case Ordering::INCOMPARABLE:
      return pvi( getConcatenatedIterator(getSingletonIterator(t0),
	      getSingletonIterator(t1)) );
    case Ordering::GREATER:
    case Ordering::GREATER_EQ:
      return pvi( getSingletonIterator(t0) );
    case Ordering::LESS:
    case Ordering::LESS_EQ:
      return pvi( getSingletonIterator(t1) );
#if VDEBUG
    case Ordering::EQUAL:
      //there should be no equality literals of equal terms
    default:
      ASSERTION_VIOLATION;
#endif
    }
    return TermIterator::getEmpty();
  } else {
    return TermIterator::getEmpty();
  }
}

/**
 * A functor that returns true iff its argument is a non-variable term
 */
struct EqHelper::IsNonVariable
{
  DECL_RETURN_TYPE(bool);
  bool operator()(TermList t)
  { return t.isTerm(); }
};

/**
 * Return iterator on sides of the equality @b lit that can be used as an LHS
 * for superposition
 *
 * If the literal @b lit is not a positive equality, empty iterator is returned.
 */
TermIterator EqHelper::getSuperpositionLHSIterator(Literal* lit, const Ordering& ord, const Options& opt)
{
  CALL("EqHelper::getSuperpositionLHSIterator");

  if (opt.superpositionFromVariables()) {
    return getLHSIterator(lit, ord);
  }
  else {
    return pvi( getFilteredIterator(getLHSIterator(lit, ord), IsNonVariable()) );
  }
}


TermIterator EqHelper::getSubVarSupLHSIterator(Literal* lit, const Ordering& ord)
{
  CALL("EqHelper::getSubVarSupLHSIterator"); 
  
  ASS(lit->isEquality());

  TermList eqSort = SortHelper::getEqualityArgumentSort(lit);

  if (eqSort.isVar() || ApplicativeHelper::isArrowType(eqSort.term())) {
    if (lit->isNegative()) {
      return TermIterator::getEmpty();
    }

    TermList t0=*lit->nthArgument(0);
    TermList t1=*lit->nthArgument(1);
    TermList t0Head = ApplicativeHelper::getHead(t0);
    TermList t1Head = ApplicativeHelper::getHead(t1);
    bool t0hisVarOrComb = ApplicativeHelper::isComb(t0Head) || t0Head.isVar();
    bool t1hisVarOrComb = ApplicativeHelper::isComb(t1Head) || t1Head.isVar();

    switch(ord.getEqualityArgumentOrder(lit))
    {
    case Ordering::INCOMPARABLE:
      if(t0hisVarOrComb && t1hisVarOrComb){ 
        return pvi( getConcatenatedIterator(getSingletonIterator(t0),
	        getSingletonIterator(t1)) );
      } else if( t0hisVarOrComb ){
        return pvi( getSingletonIterator(t1) );      
      } else if( t1hisVarOrComb ) {
        return pvi( getSingletonIterator(t0) );
      }
      break;
    case Ordering::GREATER:
    case Ordering::GREATER_EQ:
      if(t1hisVarOrComb){
        return pvi( getSingletonIterator(t0) );
      }
      break;
    case Ordering::LESS:
    case Ordering::LESS_EQ:
      if(t0hisVarOrComb){
        return pvi( getSingletonIterator(t1) );
      }
      break;
#if VDEBUG
    case Ordering::EQUAL:
      //there should be no equality literals of equal terms
    default:
      ASSERTION_VIOLATION;
#endif
    }
    return TermIterator::getEmpty();
  } else {
    return TermIterator::getEmpty();
  }  
}

/**
 * Return iterator on sides of the equality @b lit that can be used as an LHS
 * for demodulation
 *
 * If the literal @b lit is not a positive equality, empty iterator is returned.
 */
TermIterator EqHelper::getDemodulationLHSIterator(Literal* lit, bool forward, const Ordering& ord, const Options& opt)
{
  CALL("EqHelper::getDemodulationLHSIterator");

  if (lit->isEquality()) {
    if (lit->isNegative()) {
      return TermIterator::getEmpty();
    }
    TermList t0=*lit->nthArgument(0);
    TermList t1=*lit->nthArgument(1);
    switch(ord.getEqualityArgumentOrder(lit))
    {
    case Ordering::INCOMPARABLE:
      if ( forward ? (opt.forwardDemodulation() == Options::Demodulation::PREORDERED)
		  : (opt.backwardDemodulation() == Options::Demodulation::PREORDERED) ) {
        return TermIterator::getEmpty();
      }
      if (t0.containsAllVariablesOf(t1)) {
        if (t1.containsAllVariablesOf(t0)) {
          return pvi( getConcatenatedIterator(getSingletonIterator(t0),
              getSingletonIterator(t1)) );
        }
        return pvi( getSingletonIterator(t0) );
      }
      if (t1.containsAllVariablesOf(t0)) {
        return pvi( getSingletonIterator(t1) );
      }
      break;
    case Ordering::GREATER:
    case Ordering::GREATER_EQ:
      ASS(t0.containsAllVariablesOf(t1));
      return pvi( getSingletonIterator(t0) );
    case Ordering::LESS:
    case Ordering::LESS_EQ:
      ASS(t1.containsAllVariablesOf(t0));
      return pvi( getSingletonIterator(t1) );
#if VDEBUG
    case Ordering::EQUAL:
      //there should be no equality literals of equal terms
    default:
      ASSERTION_VIOLATION;
#endif
    }
    return TermIterator::getEmpty();
  } else {
    return TermIterator::getEmpty();
  }
}

TermIterator EqHelper::getEqualityArgumentIterator(Literal* lit)
{
  CALL("EqHelper::getEqualityArgumentIterator");
  ASS(lit->isEquality());

  return pvi( getConcatenatedIterator(
	  getSingletonIterator(*lit->nthArgument(0)),
	  getSingletonIterator(*lit->nthArgument(1))) );
}


}<|MERGE_RESOLUTION|>--- conflicted
+++ resolved
@@ -240,11 +240,7 @@
 {
   CALL("EqHelper::getRewritableSubtermIterator");
 
-<<<<<<< HEAD
-  if (lit->isEquality() /*&&  lit->isPositive() */) {
-=======
   if (lit->isEquality()) {
->>>>>>> f4cbb935
     TermList sel;
     switch(ord.getEqualityArgumentOrder(lit)) {
     case Ordering::INCOMPARABLE: {
