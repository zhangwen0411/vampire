
/*
 * File Clause.cpp.
 *
 * This file is part of the source code of the software program
 * Vampire. It is protected by applicable
 * copyright laws.
 *
 * This source code is distributed under the licence found here
 * https://vprover.github.io/license.html
 * and in the source directory
 *
 * In summary, you are allowed to use Vampire for non-commercial
 * purposes but not allowed to distribute, modify, copy, create derivatives,
 * or use in competitions. 
 * For other uses of Vampire please contact developers for a different
 * licence, which we will make an effort to provide. 
 */
/**
 * @file Clause.cpp
 * Implements class Clause for units consisting of clauses
 *
 * @since 18/05/2007 Manchester
 */

#include <ostream>

#include "Debug/RuntimeStatistics.hpp"

#include "Lib/Allocator.hpp"
#include "Lib/DArray.hpp"
#include "Lib/Environment.hpp"
#include "Lib/Int.hpp"
#include "Lib/SharedSet.hpp"
#include "Lib/Stack.hpp"
#include "Lib/BitUtils.hpp"

#include "Saturation/ClauseContainer.hpp"
#include "Saturation/Splitter.hpp"

#include "SAT/SATClause.hpp"

#include "Shell/Options.hpp"

#include "Inference.hpp"
#include "Signature.hpp"
#include "Term.hpp"
#include "TermIterators.hpp"

#include "Clause.hpp"

#undef RSTAT_COLLECTION
#define RSTAT_COLLECTION 1

namespace Kernel
{

using namespace Lib;
using namespace Saturation;
using namespace Shell;

size_t Clause::_auxCurrTimestamp = 0;
#if VDEBUG
bool Clause::_auxInUse = false;
#endif


/** New clause */
Clause::Clause(unsigned length,Inference* inf)
  : Unit(Unit::CLAUSE,inf),
    _length(length),
    _color(COLOR_INVALID),
    _extensionality(false),
    _extensionalityTag(false),
    _component(false),
    _numSelected(0),
    _age(0),
    _weight(0),
    _weightForClauseSelection(0),
    _store(NONE),
    _refCnt(0),
    _reductionTimestamp(0),
    _literalPositions(0),
    _numActiveSplits(0),
    _auxTimestamp(0)
{
  // MS: TODO: not sure if this belongs here and whether EXTENSIONALITY_AXIOM input types ever appear anywhere (as a vampire-extension TPTP formula role)
  if(inf->inputType() == Inference::InputType::EXTENSIONALITY_AXIOM){
    //cout << "Setting extensionality" << endl;
    _extensionalityTag = true;
    inf->setInputType(Inference::InputType::AXIOM);
  }
}

/**
 * Allocate a clause having lits literals.
 * @since 18/05/2007 Manchester
 */
void* Clause::operator new(size_t sz, unsigned lits)
{
  CALL("Clause::operator new");
  ASS_EQ(sz,sizeof(Clause));

  RSTAT_CTR_INC("clauses created");

  //We have to get sizeof(Clause) + (_length-1)*sizeof(Literal*)
  //this way, because _length-1 wouldn't behave well for
  //_length==0 on x64 platform.
  size_t size = sizeof(Clause) + lits * sizeof(Literal*);
  size -= sizeof(Literal*);

  return ALLOC_KNOWN(size,"Clause");
}

void Clause::operator delete(void* ptr,unsigned length)
{
  CALL("Clause::operator delete");

  RSTAT_CTR_INC("clauses deleted by delete operator");

  //We have to get sizeof(Clause) + (_length-1)*sizeof(Literal*)
  //this way, because _length-1 wouldn't behave well for
  //_length==0 on x64 platform.
  size_t size = sizeof(Clause) + length * sizeof(Literal*);
  size -= sizeof(Literal*);

  DEALLOC_KNOWN(ptr, size,"Clause");
}

void Clause::destroyExceptInferenceObject()
{
  if (_literalPositions) {
    delete _literalPositions;
  }

  RSTAT_CTR_INC("clauses deleted");

  //We have to get sizeof(Clause) + (_length-1)*sizeof(Literal*)
  //this way, because _length-1 wouldn't behave well for
  //_length==0 on x64 platform.
  size_t size = sizeof(Clause) + _length * sizeof(Literal*);
  size -= sizeof(Literal*);

  DEALLOC_KNOWN(this, size,"Clause");
}


Clause* Clause::fromStack(const Stack<Literal*>& lits, Inference* inf)
{
  CALL("Clause::fromStack");

  unsigned clen = lits.size();
  Clause* res = new (clen) Clause(clen, inf);

  for(unsigned i = 0; i < clen; i++) {
    (*res)[i] = lits[i];
  }

  return res;
}

/**
 * Create a clause with the same content as @c c. The inference of the
 * created clause refers to @c c using the REORDER_LITERALS inference.
 *
 * The age of @c c is used, however the selected literals are not kept.
 *
 * BDDs and splitting history from @c c is also copied into the new clause.
 */
Clause* Clause::fromClause(Clause* c)
{
  CALL("Clause::fromClause");

  Inference* inf = new Inference1(Inference::Rule::REORDER_LITERALS, c);
  Clause* res = fromIterator(Clause::Iterator(*c), inf);

  res->setAge(c->age());
  //res->setProp(c->prop());
  res->setSplits(c->splits());

  return res;
}

bool Clause::shouldBeDestroyed()
{
  return (_store == NONE) && _refCnt == 0 &&
    !isFromPreprocessing();
}

/**
 * If storage is set to NONE, there are no references to this clause,
 * an it is not an input clause, destroy it.
 */
void Clause::destroyIfUnnecessary()
{
  if (shouldBeDestroyed()) {
    destroy();
  }
}

/**
 * Destroy the clause by deleting the clause itself and all of its
 * literals.
 * @since 19/05/2007 Manchester
 */
void Clause::destroy()
{
  CALL("Clause::destroy");

  static Stack<Clause*> toDestroy(32);
  Clause* cl = this;
  for(;;) {
    Inference::Iterator it = cl->_inference->iterator();
    while (cl->_inference->hasNext(it)) {
      Unit* refU = cl->_inference->next(it);
      if (!refU->isClause()) {
	continue;
      }
      Clause* refCl = static_cast<Clause*> (refU);
      refCl->_refCnt--;
      if (refCl->shouldBeDestroyed()) {
	toDestroy.push(refCl);
      }
    }
    delete cl->_inference;
    cl->destroyExceptInferenceObject();
    if (toDestroy.isEmpty()) {
      break;
    }
    cl = toDestroy.pop();
  }
} // Clause::destroy

/** Set the store to @b s
 *
 * Can lead to clause deletion if the store is @b NONE
 * and there Clause's reference counter is zero. */
void Clause::setStore(Store s)
{
  CALL("Clause::setStore");

#if VDEBUG
  //assure there is one selected clause
  static Clause* selected=0;
  if (_store==SELECTED) {
    ASS_EQ(selected, this);
    selected=0;
  }
  if (s==SELECTED) {
    ASS_EQ(selected, 0);
    selected=this;
  }
#endif
  _store = s;
  destroyIfUnnecessary();
}

/**
 * Return true iff clause contains no variables
 */
bool Clause::isGround()
{
  CALL("Clause::isGround");

  Iterator it(*this);
  while (it.hasNext()) {
    if (!it.next()->ground()) {
      return false;
    }
  }
  return true;
}

/**
 * Return true iff clause contains no literals of non-zero arity
 */
bool Clause::isPropositional()
{
  CALL("Clause::isPropositional");

  Iterator it(*this);
  while (it.hasNext()) {
    if (it.next()->arity() > 0) {
      return false;
    }
  }
  return true;
}

/**
 * Return true iff clause is Horn
 */
bool Clause::isHorn()
{
  CALL("Clause::isHorn");

  bool posFound=false;
  Iterator it(*this);
  while (it.hasNext()) {
    if (it.next()->isPositive()) {
      if (posFound) {
        return false;
      }
      else {
        posFound=true;
      }
    }
  }
  return true;
}

/**
 * Return iterator over clause variables
 */
VirtualIterator<unsigned> Clause::getVariableIterator()
{
  CALL("Clause::getVariableIterator");

  return pvi( getUniquePersistentIterator(
      getMappingIterator(
	  getMapAndFlattenIterator(
	      Iterator(*this),
	      VariableIteratorFn()),
	  OrdVarNumberExtractorFn())));
}

/**
 * Return true if the clause does not depend on any splits
 * in the backtracking splitting.
 */
bool Clause::noSplits() const
{
  CALL("Clause::noSplits");

  return !_inference->splits() || _inference->splits()->isEmpty();
}

/**
 * Convert non-propositional part of the clause to vstring.
 */
vstring Clause::literalsOnlyToString() const
{
  CALL("Clause::literalsOnlyToString");

  if (_length == 0) {
    return "$false";
  } else {
    vstring result;
    result += _literals[0]->toString();
    for(unsigned i = 1; i < _length; i++) {
      result += " | ";
      result += _literals[i]->toString();
    }
    return result;
  }
}

/**
 * Convert the clause to the TPTP-compatible vstring representation.
 *
 * The split history is omitted.
 */
vstring Clause::toTPTPString() const
{
  CALL("Clause::toTPTPString()");

  vstring result = literalsOnlyToString();

  return result;
}

/**
 * Convert the clause to easily readable vstring representation.
 */
vstring Clause::toNiceString() const
{
  CALL("Clause::toNiceString()");

  vstring result = literalsOnlyToString();

  if (splits() && !splits()->isEmpty()) {
    result += vstring(" {") + splits()->toString() + "}";
  }

  return result;
}

/**
 * Convert the clause to the vstring representation
 * Includes splitting, age, weight, selected and inference
 */
vstring Clause::toString() const
{
  CALL("Clause::toString()");

  // print id and literals of clause
  vstring result = Int::toString(_number) + ". " + literalsOnlyToString();

  // print avatar components clause depends on
  if (splits() && !splits()->isEmpty()) {
    result += vstring(" <- (") + Splitter::splitsToString(splits()) + ")";
  }

  // print inference and ids of parent clauses
  result += " " + inferenceAsString();

  if(env.options->proofExtra()!=Options::ProofExtra::OFF){
    // print statistics: each entry should have the form key:value
    result += vstring(" {");
      
    result += vstring("a:") + Int::toString(_age);
    unsigned weight = (_weight ? _weight : computeWeight());
    result += vstring(",w:") + Int::toString(weight);
    
    unsigned weightForClauseSelection = (_weightForClauseSelection ? _weightForClauseSelection : computeWeightForClauseSelection(*env.options));
    if(weightForClauseSelection!=weight){
      result += vstring(",wCS:") + Int::toString(weightForClauseSelection);
    }

    if (numSelected()>0) {
      result += vstring(",nSel:") + Int::toString(numSelected());
    }

    if (env.colorUsed) {
      result += vstring(",col:") + Int::toString(color());
    }

    if(_inference->derivedFromGoal()){
      result += vstring(",goal:1");
    }
    if(_inference->isPureTheoryDescendant()){
      result += vstring(",ptD:1");
    }

<<<<<<< HEAD
    result += vstring(",inD:") + Int::toString(_inference->inductionDepth());
    result += ",thAx:" + Int::toString((int)(_inference->th_ancestors));
    result += ",allAx:" + Int::toString((int)(_inference->all_ancestors));
    result += ",thDist:" + Int::toString( _inference->th_ancestors * env.options->theorySplitQueueExpectedRatioDenom() - _inference->all_ancestors);
=======
    if(env.options->induction() != Shell::Options::Induction::NONE){
      result += vstring(",inD:") + Int::toString(inductionDepth());
    }
>>>>>>> ce041f59
    result += vstring("}");
  }

  return result;
}

/**
 * Convert the clause into sequence of strings, each containing
 * a proper clause
 */
VirtualIterator<vstring> Clause::toSimpleClauseStrings()
{
  CALL("toSimpleClauseStrings");
    return pvi(getSingletonIterator(literalsOnlyToString()));

}

/**
 * Return true iff the clause is skipped for the purpose
 * of symbol elimination reporting.
 */
bool Clause::skip() const
{
  unsigned clen = length();
  for(unsigned i = 0; i < clen; i++) {
    const Literal* lit = (*this)[i];
    if (!lit->skip()) {
      return false;
    }
  }
  return true;
}

/**
 * Compute the color of the clause and store it in @b _color
 * @pre All literals are shared, so their color is computed properly.
 */
void Clause::computeColor() const
{
  CALL("Clause::computeColor");
  ASS_EQ(_color, COLOR_INVALID);

  Color color = COLOR_TRANSPARENT;

  if (env.colorUsed) {
    unsigned clen=length();
    for(unsigned i=0;i<clen;i++) {
      color = static_cast<Color>(color | (*this)[i]->color());
    }
    ASS_L(color, COLOR_INVALID);
  }

  _color=color;
}

/**
 * Compute the weight of the clause.
 * @pre All literals are shared, so their weight is computed properly.
 * @since 02/01/2008 Manchester.
 * @since 22/01/2015 include splitWeight in weight
 */
unsigned Clause::computeWeight() const
{
  CALL("Clause::computeWeight");

  unsigned result = 0;
  for (int i = _length-1; i >= 0; i--) {
    ASS(_literals[i]->shared());
    result += _literals[i]->weight();
  }

  return result;
} // Clause::computeWeight


/**
 * Return weight of the split part of the clause
 *
 * This weight is not included in the number returned by the
 * @b weight() function.
 */
unsigned Clause::splitWeight() const
{
  return splits() ? splits()->size() : 0;
}

/**
 * Returns the numeral weight of a clause. The weight is defined as the sum of
 * binary sizes of all integers occurring in this clause.
 * @warning Each call to this function recomputes the numeral weight, so the call may
 *          potentially result in traversing the whole clause
 * @since 04/05/2013 Manchester, updated to use new NonVariableIterator
 * @author Andrei Voronkov
 */
unsigned Clause::getNumeralWeight() const
{
  CALL("Clause::getNumeralWeight");

  unsigned res=0;
  Iterator litIt(*this);
  while (litIt.hasNext()) {
    Literal* lit=litIt.next();
    if (!lit->hasInterpretedConstants()) {
      continue;
    }
    NonVariableIterator nvi(lit);
    while (nvi.hasNext()) {
      const Term* t = nvi.next().term();
      if (t->arity() != 0) {
	continue;
      }
      IntegerConstantType intVal;
      if (theory->tryInterpretConstant(t,intVal)) {
	int w = BitUtils::log2(abs(intVal.toInner()))-1;
	if (w > 0) {
	  res += w;
	}
	continue;
      }
      RationalConstantType ratVal;
      RealConstantType realVal;
      bool haveRat = false;
      if (theory->tryInterpretConstant(t,ratVal)) {
	haveRat = true;
      }
      else if (theory->tryInterpretConstant(t,realVal)) {
	ratVal = RationalConstantType(realVal);
	haveRat = true;
      }
      if (!haveRat) {
	continue;
      }
      int wN = BitUtils::log2(abs(ratVal.numerator().toInner()))-1;
      int wD = BitUtils::log2(abs(ratVal.denominator().toInner()))-1;
      int v = wN + wD;
      if (v > 0) {
	res += v;
      }
    }
  }
  return res;
} // getNumeralWeight

/**
 * compute weight of the clause used by clause selection and cache it
 */
unsigned Clause::computeWeightForClauseSelection(const Options& opt) const
{
  CALL("Clause::computeWeightForClauseSelection");

  unsigned w = 0;
  if (_weight) {
    w = _weight;
  } else {
    w = computeWeight();
  }

  unsigned splWeight = 0;
  if (opt.nonliteralsInClauseWeight()) {
    splWeight = splitWeight(); // no longer includes propWeight
  }

  // hack: computation of getNumeralWeight is potentially expensive, so we only compute it if
  // the option increasedNumeralWeight is set to true.
  unsigned numeralWeight = 0;
  if (opt.increasedNumeralWeight())
  {
    numeralWeight = getNumeralWeight();
  }

  bool derivedFromGoal = _inference->derivedFromGoal();
  if(derivedFromGoal && opt.restrictNWCtoGC()){
    bool found = false;
    for(unsigned i=0;i<_length;i++){
      TermFunIterator it(_literals[i]);
      it.next(); // skip literal symbol
      while(it.hasNext()){
        found |= env.signature->getFunction(it.next())->inGoal();
      }
    }
    if(!found){ derivedFromGoal=false; }
  }

  return Clause::computeWeightForClauseSelection(w, splWeight, numeralWeight, derivedFromGoal, opt);
}

/*
 * note: we currently assume in Clause::computeWeightForClauseSelection(opt) that numeralWeight is only used here if
 * the option increasedNumeralWeight() is set to true.
 */
unsigned Clause::computeWeightForClauseSelection(unsigned w, unsigned splitWeight, unsigned numeralWeight, bool derivedFromGoal, const Shell::Options& opt)
{
  static unsigned nongoalWeightCoeffNum = opt.nongoalWeightCoefficientNumerator();
  static unsigned nongoalWeightCoefDenom = opt.nongoalWeightCoefficientDenominator();

  w += splitWeight;

  if (opt.increasedNumeralWeight()) {
    w = (2 * w + numeralWeight);
  }
  return w * ( !derivedFromGoal ? nongoalWeightCoeffNum : nongoalWeightCoefDenom);
}

void Clause::collectVars(DHSet<unsigned>& acc)
{
  CALL("Clause::collectVars");

  Iterator it(*this);
  while (it.hasNext()) {
    Literal* lit = it.next();
    VariableIterator vit(lit);
    while (vit.hasNext()) {
      TermList var = vit.next();
      ASS(var.isOrdinaryVar());
      acc.insert(var.var());
    }
  }
}

unsigned Clause::varCnt()
{
  CALL("Clause::varCnt");

  static DHSet<unsigned> vars;
  vars.reset();
  collectVars(vars);
  return vars.size();
}

unsigned Clause::maxVar()
{
  CALL("Clause::maxVar()");
  
  unsigned max = 0;
  VirtualIterator<unsigned> it = getVariableIterator();

  while (it.hasNext()) {
    unsigned n = it.next();
    max = n > max ? n : max;
  }
  return max;
}

/**
 * Return index of @b lit in the clause
 *
 * @b lit has to be present in the clause
 */
unsigned Clause::getLiteralPosition(Literal* lit)
{
  switch(length()) {
  case 1:
    ASS_EQ(lit,(*this)[0]);
    return 0;
  case 2:
    if (lit==(*this)[0]) {
      return 0;
    } else {
      ASS_EQ(lit,(*this)[1]);
      return 1;
    }
  case 3:
    if (lit==(*this)[0]) {
      return 0;
    } else if (lit==(*this)[1]) {
      return 1;
    } else {
      ASS_EQ(lit,(*this)[2]);
      return 2;
    }
#if VDEBUG
  case 0:
    ASSERTION_VIOLATION;
#endif
  default:
    if (!_literalPositions) {
      _literalPositions=new InverseLookup<Literal>(_literals,length());
    }
    return static_cast<unsigned>(_literalPositions->get(lit));
  }
}

/**
 * This method should be called when literals of the clause are
 * reordered (e.g. after literal selection), so that the information
 * about literal positions can be updated.
 */
void Clause::notifyLiteralReorder()
{
  CALL("Clause::notifyLiteralReorder");
  if (_literalPositions) {
    _literalPositions->update(_literals);
  }
}

#if VDEBUG

void Clause::assertValid()
{
  ASS_ALLOC_TYPE(this, "Clause");
  if (_literalPositions) {
    unsigned clen=length();
    for (unsigned i = 0; i<clen; i++) {
      ASS_EQ(getLiteralPosition((*this)[i]),i);
    }
  }
}

bool Clause::contains(Literal* lit)
{
  for (int i = _length-1; i >= 0; i--) {
    if (_literals[i]==lit) {
      return true;
    }
  }
  return false;
}

#endif

}<|MERGE_RESOLUTION|>--- conflicted
+++ resolved
@@ -432,16 +432,12 @@
       result += vstring(",ptD:1");
     }
 
-<<<<<<< HEAD
-    result += vstring(",inD:") + Int::toString(_inference->inductionDepth());
+    if(env.options->induction() != Shell::Options::Induction::NONE){
+      result += vstring(",inD:") + Int::toString(_inference->inductionDepth());
+    }
     result += ",thAx:" + Int::toString((int)(_inference->th_ancestors));
     result += ",allAx:" + Int::toString((int)(_inference->all_ancestors));
     result += ",thDist:" + Int::toString( _inference->th_ancestors * env.options->theorySplitQueueExpectedRatioDenom() - _inference->all_ancestors);
-=======
-    if(env.options->induction() != Shell::Options::Induction::NONE){
-      result += vstring(",inD:") + Int::toString(inductionDepth());
-    }
->>>>>>> ce041f59
     result += vstring("}");
   }
 
