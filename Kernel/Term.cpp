--- conflicted
+++ resolved
@@ -543,24 +543,6 @@
 
         return "$let([" + typesList + "], [" + symbolsList + "] := " + binding.toString() + ", ";
       }
-<<<<<<< HEAD
-      case Term::SF_MATCH: {
-        // ASS_EQ(arity()%2, 1);
-        // auto matched = nthArgument(0);
-
-        // vstring patternBodyList = "";
-        // for (unsigned i = 1; i < arity(); i+=2) {
-        //   auto pattern = nthArgument(i);
-        //   auto body = nthArgument(i+1);
-        //   patternBodyList += "(" + matched->toString() + "=" + pattern->toString() + ")"
-        //     + " => " + body->toString();
-        //   if (i != arity() - 2) {
-        //     patternBodyList += ", ";
-        //   }
-        // }
-
-        return "$match ";
-=======
       case Term:: SF_LAMBDA: {
         VList* vars = sd->getLambdaVars();
         SList* sorts = sd->getLambdaVarSorts();
@@ -585,7 +567,6 @@
       case Term::SF_MATCH: {
         // we simply let the arguments be written out
         return "$match(";
->>>>>>> 69048575
       }
       default:
         ASSERTION_VIOLATION;
@@ -1149,19 +1130,11 @@
   return s;
 }
 
-<<<<<<< HEAD
-Term* Term::createMatch(unsigned int sort, unsigned int matchedSort, unsigned int arity, TermList* elements) {
-  CALL("Term::createMatch");
-  Term* s = new(arity, sizeof(SpecialTermData)) Term;
-  s->makeSymbol(SF_MATCH, arity);
-  TermList* ss = s->args();
-=======
 Term *Term::createMatch(TermList sort, TermList matchedSort, unsigned int arity, TermList *elements) {
   CALL("Term::createMatch");
   Term *s = new (arity, sizeof(SpecialTermData)) Term;
   s->makeSymbol(SF_MATCH, arity);
   TermList *ss = s->args();
->>>>>>> 69048575
   s->getSpecialData()->_matchData.sort = sort;
   s->getSpecialData()->_matchData.matchedSort = matchedSort;
 
@@ -1424,15 +1397,6 @@
       case SF_LET_TUPLE:
       case SF_MATCH: {
         const TermList *ts = term->nthArgument(0);
-        if (!ts->isTerm()) {
-          return false;
-        } else {
-          term = ts->term();
-          break;
-        }
-      }
-      case SF_MATCH: {
-        const TermList *ts = term->nthArgument(2);
         if (!ts->isTerm()) {
           return false;
         } else {
@@ -1681,11 +1645,8 @@
    _hasInterpretedConstants(0),
    _isTwoVarEquality(0),
    _weight(0),
-<<<<<<< HEAD
    _orientation(0),
-=======
    _maxRedLen(0),
->>>>>>> 69048575
    _vars(0)
 {
   CALL("Term::Term/0");
