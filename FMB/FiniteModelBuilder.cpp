--- conflicted
+++ resolved
@@ -83,13 +83,12 @@
   _partiallyDeletedPredicates.loadFromMap(prb.getPartiallyEliminatedPredicates());
   _trivialPredicates.loadFromMap(prb.trivialPredicates());
 
-<<<<<<< HEAD
+  _xmass = opt.fmbXmass();
   _sizeWeightRatio = opt.fmbSizeWeightRatio();
-=======
+
   _ignoreMarkers = opt.fmbIgnoreMarkers();
   _noPriority = opt.fmbNoPriority();
   _specialMonotEncoding = opt.fmbSpecialMonotEncoding();
->>>>>>> e1f23043
 }
 
 
@@ -155,11 +154,33 @@
   cout << "Maximum offset is " << offsets << endl;
 #endif
 
-  marker_offsets.ensure(_distinctSortSizes.size());
-  for (unsigned i = 0; i < _distinctSortSizes.size(); i++) {
-    unsigned add = _distinctSortSizes[i];
-
-    marker_offsets[i] = offsets;
+  if (_xmass) {
+    marker_offsets.ensure(_distinctSortSizes.size());
+    for (unsigned i = 0; i < _distinctSortSizes.size(); i++) {
+      unsigned add = _distinctSortSizes[i];
+
+      marker_offsets[i] = offsets;
+
+      // Check for overflow
+      if(UINT_MAX - add < offsets){
+        return false;
+      }
+
+      offsets += add;
+    }
+  } else {
+    unsigned add = _distinctSortSizes.size();
+
+    totalityMarker_offset = offsets;
+
+    // Check for overflow
+    if(UINT_MAX - add < offsets){
+      return false;
+    }
+
+    offsets += add;
+
+    instancesMarker_offset = offsets;
 
     // Check for overflow
     if(UINT_MAX - add < offsets){
@@ -772,19 +793,18 @@
     static ArrayMap<unsigned> varDistinctSortsMaxes(_distinctSortSizes.size());
 
     //cout << "maxVarSizes "<<endl;;
-    for(unsigned var=0;var<vars;var++){
+    for(unsigned var=0;var<vars;var++) {
       unsigned srt = (*varSorts)[var];
       //cout << "srt="<<srt;
       maxVarSize[var] = min(_sortModelSizes[srt],_sortedSignature->sortBounds[srt]);
       //cout << ",max="<<maxVarSize[var] << endl;
-<<<<<<< HEAD
-=======
-
-      unsigned dsort = _sortedSignature->parents[srt];
-      if (!_specialMonotEncoding || !_sortedSignature->monotonicSorts[dsort]) { // don't mark instances of monotonic sorts!
-        varDistinctSortsSet.set(_sortedSignature->parents[srt]);
-      }
->>>>>>> e1f23043
+
+      if (!_xmass) {
+        unsigned dsort = _sortedSignature->parents[srt];
+        if (!_specialMonotEncoding || !_sortedSignature->monotonicSorts[dsort]) { // don't mark instances of monotonic sorts!
+          varDistinctSortsMaxes.set(_sortedSignature->parents[srt],1);
+        }
+      }
     }
     
     static DArray<unsigned> grounding;
@@ -806,39 +826,47 @@
         static SATLiteralStack satClauseLits;
         satClauseLits.reset();
 
-        varDistinctSortsMaxes.reset();
-        for(unsigned var=0;var<vars;var++) {
-          // cout << " var" << var;
-          unsigned srt = (*varSorts)[var];
-          // cout << " srt" << srt;
-          unsigned dsr = _sortedSignature->parents[srt];
-          // cout << " dsr" << dsr;
-
-          if (_sortedSignature->monotonicSorts[dsr]) {
-            continue;
-          }
-
-          unsigned prev = varDistinctSortsMaxes.get(dsr,0);
-          // cout << " prev" << prev;
-
-          unsigned cur = grounding[var];
-          // cout << " cur" << cur;
-
-          varDistinctSortsMaxes.set(dsr,max(cur,prev));
-
-          // cout << endl;
-        }
-
-        // start by adding the sort markers
-        for (unsigned i = 0; i < _distinctSortSizes.size(); i++) {
-          unsigned val = varDistinctSortsMaxes.get(i,0);
-
-          if (val > 1) {
-            // cout << "Marking sort " << i << " with " << val-2 << " negative" << endl;
-            satClauseLits.push(SATLiteral(marker_offsets[i]+val-2,0));
-          }
-        }
-        // cout << "Clause finised" << endl;
+        if (_xmass) {
+          varDistinctSortsMaxes.reset();
+          for(unsigned var=0;var<vars;var++) {
+            // cout << " var" << var;
+            unsigned srt = (*varSorts)[var];
+            // cout << " srt" << srt;
+            unsigned dsr = _sortedSignature->parents[srt];
+            // cout << " dsr" << dsr;
+
+            if (_sortedSignature->monotonicSorts[dsr]) {
+              continue;
+            }
+
+            unsigned prev = varDistinctSortsMaxes.get(dsr,0);
+            // cout << " prev" << prev;
+
+            unsigned cur = grounding[var];
+            // cout << " cur" << cur;
+
+            varDistinctSortsMaxes.set(dsr,max(cur,prev));
+
+            // cout << endl;
+          }
+
+          // start by adding the sort markers
+          for (unsigned i = 0; i < _distinctSortSizes.size(); i++) {
+            unsigned val = varDistinctSortsMaxes.get(i,0);
+
+            if (val > 1) {
+              // cout << "Marking sort " << i << " with " << val-2 << " negative" << endl;
+              satClauseLits.push(SATLiteral(marker_offsets[i]+val-2,0));
+            }
+          }
+          // cout << "Clause finised" << endl;
+        } else {
+          for (unsigned i = 0; i < _distinctSortSizes.size(); i++) {
+            if (varDistinctSortsMaxes.get(i,0)) {
+              satClauseLits.push(SATLiteral(instancesMarker_offset+i,0));
+            }
+          }
+        }
 
         // Ground and translate each literal into a SATLiteral
         for(unsigned lindex=0;lindex<c->length();lindex++){
@@ -1118,18 +1146,20 @@
 {
   CALL("FiniteModelBuilder::addNewTotalityDefs");
 
-  // make sure to solve the problem of some sorts not growing all the way to _sortModelSizes[srt], because of _sortedSignature->sortBounds[srt]
-  for (unsigned i = 0; i < _distinctSortSizes.size(); i++) {
-    // for every sort
-    for (unsigned j = 0; j < _distinctSortSizes[i]-1; j++) {
-      // for every domain size j have clause: not marker(j+1) | marker(j)
-      // which says: "d > j+2" -> "d > j+1"
-      static SATLiteralStack satClauseLits;
-      satClauseLits.reset();
-      satClauseLits.push(SATLiteral(marker_offsets[i]+j,1));
-      satClauseLits.push(SATLiteral(marker_offsets[i]+j+1,0));
-      SATClause* satCl = SATClause::fromStack(satClauseLits);
-      addSATClause(satCl);
+  if (_xmass) {
+    // make sure to solve the problem of some sorts not growing all the way to _sortModelSizes[srt], because of _sortedSignature->sortBounds[srt]
+    for (unsigned i = 0; i < _distinctSortSizes.size(); i++) {
+      // for every sort
+      for (unsigned j = 0; j < _distinctSortSizes[i]-1; j++) {
+        // for every domain size j have clause: not marker(j+1) | marker(j)
+        // which says: "d > j+2" -> "d > j+1"
+        static SATLiteralStack satClauseLits;
+        satClauseLits.reset();
+        satClauseLits.push(SATLiteral(marker_offsets[i]+j,1));
+        satClauseLits.push(SATLiteral(marker_offsets[i]+j+1,0));
+        SATClause* satCl = SATClause::fromStack(satClauseLits);
+        addSATClause(satCl);
+      }
     }
   }
 
@@ -1150,7 +1180,7 @@
 
       // cout << "Totality for const " << f << " of sort " << srt << " and max size " << maxSize << endl;
 
-      for (unsigned i = _sortedSignature->monotonicSorts[dsrt] ? maxSize : 1; i <= maxSize; i++) { // just the weakest one, if monotonic
+      for (unsigned i = (_sortedSignature->monotonicSorts[dsrt] || !_xmass) ? maxSize : 1; i <= maxSize; i++) { // just the weakest one, if monotonic
         static SATLiteralStack satClauseLits;
         satClauseLits.reset();
 
@@ -1160,10 +1190,14 @@
           SATLiteral slit = getSATLiteral(f,use,true,true);
           satClauseLits.push(slit);
         }
-        unsigned marker_idx = (i == maxSize) ? _distinctSortSizes[dsrt]-1 : i-1; // use the largest marker for the largest version even if it is smaller than _distinctSortSizes[dsrt]
-        satClauseLits.push(SATLiteral(marker_offsets[dsrt] + marker_idx,1));
-        ///cout << "out sort " << dsrt;
-        // cout << "  version for size " << i << " marked with " << i-1 << " positive" << endl;
+        if (_xmass) {
+          unsigned marker_idx = (i == maxSize) ? _distinctSortSizes[dsrt]-1 : i-1; // use the largest marker for the largest version even if it is smaller than _distinctSortSizes[dsrt]
+          satClauseLits.push(SATLiteral(marker_offsets[dsrt] + marker_idx,1));
+          ///cout << "out sort " << dsrt;
+          // cout << "  version for size " << i << " marked with " << i-1 << " positive" << endl;
+        } else {
+          satClauseLits.push(SATLiteral(totalityMarker_offset+dsrt,0));
+        }
 
         SATClause* satCl = SATClause::fromStack(satClauseLits);
         addSATClause(satCl);
@@ -1199,7 +1233,7 @@
           //for(unsigned j=0;j<grounding.size();j++) cout << grounding[j] << " ";
           //cout << endl;
 
-          for (unsigned i = _sortedSignature->monotonicSorts[dRetSrt] ? maxRtSrtSize : 1; i <= maxRtSrtSize; i++) {
+          for (unsigned i = ( _sortedSignature->monotonicSorts[dRetSrt] || !_xmass) ? maxRtSrtSize : 1; i <= maxRtSrtSize; i++) {
             static SATLiteralStack satClauseLits;
             satClauseLits.reset();
 
@@ -1210,8 +1244,12 @@
               use[arity]=constant;
               satClauseLits.push(getSATLiteral(f,use,true,true));
             }
-            unsigned marker_idx = (i == maxRtSrtSize) ? _distinctSortSizes[dRetSrt]-1 : i-1; // use the largest marker for the largest version even if it is smaller than _distinctSortSizes[dsrt]
-            satClauseLits.push(SATLiteral(SATLiteral(marker_offsets[dRetSrt]+marker_idx,1)));
+            if (_xmass) {
+              unsigned marker_idx = (i == maxRtSrtSize) ? _distinctSortSizes[dRetSrt]-1 : i-1; // use the largest marker for the largest version even if it is smaller than _distinctSortSizes[dsrt]
+              satClauseLits.push(SATLiteral(SATLiteral(marker_offsets[dRetSrt]+marker_idx,1)));
+            } else {
+              satClauseLits.push(SATLiteral(totalityMarker_offset+dRetSrt,0));
+            }
             SATClause* satCl = SATClause::fromStack(satClauseLits);
             addSATClause(satCl);
           }
@@ -1368,9 +1406,18 @@
 
       static SATLiteralStack assumptions(_distinctSortSizes.size());
       assumptions.reset();
-      for (unsigned i = 0; i < _distinctSortSizes.size(); i++) {
-        assumptions.push(SATLiteral(marker_offsets[i]+_distinctSortSizes[i]-1,0));
-        // cout << "assuming sort " << i << " value " << _distinctSortSizes[i]-1 << " negative" << endl;
+      if (_xmass) {
+        for (unsigned i = 0; i < _distinctSortSizes.size(); i++) {
+          assumptions.push(SATLiteral(marker_offsets[i]+_distinctSortSizes[i]-1,0));
+          // cout << "assuming sort " << i << " value " << _distinctSortSizes[i]-1 << " negative" << endl;
+        }
+      } else {
+        for (unsigned i = 0; i < _distinctSortSizes.size(); i++) {
+          assumptions.push(SATLiteral(totalityMarker_offset+i,1));
+        }
+        for (unsigned i = 0; i < _distinctSortSizes.size(); i++) {
+          assumptions.push(SATLiteral(instancesMarker_offset+i,1));
+        }
       }
 
       satResult = _solver->solveUnderAssumptions(assumptions);
@@ -1400,95 +1447,99 @@
       // _solver->explicitlyMinimizedFailedAssumptions(false,true); // TODO: try adding this in
       const SATLiteralStack& failed = _solver->failedAssumptions();
 
-<<<<<<< HEAD
-      unsigned domToGrow = UINT_MAX;
-      unsigned domsWeight = UINT_MAX;
-
-      static unsigned alternator = 0;
-      alternator++;
-
-      for (unsigned i = 0; i < failed.size(); i++) {
-        unsigned var = failed[i].var();
-
-        unsigned srt = which_sort(var);
-
-        // cout << "which_sort(var) = " << srt << endl;
-
-        // skip if already maxed
-        if (_distinctSortSizes[srt] == _distinctSortMaxs[srt]) {
-          continue;
-        }
-
-        unsigned weight = 0;
-
-        if (alternator % (_sizeWeightRatio+1) != 0) {
-          _distinctSortSizes[srt]++;
-          weight = estimateInstanceCount();
-          _distinctSortSizes[srt]--;
-        } else {
-          weight = _distinctSortSizes[srt];
-        }
-
-#if VTRACE_DOMAINS
-        cout << "dom "<<srt<<" of weight "<< weight << " could grow." << endl;
-#endif
-        if (weight < domsWeight) {
-          domToGrow = srt;
-          domsWeight = weight;
-        }
-      }
-
-      if (domsWeight < UINT_MAX) {
-        ASS_L(domToGrow,UINT_MAX);
-#if VTRACE_DOMAINS
-        cout << "chosen "<<domToGrow<< " of weight " << domsWeight << endl;
-#endif
-        _distinctSortSizes[domToGrow]++;
-
-        for(unsigned s=0;s<_sortedSignature->sorts;s++) {
-          _sortModelSizes[s] = _distinctSortSizes[_sortedSignature->parents[s]];
-        }
-=======
-      Constraint_Generator* constraint_p = new Constraint_Generator(_distinctSortSizes.size(),weight);
-      Constraint_Generator_Vals& constraint = constraint_p->_vals;
-
-      for (unsigned i = 0; i < _distinctSortSizes.size(); i++) {
-        constraint[i] = make_pair(_ignoreMarkers ? EQ : STAR,_distinctSortSizes[i]);
-      }
-
-      if (!_ignoreMarkers) {
+      if (_xmass) {
+        unsigned domToGrow = UINT_MAX;
+        unsigned domsWeight = UINT_MAX;
+
+        static unsigned alternator = 0;
+        alternator++;
+
         for (unsigned i = 0; i < failed.size(); i++) {
           unsigned var = failed[i].var();
-          ASS_GE(var,totalityMarker_offset);
-
-          if (var < instancesMarker_offset) { // totality used (-> instances used as well / unless the sort is monotonic)
-            unsigned dsort = var-totalityMarker_offset;
-            if (_specialMonotEncoding && _sortedSignature->monotonicSorts[dsort]) {
-              constraint[dsort].first = LEQ;
-            } else {
-              constraint[dsort].first = EQ;
+
+          unsigned srt = which_sort(var);
+
+          // cout << "which_sort(var) = " << srt << endl;
+
+          // skip if already maxed
+          if (_distinctSortSizes[srt] == _distinctSortMaxs[srt]) {
+            continue;
+          }
+
+          unsigned weight = 0;
+
+          if (alternator % (_sizeWeightRatio+1) != 0) {
+            _distinctSortSizes[srt]++;
+            weight = estimateInstanceCount();
+            _distinctSortSizes[srt]--;
+          } else {
+            weight = _distinctSortSizes[srt];
+          }
+
+  #if VTRACE_DOMAINS
+          cout << "dom "<<srt<<" of weight "<< weight << " could grow." << endl;
+  #endif
+          if (weight < domsWeight) {
+            domToGrow = srt;
+            domsWeight = weight;
+          }
+        }
+
+        if (domsWeight < UINT_MAX) {
+          ASS_L(domToGrow,UINT_MAX);
+  #if VTRACE_DOMAINS
+          cout << "chosen "<<domToGrow<< " of weight " << domsWeight << endl;
+  #endif
+          _distinctSortSizes[domToGrow]++;
+
+          for(unsigned s=0;s<_sortedSignature->sorts;s++) {
+            _sortModelSizes[s] = _distinctSortSizes[_sortedSignature->parents[s]];
+          }
+        } else {
+          Clause* empty = new(0) Clause(0,Unit::AXIOM,
+             new Inference(Inference::MODEL_NOT_FOUND));
+          return MainLoopResult(Statistics::REFUTATION,empty);
+        }
+      } else { // if (_xmass) {
+        Constraint_Generator* constraint_p = new Constraint_Generator(_distinctSortSizes.size(),weight);
+        Constraint_Generator_Vals& constraint = constraint_p->_vals;
+
+        for (unsigned i = 0; i < _distinctSortSizes.size(); i++) {
+          constraint[i] = make_pair(_ignoreMarkers ? EQ : STAR,_distinctSortSizes[i]);
+        }
+
+        if (!_ignoreMarkers) {
+          for (unsigned i = 0; i < failed.size(); i++) {
+            unsigned var = failed[i].var();
+            ASS_GE(var,totalityMarker_offset);
+
+            if (var < instancesMarker_offset) { // totality used (-> instances used as well / unless the sort is monotonic)
+              unsigned dsort = var-totalityMarker_offset;
+              if (_specialMonotEncoding && _sortedSignature->monotonicSorts[dsort]) {
+                constraint[dsort].first = LEQ;
+              } else {
+                constraint[dsort].first = EQ;
+              }
+            } else if (constraint[var-instancesMarker_offset].first == STAR) { // instances used (and we don't know yet about totality)
+              ASS(!_specialMonotEncoding || !_sortedSignature->monotonicSorts[var-instancesMarker_offset]);
+              constraint[var-instancesMarker_offset].first = GEQ;
             }
-          } else if (constraint[var-instancesMarker_offset].first == STAR) { // instances used (and we don't know yet about totality)
-            ASS(!_specialMonotEncoding || !_sortedSignature->monotonicSorts[var-instancesMarker_offset]);
-            constraint[var-instancesMarker_offset].first = GEQ;
-          }
-        }
-      }
-
-// #if VTRACE_DOMAINS
-      cout << "Adding generator/constraint: ";
-      output_cg(constraint);
-      cout << " of weight " << weight << endl;
-// #endif
-
-      _constraints_generators.insert(constraint_p);
-    }
->>>>>>> e1f23043
-
-      } else {
-        Clause* empty = new(0) Clause(0,Unit::AXIOM,
-           new Inference(Inference::MODEL_NOT_FOUND));
-        return MainLoopResult(Statistics::REFUTATION,empty);
+          }
+        }
+
+  // #if VTRACE_DOMAINS
+        cout << "Adding generator/constraint: ";
+        output_cg(constraint);
+        cout << " of weight " << weight << endl;
+  // #endif
+
+        _constraints_generators.insert(constraint_p);
+
+        if (!increaseModelSizes()) {
+          Clause* empty = new(0) Clause(0,Unit::AXIOM,
+             new Inference(Inference::MODEL_NOT_FOUND));
+          return MainLoopResult(Statistics::REFUTATION,empty);
+        }
       }
     }
 
@@ -1903,17 +1954,11 @@
 bool FiniteModelBuilder::increaseModelSizes(){
   CALL("FiniteModelBuilder::increaseModelSizes");
 
-<<<<<<< HEAD
-  /*
-  while (_constraints_generators.isNonEmpty()) {
-    Constraint_Generator& generator = *_constraints_generators.front();
-=======
   cout << "_constraints_generators.size() " << _constraints_generators.size() << endl;
 
   while (!_constraints_generators.isEmpty()) {
     Constraint_Generator* generator_p = _constraints_generators.top();
     Constraint_Generator_Vals& generator = generator_p->_vals;
->>>>>>> e1f23043
 
 #if VTRACE_DOMAINS
     cout << "Picking generator: ";
@@ -2047,7 +2092,6 @@
     cout << "Deleted" << endl;
 #endif
   }
-  */
 
   return false;
 }
