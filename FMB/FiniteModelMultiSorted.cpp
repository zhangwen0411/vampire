/*
 * This file is part of the source code of the software program
 * Vampire. It is protected by applicable
 * copyright laws.
 *
 * This source code is distributed under the licence found here
 * https://vprover.github.io/license.html
 * and in the source directory
 */
/**
 * @file FiniteModelMultiSorted.cpp
 * Defines class for finite models
 *
 * @since 7/01/2016 Manchester
 * @author Giles
 */

#include <cmath>

#include "Kernel/Term.hpp"
#include "Kernel/Unit.hpp"
#include "Kernel/Clause.hpp"
#include "Kernel/Formula.hpp"
#include "Kernel/FormulaUnit.hpp"
#include "Kernel/Signature.hpp"
#include "Kernel/Substitution.hpp"
#include "Kernel/SubstHelper.hpp"

#include "Lib/Environment.hpp"
#include "Lib/DHMap.hpp"

#include "Shell/Rectify.hpp"
#include "Shell/SimplifyFalseTrue.hpp"
#include "Shell/Flattening.hpp"

#include "FiniteModelMultiSorted.hpp"

#define DEBUG_MODEL 0

namespace FMB{

using namespace Lib;
using namespace Kernel;
using namespace Shell;

FiniteModelMultiSorted::FiniteModelMultiSorted(DHMap<unsigned,unsigned> sizes) : 
   _sizes(sizes), _isPartial(false)
{
  CALL("FiniteModelMultiSorted::FiniteModelMultiSorted");

  (void)_isPartial; // to suppress unused warning

  f_offsets.ensure(env.signature->functions());
  p_offsets.ensure(env.signature->predicates());

  // generate offsets per function for indexing f_interpreation
  // see addFunctionDefinition for how the offset is used to compute
  // the actual index
  unsigned offsets=1;
  for(unsigned f=0; f<env.signature->functions();f++){
    if(env.signature->isTypeConOrSup(f)){ continue; }
    unsigned arity=env.signature->functionArity(f);
    f_offsets[f]=offsets;

    OperatorType* sig = env.signature->getFunction(f)->fnType();
    unsigned s = SortHelper::sortNum(sig->result());
    unsigned add = _sizes.get(s);
    for(unsigned i=0;i<arity;i++){ 
      s = SortHelper::sortNum(sig->arg(i));
      add*= _sizes.get(s); 
    }
    
    ASS(UINT_MAX - add > offsets);
    offsets += add;
  }
  f_interpretation.expand(offsets+1,0);
  // can restart for predicates as indexing p_interepration instead
  offsets=1;
  for(unsigned p=1; p<env.signature->predicates();p++){
    unsigned arity=env.signature->predicateArity(p);
    p_offsets[p]=offsets;

    OperatorType* sig = env.signature->getPredicate(p)->predType();
    unsigned add = 1;
<<<<<<< HEAD

    for(unsigned i=0;i<arity;i++){ 
      unsigned s = SortHelper::sortNum(sig->arg(i));
      add*= _sizes.get(s); 
=======
    for(unsigned i=0;i<arity;i++){ 
      int mult = _sizes.get(sig->arg(i)); 
      ASS(mult>0);
      add*= (mult>0 ? mult : 1);
>>>>>>> a83d93e0
    }

    ASS(UINT_MAX - add > offsets);
    offsets += add;
  }
  p_interpretation.expand(offsets+1,0);

  sortRepr.ensure(env.sorts->count());
  for(unsigned s=0;s<env.sorts->count();s++){
    sortRepr[s].ensure(_sizes.get(s)+1);
    for(unsigned i=0;i<=_sizes.get(s);i++){
      sortRepr[s][i] = -1;
    }
  }
}

void FiniteModelMultiSorted::addConstantDefinition(unsigned f, unsigned res)
{
  CALL("FiniteModelMultiSorted::addConstantDefinition");
  static const DArray<unsigned> empty(0);
  addFunctionDefinition(f,empty,res);
}

void FiniteModelMultiSorted::addFunctionDefinition(unsigned f, const DArray<unsigned>& args, unsigned res)
{
  CALL("FiniteModelMultiSorted::addFunctionDefinition");

  ASS_EQ(env.signature->functionArity(f),args.size());

  if(env.signature->functionArity(f)==0 && !env.signature->getFunction(f)->introduced()){
    TermList srt = env.signature->getFunction(f)->fnType()->result();
    unsigned srtU = SortHelper::sortNum(srt);
    if(sortRepr[srtU][res] == -1){
      //cout << "Rep " << env.signature->functionName(f) << " for ";
      //cout << env.sorts->sortName(srt) << " and " << res << endl;
      sortRepr[srtU][res]=f;
    }
  } 

  unsigned var = f_offsets[f];
  unsigned mult = 1;
  OperatorType* sig = env.signature->getFunction(f)->fnType();
  for(unsigned i=0;i<args.size();i++){
    var += mult*(args[i]-1);
    unsigned s = SortHelper::sortNum(sig->arg(i));
    mult *= _sizes.get(s);
  }

  //TODO should be a zero array, should check if previously assigned
  //     check consistency and only update coverage if not defined already
  
  ASS_L(var, f_interpretation.size());
  f_interpretation[var] = res;

  unsigned previous = 0;
  _functionCoverage.find(f,previous);
  _functionCoverage.insert(f,previous+1);

}

void FiniteModelMultiSorted::addPropositionalDefinition(unsigned p, bool res)
{
  CALL("FiniteModelMultiSorted::addPropositionalDefinition");
  
  static const DArray<unsigned> empty(0);
  addPredicateDefinition(p,empty,res);
}

void FiniteModelMultiSorted::addPredicateDefinition(unsigned p, const DArray<unsigned>& args, bool res)
{
  CALL("FiniteModelMultiSorted::addPredicateDefinition");

  ASS_EQ(env.signature->predicateArity(p),args.size());

  //cout << "addPredicateDefinition for " << p << "(" << env.signature->predicateName(p) << ")" << endl;

  unsigned var = p_offsets[p];
  unsigned mult = 1;
  OperatorType* sig = env.signature->getPredicate(p)->predType();
  for(unsigned i=0;i<args.size();i++){
    var += mult*(args[i]-1);
    unsigned s = SortHelper::sortNum(sig->arg(i));
    mult *=_sizes.get(s);
  }

  ASS_L(var, p_interpretation.size());
  p_interpretation[var] = (res ? 2 : 1);

  unsigned previous = 0;
  _predicateCoverage.find(p,previous);
  _predicateCoverage.insert(p,previous+1);
}

bool FiniteModelMultiSorted::isPartial()
{
  CALL("FiniteModelMultiSorted::isPartial");
  //TODO
  return true;
}

vstring FiniteModelMultiSorted::toString()
{
  CALL("FiniteModelMultiSorted::toString");

  vostringstream modelStm;

  bool printIntroduced = false;

  static DArray<DArray<vstring>> cnames;
  cnames.ensure(env.sorts->count());

  //Output sorts and their sizes 
  for(unsigned s=0;s<env.sorts->count();s++){

    unsigned size = _sizes.get(s);
    if(size==0) continue;

    vstring sortName = env.sorts->sortName(s);
    vstring sortNameLabel = (SortHelper::isBoolSort(SortHelper::sortTerm(s))) ? "bool" : sortName;

    // Sort declaration
    modelStm << "tff(" << prepend("declare_", sortNameLabel) << ",type,"<<sortName<<":$tType)." <<endl;

    cnames[s].ensure(size+1);


    // Domain constant declarations
    for(unsigned i=1;i<=size;i++){
      modelStm << "tff(" << append(prepend("declare_", sortNameLabel), Int::toString(i).c_str()) << ",type,";
      int frep = sortRepr[s][i];
      vstring cname = "fmb_"+sortNameLabel+"_"+Lib::Int::toString(i);
      if(frep >= 0){
        cname = env.signature->functionName(frep);
      }
      cnames[s][i]=cname; 
      modelStm << cname << ":" << sortName << ")." << endl;
    }

    //Output domain
    modelStm << "tff(finite_domain,axiom," << endl;
    modelStm << "      ! [X:" << sortName << "] : (" << endl;
    modelStm << "         ";
    for(unsigned i=1;i<=size;i++){
      modelStm << "X = " << cnames[s][i]; 
      if(i<size) modelStm << " | ";
      if(i==size) modelStm << endl;
      else if(i%5==0) modelStm << endl << "         ";
    }
    modelStm << "      ) )." <<endl;
    //Distinctness of domain
    modelStm << endl;
    if(size>1){
    modelStm << "tff(distinct_domain,axiom," << endl;
    modelStm << "         ";
    unsigned c=0;
    for(unsigned i=1;i<=size;i++){
      for(unsigned j=i+1;j<=size;j++){
        c++;
        modelStm << cnames[s][i] <<" != " << cnames[s][j]; 
        if(!(i==size-1 && j==size)){
           modelStm << " & ";
           if(c%5==0){ modelStm << endl << "         "; }
        }
        else{ modelStm << endl; }
      }
    }
    modelStm << ")." << endl << endl;
    }
  }

  //Constants
  for(unsigned f=0;f<env.signature->functions();f++){
    if(env.signature->isTypeConOrSup(f)){ continue; }
    if(env.signature->getFunction(f)->usageCnt()==0) continue;
    unsigned arity = env.signature->functionArity(f);
    if(arity>0) continue;
    if(!printIntroduced && env.signature->getFunction(f)->introduced()) continue;
    vstring name = env.signature->functionName(f);
    unsigned res = f_interpretation[f_offsets[f]];
    TermList srtT = env.signature->getFunction(f)->fnType()->result();
    unsigned srt = SortHelper::sortNum(srtT);
    vstring cname = cnames[srt][res];
    if(name == cname) continue;

    vstring sortName = env.sorts->sortName(srt);
    modelStm << "tff("<<prepend("declare_", name)<<",type,"<<name<<":"<<sortName<<")."<<endl;
    if(res>0){ 
      modelStm << "tff("<<append(name,"_definition")<<",axiom,"<<name<<" = " << cname << ")."<<endl;
    }
    else{
      modelStm << "% " << name << " undefined in model" << endl; 
    }
  }

  //Functions
  for(unsigned f=0;f<env.signature->functions();f++){
    if(env.signature->isTypeConOrSup(f)){ continue; }
    if(env.signature->getFunction(f)->usageCnt()==0) continue;
    unsigned arity = env.signature->functionArity(f);
    if(arity==0) continue;
    if(!printIntroduced && env.signature->getFunction(f)->introduced()) continue;
    vstring name = env.signature->functionName(f);

    OperatorType* sig = env.signature->getFunction(f)->fnType();
    modelStm << "tff("<<prepend("declare_", name)<<",type,"<<name<<": ";
    for(unsigned i=0;i<arity;i++){
      modelStm << env.sorts->sortName(sig->arg(i));
      if(i+1 < arity) modelStm << " * ";
    }
    modelStm << " > " << env.sorts->sortName(sig->result()) << ")." << endl; 

    modelStm << "tff("<<prepend("function_", name)<<",axiom,"<<endl;

    unsigned offset = f_offsets[f];

    static DArray<unsigned> args;
    args.ensure(arity);
    for(unsigned i=0;i<arity;i++) args[i]=1;
    args[arity-1]=0;
    bool first=true;
fModelLabel:
      for(unsigned i=arity-1;i+1!=0;i--){

        TermList argST = sig->arg(i);
        unsigned argS = SortHelper::sortNum(argST);
        if(args[i]==_sizes.get(argS)){
          args[i]=1;
        }
        else{
          args[i]++;

          //TODO could probably compute this directly, instead of via args 
          // my mind isn't in the right place to do that now though!
          unsigned var = offset;
          unsigned mult=1; 
          for(unsigned i=0;i<args.size();i++){
            var += mult*(args[i]-1);
            unsigned s = SortHelper::sortNum(sig->arg(i));
            mult *= _sizes.get(s);
          } 
          unsigned res = f_interpretation[var];

          if(res>0){
            if(!first){ modelStm << "         & " ; } 
            else{ modelStm << "           " ; }
            first=false;
          }
          else{
            modelStm << "%         ";
          }
          modelStm << name << "(";
          for(unsigned j=0;j<arity;j++){
            if(j!=0) modelStm << ",";
            TermList argSortT = sig->arg(j);
            unsigned argSort = SortHelper::sortNum(argSortT); 
            modelStm << cnames[argSort][args[j]];
          }
          if(res>0){
            TermList resultSortT = sig->result();
            unsigned resultSort = SortHelper::sortNum(resultSortT);    
            modelStm << ") = " << cnames[resultSort][res] << endl;
          }
          else{
            modelStm << ") undefined in model" << endl;
          }
          goto fModelLabel;
        }
      }
      modelStm << endl << ")." << endl << endl;
  }

  //Propositions
  for(unsigned f=1;f<env.signature->predicates();f++){
    unsigned arity = env.signature->predicateArity(f);
    if(arity>0) continue;
    if(!printIntroduced && env.signature->getPredicate(f)->introduced()) continue;
    vstring name = env.signature->predicateName(f);
    modelStm << "tff("<<prepend("declare_", name)<<",type,"<<name<<": $o).";
    unsigned res = p_interpretation[p_offsets[f]];
    if(res==2){
      modelStm << "tff("<<append(name,"_definition")<<",axiom,"<<name<< ")."<<endl;
    }
    else if(res==1){
      modelStm << "tff("<<append(name,"_definition")<<",axiom,~"<<name<< ")."<<endl;
    }
    else{
      modelStm << "% " << name << " undefined" << endl;
    }
  }

//Predicates
  for(unsigned f=1;f<env.signature->predicates();f++){
    unsigned arity = env.signature->predicateArity(f);
    if(arity==0) continue;
    if(!printIntroduced && env.signature->getPredicate(f)->introduced()) continue;
    vstring name = env.signature->predicateName(f);

    OperatorType* sig = env.signature->getPredicate(f)->predType();
    modelStm << "tff("<<prepend("declare_", name)<<",type,"<<name<<": ";
    for(unsigned i=0;i<arity;i++){
      TermList argST = sig->arg(i);
      unsigned argS = SortHelper::sortNum(argST);      
      modelStm << env.sorts->sortName(argS);
      if(i+1 < arity) modelStm << " * ";
    }
    modelStm << " > $o )." << endl;

    modelStm << "tff("<<prepend("predicate_", name)<<",axiom,"<<endl;

    unsigned offset = p_offsets[f];

    static DArray<unsigned> args;
    args.ensure(arity);
    for(unsigned i=0;i<arity;i++) args[i]=1;
    args[arity-1]=0;
    bool first=true;
pModelLabel:
      for(unsigned i=arity-1;i+1!=0;i--){
<<<<<<< HEAD

        TermList argST = sig->arg(i);
        unsigned argS = SortHelper::sortNum(argST);
        if(args[i]==_sizes.get(argS)){
=======
        if(args[i]==_sizes.get(sig->arg(i))){
>>>>>>> a83d93e0
          args[i]=1;
        }
        else{
          args[i]++;

          //TODO could probably compute this directly, instead of via args 
          // my mind isn't in the right place to do that now though!
          unsigned var = offset;
          unsigned mult=1;
          for(unsigned i=0;i<args.size();i++){
            var += mult*(args[i]-1);
            unsigned s = SortHelper::sortNum(sig->arg(i));
            mult *= _sizes.get(s);
          }
          unsigned res = p_interpretation[var];
          if(res>0){
            if(!first){ modelStm << "         & " ; }
            else{ modelStm << "           " ; }
            first=false;
          }
          else{
            modelStm << "%         ";
          }
          if(res==1) modelStm << "~";
          modelStm << name << "(";
          for(unsigned j=0;j<arity;j++){
            if(j!=0) modelStm << ",";
            TermList argSortT = sig->arg(j);
            unsigned argSort = SortHelper::sortNum(argSortT);
            modelStm << cnames[argSort][args[j]]; 
          }
          modelStm << ")";
          if(res==0){
            modelStm << " undefined in model";
          }
          modelStm << endl;
          goto pModelLabel;
        }
      }
      modelStm << endl << ")." << endl << endl;
  }



  return modelStm.str();
}

unsigned FiniteModelMultiSorted::evaluateGroundTerm(Term* term)
{
  CALL("FiniteModelMultiSorted::evaluate(Term*)");
  ASS(term->ground());

#if DEBUG_MODEL
  cout << "evaluating ground term " << term->toString() << endl;
  cout << "domain constant status " << isDomainConstant(term) << endl;
#endif  
  if(isDomainConstant(term)) return getDomainConstant(term).first;

  unsigned arity = env.signature->functionArity(term->functor());
  DArray<unsigned> args(arity);
  for(unsigned i=0;i<arity;i++){
    args[i] = evaluateGroundTerm(term->nthArgument(i)->term());
    if(args[i]==0) USER_ERROR("Could not evaluate "+term->toString());
  }

  OperatorType* sig = env.signature->getFunction(term->functor())->fnType();
  unsigned var = f_offsets[term->functor()];
  unsigned mult = 1;
  for(unsigned i=0;i<args.size();i++){
    var += mult*(args[i]-1);
    unsigned s = SortHelper::sortNum(sig->arg(i));
    mult *=_sizes.get(s);
  }
#if VDEBUG
  if((term->functor()+1)<f_offsets.size()) ASS_L(var,f_offsets[term->functor()+1]);
#endif
  ASS_L(var,f_interpretation.size());

  return f_interpretation[var];
}

bool FiniteModelMultiSorted::evaluateGroundLiteral(Literal* lit)
{
  CALL("FiniteModelMultiSorted::evaluate(Literal*)");
  ASS(lit->ground());

#if DEBUG_MODEL
  cout << "Evaluating ground literal " << lit->toString() << endl;
#endif

  // evaluate all arguments
  unsigned arity = env.signature->predicateArity(lit->functor());
  DArray<unsigned> args(arity);
  for(unsigned i=0;i<arity;i++){
    args[i] = evaluateGroundTerm(lit->nthArgument(i)->term());
    if(args[i]==0) USER_ERROR("Could not evaluate "+lit->toString()+
                    " on "+(lit->nthArgument(i)->term()->toString())+
                    ", probably a partial model");
  }

  if(lit->isEquality()){
    bool res = args[0]==args[1];
#if DEBUG_MODEL
    cout << "Evaluate equality, args " << args[0] << " and " << args[1] << endl;
    cout << "res is " << (lit->polarity() ? res : !res) << endl;
#endif
    if(lit->polarity()) return res;
    else return !res;
  }

  OperatorType* sig = env.signature->getPredicate(lit->functor())->predType();
  unsigned var = p_offsets[lit->functor()];
  unsigned mult = 1;
  for(unsigned i=0;i<args.size();i++){
    var += mult*(args[i]-1);
    unsigned s = SortHelper::sortNum(sig->arg(i));
    mult *=_sizes.get(s);
  }  

#if VDEBUG
  if((lit->functor()+1)<p_offsets.size()) ASS_L(var,p_offsets[lit->functor()+1]);
#endif
  ASS_L(var,p_interpretation.size());

  unsigned res = p_interpretation[var];
#if DEBUG_MODEL
    cout << "res is " << res << " and polarity is " << lit->polarity() << endl; 
#endif

  if(res==0) 
    USER_ERROR("Could not evaluate "+lit->toString()+", probably a partial model");

  if(lit->polarity()) return (res==2);
  else return (res==1); 
}

bool FiniteModelMultiSorted::evaluate(Unit* unit)
{
  CALL("FiniteModelMultiSorted::evaluate(Unit*)");

  Formula* formula = 0;
  if(unit->isClause()){
    Clause* clause = unit->asClause();
    formula = Formula::fromClause(clause);
  }
  else{
    FormulaUnit* fu = static_cast<FormulaUnit*>(unit);
    fu = Rectify::rectify(fu);
    fu = SimplifyFalseTrue::simplify(fu);
    fu = Flattening::flatten(fu);
    formula = fu->getFormula();
  }

  formula = partialEvaluate(formula);
  formula = SimplifyFalseTrue::simplify(formula);
  return evaluate(formula);
}

/**
 *
 * TODO: This is recursive, which could be problematic in the long run
 * 
 */
bool FiniteModelMultiSorted::evaluate(Formula* formula,unsigned depth)
{
  CALL("FiniteModelMultiSorted::evaluate(Formula*)");

#if DEBUG_MODEL
  for(unsigned i=0;i<depth;i++){ cout << "."; }
  cout << "Evaluating..." << formula->toString() << endl; 
#endif

  bool isAnd = false;
  bool isImp = false;
  bool isXor = false;
  bool isForall = false;
  switch(formula->connective()){
    // If it's a literal evaluate that
    case LITERAL:
    {
      Literal* lit = formula->literal();
      if(!lit->ground()){ 
        USER_ERROR("Was not expecting free variables in "+formula->toString());
      }
      return evaluateGroundLiteral(lit);
    }

    // Expand the standard ones
    case FALSE:
      return false;
    case TRUE:
      return true;
    case NOT:
      return !evaluate(formula->uarg(),depth+1);
    case AND:
      isAnd=true;
    case OR:
      {
        FormulaList* args = formula->args();
        FormulaList::Iterator fit(args);
        while(fit.hasNext()){
          Formula* arg = fit.next();
          bool res = evaluate(arg,depth+1);
          if(isAnd && !res) return false;
          if(!isAnd && res) return true;
        }
        return isAnd;
      }

    case IMP:
     isImp=true;
    case XOR:
     isXor = !isImp;
    case IFF:
    {
      Formula* left = formula->left();
      Formula* right = formula->right();
      bool left_res = evaluate(left,depth+1);
      if(isImp && !left_res) return true;
      bool right_res = evaluate(right,depth+1);
      
#if DEBUG_MODEL
      cout << "left_res is " << left_res << ", right_res is " << right_res << endl;
#endif

      if(isImp) return !left_res || right_res;
      if(isXor) return left_res != right_res;
      return left_res == right_res; // IFF
    }

    // Expand quantifications
    case FORALL:
     isForall = true;
    case EXISTS:
    {
     VList* vs = formula->vars();
     int var = vs->head();

     //cout << "Quant " << isForall << " with " << var << endl;

     Formula* next = 0;
     if(vs->tail()) next = new QuantifiedFormula(formula->connective(),vs->tail(),0,formula->qarg());
     else next = formula->qarg();

     TermList srt;
     if(!SortHelper::tryGetVariableSort(var,formula,srt)){
       USER_ERROR("Failed to get sort of "+Lib::Int::toString(var)+" in "+formula->toString());
     }

     unsigned srtU = SortHelper::sortNum(srt);
     for(unsigned c=1;c<=_sizes.get(srtU);c++){
       Substitution s;
       s.bind(var,getDomainConstant(c,srtU));
       Formula* next_sub = SubstHelper::apply(next,s);
       next_sub = SimplifyFalseTrue::simplify(next_sub);
       next_sub = Flattening::flatten(next_sub); 
       
       bool res = evaluate(next_sub,depth+1);

       //TODO try and limit memory issues!
       //     ideally delete the bits introduced by the application of SubstHelper::apply
       //if(next_sub!=next) next_sub->destroy();

       if(isForall && !res) return false;
       if(!isForall && res) return true;
     }

     return isForall;
    }
    default:
      USER_ERROR("Cannot evaluate " + formula->toString() + ", not supported");
  }
  

  NOT_IMPLEMENTED;
  return false;
}

    /**
     *
     * TODO: This is recursive, which could be problematic in the long run
     *
     */
    Formula* FiniteModelMultiSorted::partialEvaluate(Formula* formula)
    {
        CALL("FiniteModelMultiSorted::partialEvaluate(Formula*)");
        
#if DEBUG_MODEL
        for(unsigned i=0;i<depth;i++){ cout << "."; }
        cout << "Evaluating..." << formula->toString() << endl;
#endif
        
        switch(formula->connective()){
                case LITERAL:
            {
                Literal* lit = formula->literal();
                if(!lit->ground()){
                    return formula;
                }
                bool evaluated = evaluateGroundLiteral(lit);
                return evaluated ? Formula::trueFormula() : Formula::falseFormula(); 
            }
                
                case FALSE:
                case TRUE:
                    return formula;
                case NOT:
                {
                  Formula* inner = partialEvaluate(formula->uarg());
                  return new NegatedFormula(inner);
                }
                case AND:
                case OR:
            {
                FormulaList* args = formula->args();
                FormulaList* newArgs = 0;
                FormulaList::Iterator fit(args);
                while(fit.hasNext()){
                    Formula* newArg = partialEvaluate(fit.next());
                    FormulaList::push(newArg,newArgs);
                }
                return new JunctionFormula(formula->connective(),newArgs); 
            }
                
                case IMP:
                case XOR:
                case IFF:
            {
                Formula* left = formula->left();
                Formula* right = formula->right();
                Formula* newLeft = partialEvaluate(left);
                Formula* newRight = partialEvaluate(right);
                
                return new BinaryFormula(formula->connective(),newLeft,newRight); 
            }
                
                case FORALL:
                case EXISTS:
            {
                VList* vs = formula->vars();
                Formula* inner  = formula->qarg();
                Formula* newInner = partialEvaluate(inner);
                return new QuantifiedFormula(formula->connective(),vs,0,newInner);
            }
            default:
                USER_ERROR("Cannot evaluate " + formula->toString() + ", not supported");
        }

        NOT_IMPLEMENTED;
        return 0;
    }


}<|MERGE_RESOLUTION|>--- conflicted
+++ resolved
@@ -82,17 +82,12 @@
 
     OperatorType* sig = env.signature->getPredicate(p)->predType();
     unsigned add = 1;
-<<<<<<< HEAD
 
     for(unsigned i=0;i<arity;i++){ 
-      unsigned s = SortHelper::sortNum(sig->arg(i));
-      add*= _sizes.get(s); 
-=======
-    for(unsigned i=0;i<arity;i++){ 
-      int mult = _sizes.get(sig->arg(i)); 
+      unsigned s = SortHelper::sortNum(sig->arg(i)); 
+      int mult = _sizes.get(s); 
       ASS(mult>0);
       add*= (mult>0 ? mult : 1);
->>>>>>> a83d93e0
     }
 
     ASS(UINT_MAX - add > offsets);
@@ -411,14 +406,9 @@
     bool first=true;
 pModelLabel:
       for(unsigned i=arity-1;i+1!=0;i--){
-<<<<<<< HEAD
-
         TermList argST = sig->arg(i);
         unsigned argS = SortHelper::sortNum(argST);
         if(args[i]==_sizes.get(argS)){
-=======
-        if(args[i]==_sizes.get(sig->arg(i))){
->>>>>>> a83d93e0
           args[i]=1;
         }
         else{
