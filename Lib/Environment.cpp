--- conflicted
+++ resolved
@@ -76,11 +76,7 @@
 	    _priorityOutput(0),
 	    _pipe(0)
 	{
-<<<<<<< HEAD
-	  options = new Options();
-=======
 	  options = &opts;
->>>>>>> 73b9cb5a
 	  optionsList = e.optionsList;
 	  statistics = new Statistics;
 	  timer = e.timer;
