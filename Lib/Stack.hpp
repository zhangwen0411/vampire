
/*
 * File Stack.hpp.
 *
 * This file is part of the source code of the software program
 * Vampire. It is protected by applicable
 * copyright laws.
 *
 * This source code is distributed under the licence found here
 * https://vprover.github.io/license.html
 * and in the source directory
 *
 * In summary, you are allowed to use Vampire for non-commercial
 * purposes but not allowed to distribute, modify, copy, create derivatives,
 * or use in competitions. 
 * For other uses of Vampire please contact developers for a different
 * licence, which we will make an effort to provide. 
 */
/**
 * @file Stack.hpp
 * Defines a class of flexible-sized stacks
 *
 * @since 04/06/2005 Manchester
 */

#ifndef __Stack__
#define __Stack__

#include <cstdlib>

#include "Forwards.hpp"

#include "Debug/Assertion.hpp"
#include "Debug/Tracer.hpp"

#include "Allocator.hpp"
#include "Backtrackable.hpp"

namespace std
{
template<typename T>
void swap(Lib::Stack<T>& s1, Lib::Stack<T>& s2);
}

namespace Lib {

template<typename C>
struct Relocator<Stack<C> >;

/**
 * Class of flexible-size generic stacks.
 * @since 11/03/2006 Bellevue
 * @since 14/03/2006 Bellevue reimplemented in a slightly more efficient way.
 * @since 19/05/2007 Manchester reimplemented back due to errors
 */
template<class C>
class Stack
{
public:
  template<typename U>
  friend void std::swap(Stack<U>&,Stack<U>&);

  class Iterator;

  DECL_ELEMENT_TYPE(C);
  DECL_ITERATOR_TYPE(Iterator);

  CLASS_NAME(Stack);
  USE_ALLOCATOR(Stack);
  DECLARE_PLACEMENT_NEW;


  /**
   * Create a stack having initialCapacity.
   */
  inline
  explicit Stack (size_t initialCapacity=0)
    : _capacity(initialCapacity)
  {
    CALL("Stack::Stack");

    if(_capacity) {
      void* mem = ALLOC_KNOWN(_capacity*sizeof(C),className());
      _stack = static_cast<C*>(mem);
    }
    else {
      _stack = 0;
    }
    _cursor = _stack;
    _end = _stack+_capacity;
  }

  inline
  void reserve(size_t capacity) 
  {
    CALL("Stack::reserve(size_t)");
    if (_capacity >= capacity) {
      return;
    }
    C* mem = static_cast<C*>(ALLOC_KNOWN(capacity*sizeof(C),className()));
    if (_stack) {
      for (unsigned i = 0; i < size(); i++) {
        ::new(&mem[i]) C(std::move((*this)[i]));
      }
      DEALLOC_KNOWN(_stack,_capacity*sizeof(C),className());

      _cursor = mem + (_cursor - _stack);
      _capacity = capacity;
      _stack = mem;
      _end = _stack + _capacity;
    } else {
      _stack = mem;
      _cursor = mem;
      _capacity = capacity;
      _end = _stack + _capacity;
    }
  }

  /** move constructor */
  Stack(Stack&& s)
   : _capacity(s._capacity)
   , _stack(s._stack)
   , _cursor(s._cursor) 
   , _end(s._end)
  {
    s._stack = nullptr;
    s._cursor = nullptr;
    s._capacity = 0;
    s._end= nullptr;
  }

  /** move assignment */
  Stack& operator=(Stack&& s)
  {
    _capacity = s._capacity;
    _stack = s._stack;
    _cursor = s._cursor;
    _end = s._end;
    s._stack = nullptr;
    s._cursor = nullptr;
    s._capacity = 0;
    s._end= nullptr;
    return *this;
  }




  Stack(const Stack& s)
   : _capacity(s._capacity)
  {
    CALL("Stack::Stack(const Stack&)");

    if(_capacity) {
      void* mem = ALLOC_KNOWN(_capacity*sizeof(C),className());
      _stack = static_cast<C*>(mem);
    }
    else {
      _stack = 0;
    }
    _cursor = _stack;
    _end = _stack+_capacity;

    loadFromIterator(BottomFirstIterator(const_cast<Stack&>(s)));
  }

<<<<<<< HEAD
=======
  Stack(Stack&& s) noexcept
  {
    CALL("Stack::Stack(Stack&& s)");

    _capacity = 0;
    _stack = _cursor = _end = nullptr;

    std::swap(*this,s);
  }

>>>>>>> caa6244e
  /** De-allocate the stack
   * @since 13/01/2008 Manchester
   */
  inline ~Stack()
  {
    CALL("Stack::~Stack");

    //The while cycle is completely eliminated by compiler
    //in "-O6 -DVDEBUG=0" mode for types without destructor,
    //so this destructor is constant time.
    C* p=_cursor;
    while(p!=_stack) {
      (--p)->~C();
    }
    if(_stack) {
      DEALLOC_KNOWN(_stack,_capacity*sizeof(C),className());
    }
    else {
      ASS_EQ(_capacity,0);
    }
  }

  Stack& operator=(const Stack& s)
  {
    CALL("Stack::operator=");

    if(&s == this) {
      return *this;
    }
    reset();
    loadFromIterator(BottomFirstIterator(const_cast<Stack&>(s)));
    return *this;
  }

  Stack& operator=(Stack&& s) noexcept
  {
    CALL("Stack::operator=&&");

    std::swap(*this,s);
    return *this;
  }


  /**
   * Put all elements of an iterator onto the stack.
   */
  template<class It>
  void loadFromIterator(It it) {
    CALL("Stack::loadFromIterator");

    // TODO check iterator.size() or iterator.sizeHint()
    while(it.hasNext()) {
      push(it.next());
    }
  }

  /**
   * Put all elements of an iterator onto the stack.
   */
  template<class It>
  void moveFromIterator(It it) {
    CALL("Stack::loadFromIterator");

    // TODO check iterator.size() or iterator.sizeHint()
    while(it.hasNext()) {
      pushMv(std::move(it.next()));
    }
  }


  /**
   * Create a new stack with the contents of the itererator.
   */
  template<class It>
  static Stack fromIterator(It it) {
    CALL("Stack::fromIterator");
    Stack out;
    out.loadFromIterator(it);
    return out;
  }

  Iterator iterator() 
  { return Iterator(*this); }

  /**
   * Return a reference to the n-th element of the stack.
   */
  inline
  C& operator[](size_t n)
  {
    ASS(n >= 0);
    ASS(_stack+n < _cursor);

    return _stack[n];
  } // operator[]

  /** Return a const reference to the n-th element of the stack */
  inline
  const C& operator[](size_t n) const
  {
    ASS(n >= 0);
    ASS(_stack+n < _cursor);

    return _stack[n];
  }

  bool operator==(const Stack& o) const
  {
    CALL("Stack::operator==");

    if(size()!=o.size()) {
      return false;
    }
    size_t sz = size();
    for(size_t i=0; i!=sz; ++i) {
      if((*this)[i]!=o[i]) {
	return false;
      }
    }
    return true;
  }

  bool operator!=(const Stack& o) const
  { return !((*this)==o); }

  /**
   * Return the top of the stack.
   * @since 11/03/2006 Bellevue
   */
  inline
  C& top() const
  {
    ASS(_cursor > _stack);
    ASS(_cursor <= _end);

    return _cursor[-1];
  } // Stack::top()

  /**
   * Set top to a new value.
   * @since 14/03/2006 Bellevue
   */
  inline
  void setTop(C elem)
  {
    CALL("Stack::setTop");
    ASS(_cursor > _stack);
    ASS(_cursor <= _end);

    _cursor[-1] = elem;
  } // Stack::top()

  /**
   * True if the stack is empty.
   * @since 11/03/2006 Bellevue
   */
  inline
  bool isEmpty() const
  {
    return _cursor == _stack;
  } // Stack::isEmpty()

  /**
   * True if the stack is non-empty.
   * @since 11/03/2006 Bellevue
   */
  inline
  bool isNonEmpty() const
  {
    return _cursor != _stack;
  } // Stack::nonempty()

  /**
   * Push new element on the stack.
   * @since 11/03/2006 Bellevue
   */
  inline
  void push(const C& elem)
  {
    CALL("Stack::push");

    if (_cursor == _end) {
      expand();
    }
    ASS(_cursor < _end);
    new(_cursor) C(elem);
    _cursor++;
  } // Stack::push()

<<<<<<< HEAD

  /**
   * Push new element on the stack (move semantics version).
   * @since 11/08/2020 
   */
  inline
  void pushMv(C&& elem)
=======
  inline
  void push(C&& elem)
>>>>>>> caa6244e
  {
    CALL("Stack::push");

    if (_cursor == _end) {
      expand();
    }
    ASS(_cursor < _end);
<<<<<<< HEAD
    ::new(_cursor) C(std::move(elem));
    _cursor++;
  } // Stack::pushMv()
=======
    new(_cursor) C(std::move(elem));
    _cursor++;
  } // Stack::push()

>>>>>>> caa6244e

  /**
   * Pop the stack and return the popped element.
   * @since 11/03/2006 Bellevue
   */
  inline
  C pop()
  {
    CALL("Stack::pop");

    ASS(_cursor > _stack);
    _cursor--;

    C res = std::move(*_cursor);
    _cursor->~C();

    return std::move(res);
  } // Stack::pop()


  inline
  void pop(unsigned cnt)
  {
    CALL("Stack::pop(unsigned)");
    while (cnt-- != 0) 
      pop();
  } // Stack::pop(unsigned)

  /**
   * If the element @b el is present in the stack, remove it and return
   * true, otherwise return false.
   */
  bool remove(C el)
  {
    Iterator it(*this);
    while(it.hasNext()) {
      if(it.next()==el) {
        it.del();
        return true;
      }
    }
    return false;
  }

  /**
   * Return the element past the end of the stack, can be used together
   * with begin() for iterating over the elements of the stack.
   * @since 11/03/2006 Bellevue
   */
  inline
  C* end() const
  {
    return _cursor;
  }

  inline
  C* begin() const
  {
    return _stack;
  }

  /** Empties the stack. */
  inline
  void reset()
  {
    C* p=_cursor;
    while(p!=_stack) {
      (--p)->~C();
    }
    _cursor = _stack;
  }

  /** Sets the length of the stack to @b len
   *  @since 27/12/2007 Manchester */
  inline
  void truncate(size_t len)
  {
    ASS_LE(len,length());
    C* p=_stack+len;
    while(p!=_cursor) {
      (p++)->~C();
    }
    _cursor = _stack+len;
  } // truncate

  /** Return the number of elements in the stack, same as size() */
  inline
  size_t length() const
  { return _cursor - _stack; }

  /** Return the number of elements in the stack, same as length() */
  inline
  size_t size() const
  { return _cursor - _stack; }

  bool find(const C& el) const
  {
    CALL("Stack::find");

    Iterator it(const_cast<Stack&>(*this));
    while(it.hasNext()) {
      if(it.next()==el) {
	return true;
      }
    }
    return false;
  }

#if VDEBUG
  vstring toString()
  {
    vstring ret = "[";
    Iterator it(const_cast<Stack&>(*this));
    while(it.hasNext()){
      C el = it.next();
      ret += Int::toString(static_cast<unsigned int>(el));
      if(it.hasNext()){ ret +=",";}
    }
    return ret+"]";
  }

#endif

  friend class Iterator;

  /** Iterator iterates over the elements of a stack and can
   *  delete elements from the stack.
   *  @warning After deletion the order of elements in the stack
   *           may change
   *  @warning The contents of the stack should not be changed by
   *           other operations when a stack is traversed using an
   *           iterator
   *  @since 13/02/2008 Manchester
   */
  class Iterator {
  public:
    DECL_ELEMENT_TYPE(C);
    /** create an iterator for @b s */
    inline
    explicit Iterator (Stack& s)
      : _pointer(s._cursor),
	_stack(s)
#if VDEBUG
      , _last(0)
#endif
    {
    }

    /** true if there exists the next element */
    inline
#if VDEBUG
    bool hasNext()
#else
    bool hasNext() const
#endif
    {
#if VDEBUG
      _last = 2;
#endif

      return _pointer != _stack._stack;
    }

    /** return the next element */
    inline
    C& next()
    {
      ASS(_pointer > _stack._stack);
      ASS(_last == 2);
#if VDEBUG
      _last = 1;
#endif

      _pointer--;
      return *_pointer;
    }

    /** Delete the last element returned by next() */
    inline
    void del()
    {
      ASS(_pointer < _stack._cursor);
      ASS(_pointer >= _stack._stack);
      ASS(_last == 1);
#if VDEBUG
      _last = 3;
#endif

      *_pointer = _stack.pop();
    }

    /** Replace the last element returned by next() */
    inline
    void replace(C val)
    {
      ASS(_pointer < _stack._cursor);
      ASS(_pointer >= _stack._stack);
      ASS(_last == 1);

      *_pointer = val;
    }
  private:
    /** pointer to the stack element returned by next() */
    C* _pointer;
    /** stack over which we iterate */
    Stack& _stack;
#if VDEBUG
    /** last operation: 0(none), 1(next), 2(hasNext), 3(del) */
    int _last;
#endif
  };

  class ConstIterator {
  public:
    DECL_ELEMENT_TYPE(C);
    /** create an iterator for @b s */
    inline
    explicit ConstIterator (const Stack& s)
      : _pointer(s._cursor),
	_stack(s)
    {
    }

    /** true if there exists the next element */
    inline
    bool hasNext() const
    {
      return _pointer != _stack._stack;
    }

    /** return the next element */
    inline
    C next()
    {
      ASS(_pointer > _stack._stack);
      _pointer--;
      return *_pointer;
    }

  private:
    /** pointer to the stack element returned by next() */
    C* _pointer;
    /** stack over which we iterate */
    const Stack& _stack;
  };

  typedef Iterator DelIterator;
  typedef ConstIterator TopFirstIterator;

  /**
   * An iterator object that for stack @b s first yields element s[0]
   * and the element s.top() is last.
   */
  class BottomFirstIterator {
  public:
    DECL_ELEMENT_TYPE(C);
    /** create an iterator for @b s */
    inline
    explicit BottomFirstIterator (const Stack& s)
      : _pointer(s._stack),
	_afterLast(s._cursor)
    {
    }

    /** true if there exists the next element */
    inline
    bool hasNext() const
    {
      ASS_LE(_pointer, _afterLast);
      return _pointer != _afterLast;
    }

    /** return the next element */
    inline
    const C& next()
    {
      ASS_L(_pointer, _afterLast);

      return *(_pointer++);
    }

  private:
    /** pointer to the stack element returned by next call to @b next() */
    C* _pointer;
    /** pointer to element after the last element on the stack */
    C*  _afterLast;
  };

  /**
   * Iterator iterates over the elements of a stack from s[0] to s.top()
   * and can delete elements from the stack without changing the order of
   * the remaining elements.
   *  @warning The contents of the stack should not be changed by
   *           other operations when a stack is traversed using an
   *           iterator
   */
  class StableDelIterator {
    StableDelIterator(const StableDelIterator&);
    StableDelIterator& operator=(const StableDelIterator&);
  public:
    DECL_ELEMENT_TYPE(C);
    /** create an iterator for @b s */
    inline
    explicit StableDelIterator (Stack& s)
      : _reader(s._stack),
        _writer(s._stack),
	_stack(s)
#if VDEBUG
      , _last(0)
#endif
    {
    }

    ~StableDelIterator() {
      if(_reader!=_writer) {
	//if we deleted something, we must go through the rest of the stack
	//to shift the remaining elements
	while(hasNext()) {
	  next();
	}
      }
    }

    /** true if there exists the next element */
    inline
    bool hasNext()
    {
#if VDEBUG
      _last = 2;
#endif

      if(_reader==_stack._cursor) {
	if(_reader!=_writer) {
	  _stack._cursor = _writer;
	  _reader = _writer; //this is to handle properly repeated calls to this function
	}
	return false;
      }
      ASS_L(_reader,_stack._cursor);
      return true;
    }

    /** return the next element */
    inline
    C next()
    {
      ASS(_reader < _stack._cursor);
      ASS(_last == 2);
#if VDEBUG
      _last = 1;
#endif
      if(_reader!=_writer) {
	ASS_L(_writer, _reader);
	*_writer = *_reader;
      }
      const C& res = *_reader;
      _reader++;
      _writer++;

      return res;
    }

    /** Delete the last element returned by next() */
    inline
    void del()
    {
      ASS(_writer <= _stack._cursor);
      ASS(_writer >= _stack._stack);
      ASS(_last == 1);
#if VDEBUG
      _last = 3;
#endif

      _writer--;
    }

    /** Replace the last element returned by next() */
    inline
    void replace(C val)
    {
      ASS(_writer < _stack._cursor);
      ASS(_writer >= _stack._stack);
      ASS(_last == 1);

      *_writer = val;
    }
  private:
    /** pointer to the stack element returned by next() */
    C* _reader;
    /** pointer to the stack element returned by next() */
    C* _writer;
    /** stack over which we iterate */
    Stack& _stack;
#if VDEBUG
    /** last operation: 0(none), 1(next), 2(hasNext), 3(del) */
    mutable int _last;
#endif
  };


protected:
  /** Capacity of the stack */
  size_t _capacity;
  /** the stack itself */
  C* _stack;
  /** the cursor, points at the element after the top of the stack */
  C* _cursor;
  /** points to after the last possible value for _cursor */
  C* _end;

  /**
   * Expand the stack. Note: the function heavily uses
   * the fact that the expansion happens exactly when _cursor=_end
   * @since 11/03/2006 Redmond
   */
  void expand ()
  {
    CALL("Stack::expand");

    ASS(_cursor == _end);

    size_t newCapacity = _capacity ? (2 * _capacity) : 8;

    // allocate new stack and copy old stack's content to the new place
    void* mem = ALLOC_KNOWN(newCapacity*sizeof(C),className());

    C* newStack = static_cast<C*>(mem);
    if(_capacity) {
      for (size_t i = 0; i<_capacity; i++) {
<<<<<<< HEAD
	new(newStack+i) C(std::move(_stack[i]));
	_stack[i].~C();
=======
        new(newStack+i) C(std::move(_stack[i]));
        _stack[i].~C();
>>>>>>> caa6244e
      }
      // deallocate the old stack
      DEALLOC_KNOWN(_stack,_capacity*sizeof(C),className());
    }

    _stack = newStack;
    _cursor = _stack + _capacity;
    _end = _stack + newCapacity;
    _capacity = newCapacity;
  } // Stack::expand

  class PushBacktrackObject: public BacktrackObject
  {
    Stack* st;
  public:
    CLASS_NAME(Stack::PushBacktrackObject);
    USE_ALLOCATOR(Stack::PushBacktrackObject);
    
    PushBacktrackObject(Stack* st) : st(st) {}
    void backtrack() { st->pop(); }
  };
public:

  void backtrackablePush(C v, BacktrackData& bd)
  {
    push(v);
    bd.addBacktrackObject(new PushBacktrackObject(this));
  }

  friend ostream& operator<<(ostream& out, const Stack<C>& s) {
    out << "[";
    auto iter = s.begin();
    if(iter != s.end()) {
      out << " " << *iter++;
      while (iter != s.end()) {
        out << ", " << *iter++;
      }
    }
    out << " ]";
    return out;
  }

  Stack(std::initializer_list<C> cont)
   : Stack(cont.size())
  {
    CALL("Stack::Stack(initializer_list<C>)");

    for (auto const& x : cont) {
      push(x);
    }
  }

};

template<typename C>
struct Relocator<Stack<C> >
{
  static void relocate(Stack<C>* oldStack, void* newAddr)
  {
    size_t sz=oldStack->size();
    if(sz) {
      Stack<C>* newStack=new(newAddr) Stack<C>( sz );

      for(size_t i=0;i<sz;i++) {
        newStack->push(std::move((*oldStack)[i]));
      }

      oldStack->~Stack<C>();
    } else {
      new(newAddr) Stack<C>();
      oldStack->~Stack<C>();

    }
  }
};


} // namespace Lib

namespace std
{

template<typename T>
void swap(Lib::Stack<T>& s1, Lib::Stack<T>& s2)
{
  CALL("std::swap(Stack&,Stack&)");

  swap(s1._capacity, s2._capacity);
  swap(s1._cursor, s2._cursor);
  swap(s1._end, s2._end);
  swap(s1._stack, s2._stack);
}

}

#endif<|MERGE_RESOLUTION|>--- conflicted
+++ resolved
@@ -116,35 +116,6 @@
     }
   }
 
-  /** move constructor */
-  Stack(Stack&& s)
-   : _capacity(s._capacity)
-   , _stack(s._stack)
-   , _cursor(s._cursor) 
-   , _end(s._end)
-  {
-    s._stack = nullptr;
-    s._cursor = nullptr;
-    s._capacity = 0;
-    s._end= nullptr;
-  }
-
-  /** move assignment */
-  Stack& operator=(Stack&& s)
-  {
-    _capacity = s._capacity;
-    _stack = s._stack;
-    _cursor = s._cursor;
-    _end = s._end;
-    s._stack = nullptr;
-    s._cursor = nullptr;
-    s._capacity = 0;
-    s._end= nullptr;
-    return *this;
-  }
-
-
-
 
   Stack(const Stack& s)
    : _capacity(s._capacity)
@@ -164,8 +135,6 @@
     loadFromIterator(BottomFirstIterator(const_cast<Stack&>(s)));
   }
 
-<<<<<<< HEAD
-=======
   Stack(Stack&& s) noexcept
   {
     CALL("Stack::Stack(Stack&& s)");
@@ -176,7 +145,6 @@
     std::swap(*this,s);
   }
 
->>>>>>> caa6244e
   /** De-allocate the stack
    * @since 13/01/2008 Manchester
    */
@@ -242,7 +210,7 @@
 
     // TODO check iterator.size() or iterator.sizeHint()
     while(it.hasNext()) {
-      pushMv(std::move(it.next()));
+      push(std::move(it.next()));
     }
   }
 
@@ -366,18 +334,12 @@
     _cursor++;
   } // Stack::push()
 
-<<<<<<< HEAD
-
   /**
    * Push new element on the stack (move semantics version).
    * @since 11/08/2020 
    */
   inline
-  void pushMv(C&& elem)
-=======
-  inline
   void push(C&& elem)
->>>>>>> caa6244e
   {
     CALL("Stack::push");
 
@@ -385,16 +347,9 @@
       expand();
     }
     ASS(_cursor < _end);
-<<<<<<< HEAD
     ::new(_cursor) C(std::move(elem));
     _cursor++;
-  } // Stack::pushMv()
-=======
-    new(_cursor) C(std::move(elem));
-    _cursor++;
   } // Stack::push()
-
->>>>>>> caa6244e
 
   /**
    * Pop the stack and return the popped element.
@@ -824,13 +779,8 @@
     C* newStack = static_cast<C*>(mem);
     if(_capacity) {
       for (size_t i = 0; i<_capacity; i++) {
-<<<<<<< HEAD
-	new(newStack+i) C(std::move(_stack[i]));
-	_stack[i].~C();
-=======
         new(newStack+i) C(std::move(_stack[i]));
         _stack[i].~C();
->>>>>>> caa6244e
       }
       // deallocate the old stack
       DEALLOC_KNOWN(_stack,_capacity*sizeof(C),className());
