--- conflicted
+++ resolved
@@ -322,12 +322,10 @@
     Kernel/Unit.hpp
     Kernel/LPO.cpp
     Kernel/LPO.hpp
-<<<<<<< HEAD
     Kernel/Polynomial.hpp
     Kernel/Polynomial.cpp
     Kernel/PolynomialNormalizer.hpp
     Kernel/PolynomialNormalizer.cpp
-=======
     Kernel/ApplicativeHelper.hpp
     Kernel/ApplicativeHelper.cpp
     Kernel/SKIKBO.hpp
@@ -366,7 +364,6 @@
     Inferences/Cases.hpp
     Shell/LambdaElimination.cpp
     Shell/LambdaElimination.hpp
->>>>>>> 825fbfbf
     )
 source_group(kernel_source_files FILES ${VAMPIRE_KERNEL_SOURCES})
 
