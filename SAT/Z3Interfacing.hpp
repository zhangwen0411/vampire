/*
 * This file is part of the source code of the software program
 * Vampire. It is protected by applicable
 * copyright laws.
 *
 * This source code is distributed under the licence found here
 * https://vprover.github.io/license.html
 * and in the source directory
 */
/**
 * @file Z3Interfacing.hpp
 * Defines class Z3Interfacing
 */

#ifndef __Z3Interfacing__
#define __Z3Interfacing__

#if VZ3

/* an (imperfect and under development) version of tracing the Z3 interface
 *  so that vampire can be "factored-out" of runs which cause particular Z3
 *  behaviour. Should be useful for producing MWEs for the Z3 people.
 */
#define PRINT_CPP(X) // cout << X << endl;

#include "Lib/DHMap.hpp"
#include "Lib/BiMap.hpp"
#include "Lib/Set.hpp"

#include "SATSolver.hpp"
#include "SATLiteral.hpp"
#include "SATClause.hpp"
#include "SATInference.hpp"
#include "SAT2FO.hpp"
#include "Lib/Option.hpp"
#include "Lib/Coproduct.hpp"

#define __EXCEPTIONS 1
#include "z3++.h"
#include "z3_api.h"

namespace SAT{

  struct UninterpretedForZ3Exception : public ThrowableBase
  {
    UninterpretedForZ3Exception() 
    {
      CALL("Z3Interfacing::UninterpretedForZ3Exception::UninterpretedForZ3Exception");
    }
  };

class Z3Interfacing : public PrimitiveProofRecordingSATSolver
{
public: 
  CLASS_NAME(Z3Interfacing);
  USE_ALLOCATOR(Z3Interfacing);
  
  Z3Interfacing(const Shell::Options& opts, SAT2FO& s2f, bool unsatCore = false);
  Z3Interfacing(SAT2FO& s2f, bool showZ3, bool unsatCore);
  ~Z3Interfacing();

  static char const* z3_full_version();

  void addClause(SATClause* cl) override;

  Status solve();
  virtual Status solve(unsigned conflictCountLimit) override { return solve(); };
  /**
   * If status is @c SATISFIABLE, return assignment of variable @c var
   */
  virtual VarAssignment getAssignment(unsigned var) override;

  /**
   * If status is @c SATISFIABLE, return 0 if the assignment of @c var is
   * implied only by unit propagation (i.e. does not depend on any decisions)
   */
  virtual bool isZeroImplied(unsigned var) override;
  /**
   * Collect zero-implied literals.
   *
   * Can be used in SATISFIABLE and UNKNOWN state.
   *
   * @see isZeroImplied()
   */
  virtual void collectZeroImplied(SATLiteralStack& acc) override;
  /**
   * Return a valid clause that contains the zero-implied literal
   * and possibly the assumptions that implied it. Return 0 if @c var
   * was an assumption itself.
   * If called on a proof producing solver, the clause will have
   * a proper proof history.
   */
  virtual SATClause* getZeroImpliedCertificate(unsigned var) override;

  void ensureVarCount(unsigned newVarCnt) override {
    CALL("Z3Interfacing::ensureVarCnt");

    while (_varCnt < newVarCnt) {
      newVar();
    }
  }


  unsigned newVar() override;

  // Currently not implemented for Z3
  virtual void suggestPolarity(unsigned var, unsigned pol) override {}
  
  virtual void addAssumption(SATLiteral lit) override;
  virtual void retractAllAssumptions() override;
  virtual bool hasAssumptions() const override { return !_assumptions.isEmpty(); }

  virtual Status solveUnderAssumptions(const SATLiteralStack& assumps, unsigned conflictCountLimit, bool onlyProperSubusets) override;

  /**
   * The set of inserted clauses may not be propositionally UNSAT
   * due to theory reasoning inside Z3.
   * We cannot later minimize this set with minisat.
   *
   * TODO: think of extracting true refutation from Z3 instead.
   */
  SATClauseList* getRefutationPremiseList() override{ return 0; } 

  SATClause* getRefutation() override;  

  template<class F>
  auto scoped(F f)  -> decltype(f())
  { 
    _solver.push();
    auto result = f();
    _solver.pop();
    return result;
  }
  // void reset(){
  //   DBG("resetting z3")
  //   _sat2fo.reset();
  //   _solver.reset();
  //   _status = UNKNOWN; // I set it to unknown as I do not reset
  // }
  using FuncId = unsigned;
  using PredId = unsigned;
  using SortId = unsigned;

  struct FuncOrPredId 
  {
    explicit FuncOrPredId(unsigned id, bool isPredicate) : id(id), isPredicate(isPredicate) {}
    explicit FuncOrPredId(Term* term) : FuncOrPredId(term->functor(), term->isLiteral()) {}
    static FuncOrPredId function(FuncId id) { return FuncOrPredId ( id, false ); } 
    static FuncOrPredId predicate(PredId id) { return FuncOrPredId ( id, true ); } 
    unsigned id;
    bool isPredicate;
    
    friend struct std::hash<FuncOrPredId> ;
    friend bool operator==(FuncOrPredId const& l, FuncOrPredId const& r)
    { return l.id == r.id && l.isPredicate == r.isPredicate; }
    friend std::ostream& operator<<(std::ostream& out, FuncOrPredId const& self)
    { return out << (self.isPredicate ? "pred " : "func " ) 
      << (self.isPredicate ? env.signature->getPredicate(self.id)->name() : env.signature->getFunction(self.id)->name());
    }
  };

private:

<<<<<<< HEAD
  Map<unsigned,z3::sort> _sorts;
  struct Z3Hash {
    static unsigned hash(z3::func_decl const& c) { return c.hash(); }
    static bool equals(z3::func_decl const& l, z3::func_decl const& r) { return z3::eq(l,r); }
  };
  Map<z3::func_decl, FuncOrPredId , Z3Hash > _fromZ3;
  Map<FuncOrPredId,  z3::func_decl, StlHash<FuncOrPredId>> _toZ3;
  Set<SortId> _createdTermAlgebras;
=======
  //DHMap<unsigned,Z3_sort> _sorts;
  z3::sort getz3sort(TermList s);
>>>>>>> ed1c051f

  z3::func_decl const& findConstructor(FuncId id);
  void createTermAlgebra(Shell::TermAlgebra&);

  z3::sort getz3sort(unsigned s);

<<<<<<< HEAD
  z3::func_decl z3Function(FuncOrPredId function);
=======
  void addTruncatedOperations(z3::expr_vector, Interpretation qi, Interpretation ti, TermList srt);
  void addFloorOperations(z3::expr_vector, Interpretation qi, Interpretation ti, TermList srt);
  void addIntNonZero(z3::expr);
  void addRealNonZero(z3::expr);
>>>>>>> ed1c051f

  // not sure why this one is public
  friend struct ToZ3Expr;
  friend struct EvaluateInModel;
public:
  Term* evaluateInModel(Term* trm);
#ifdef VDEBUG
  z3::model& getModel() { return _model; }
#endif

private:

  struct Representation 
  {
    Representation(z3::expr expr, Stack<z3::expr> defs) : expr(expr), defs(defs) {}
    Representation(Representation&&) = default;
    z3::expr expr;
    Stack<z3::expr> defs;
  };

  Representation getRepresentation(Term* trm);
  Representation getRepresentation(SATLiteral lit);
  Representation getRepresentation(SATClause* cl);

  // just to conform to the interface
  unsigned _varCnt;
  // Memory belongs to Splitter
  SAT2FO& _sat2fo;

  Status _status;
  z3::config _config;
  z3::context _context;
  z3::solver _solver;
  z3::model _model;


  Stack<z3::expr> _assumptions;
  BiMap<SATLiteral, z3::expr> _assumptionLookup;
  const bool _showZ3;
  const bool _unsatCore;

  Map<unsigned, z3::expr> _varNames;

  bool isNamedExpr(unsigned var)
  { return _varNames.find(var); }

  z3::expr getNameExpr(unsigned var){
    return _varNames.getOrInit(var, [&](){
        // this method is called very often in runs with a lot of avatar reasoning. Cache the constants to avoid that z3 has to search for the string name in its function index
        vstring name = "v"+Lib::Int::toString(var);
        return  _context.bool_const(name.c_str());
    });
  }

  Map<TermList, z3::expr> _termIndexedConstants;
  z3::expr constantFor(TermList name, z3::sort sort)
  {
    return _termIndexedConstants.getOrInit(name, [&](){
        auto n = name.toString();
        return _context.constant(n.c_str(), sort);
    });
  }

  // careful: keep native constants' names distinct from the above ones (hence the "c"-prefix below)
  z3::expr getNameConst(const vstring& symbName, z3::sort srt){
    vstring name("c"+symbName);
    return _context.constant(name.c_str(),srt);
  }


};

}//end SAT namespace
namespace std {
    template<>
    struct hash<SAT::Z3Interfacing::FuncOrPredId> {
      size_t operator()(SAT::Z3Interfacing::FuncOrPredId const& self) 
      { return Lib::HashUtils::combine(self.id, self.isPredicate); }
    };
}

#endif /* if VZ3 */
#endif /*Z3Interfacing*/<|MERGE_RESOLUTION|>--- conflicted
+++ resolved
@@ -1,4 +1,7 @@
+
 /*
+ * File Z3Interfacing.hpp.
+ *
  * This file is part of the source code of the software program
  * Vampire. It is protected by applicable
  * copyright laws.
@@ -112,6 +115,14 @@
 
   virtual Status solveUnderAssumptions(const SATLiteralStack& assumps, unsigned conflictCountLimit, bool onlyProperSubusets) override;
 
+//  /**
+//   * Record the association between a SATLiteral var and a Literal
+//   * In TWLSolver this is used for computing niceness values
+//   */
+//   virtual void recordSource(unsigned satlitvar, Literal* lit) override {
+//     // unsupported by Z3; intentionally no-op
+//   };
+  
   /**
    * The set of inserted clauses may not be propositionally UNSAT
    * due to theory reasoning inside Z3.
@@ -139,7 +150,7 @@
   // }
   using FuncId = unsigned;
   using PredId = unsigned;
-  using SortId = unsigned;
+  using SortId = TermList;
 
   struct FuncOrPredId 
   {
@@ -161,8 +172,7 @@
 
 private:
 
-<<<<<<< HEAD
-  Map<unsigned,z3::sort> _sorts;
+  Map<SortId, z3::sort> _sorts;
   struct Z3Hash {
     static unsigned hash(z3::func_decl const& c) { return c.hash(); }
     static bool equals(z3::func_decl const& l, z3::func_decl const& r) { return z3::eq(l,r); }
@@ -170,24 +180,13 @@
   Map<z3::func_decl, FuncOrPredId , Z3Hash > _fromZ3;
   Map<FuncOrPredId,  z3::func_decl, StlHash<FuncOrPredId>> _toZ3;
   Set<SortId> _createdTermAlgebras;
-=======
-  //DHMap<unsigned,Z3_sort> _sorts;
-  z3::sort getz3sort(TermList s);
->>>>>>> ed1c051f
 
   z3::func_decl const& findConstructor(FuncId id);
   void createTermAlgebra(Shell::TermAlgebra&);
 
-  z3::sort getz3sort(unsigned s);
-
-<<<<<<< HEAD
+  z3::sort getz3sort(SortId s);
+
   z3::func_decl z3Function(FuncOrPredId function);
-=======
-  void addTruncatedOperations(z3::expr_vector, Interpretation qi, Interpretation ti, TermList srt);
-  void addFloorOperations(z3::expr_vector, Interpretation qi, Interpretation ti, TermList srt);
-  void addIntNonZero(z3::expr);
-  void addRealNonZero(z3::expr);
->>>>>>> ed1c051f
 
   // not sure why this one is public
   friend struct ToZ3Expr;
