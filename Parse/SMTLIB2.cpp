--- conflicted
+++ resolved
@@ -251,12 +251,9 @@
 
 const char * SMTLIB2::s_smtlibLogicNameStrings[] = {
     "ALIA",
-<<<<<<< HEAD
+    "ALL",
     "AUFBVDTLIA",
-=======
-    "ALL",
     "AUFDTLIA",
->>>>>>> 5ef6fc4c
     "AUFLIA",
     "AUFLIRA",
     "AUFNIRA",
@@ -923,15 +920,10 @@
 void SMTLIB2::readDeclareDatatypes(LExprList* sorts, LExprList* datatypes, bool codatatype)
 {
   CALL("SMTLIB2::readDeclareDatatypes");
-<<<<<<< HEAD
-
-  if (sorts->length() > 0) {
-    USER_ERROR("unsupported parametric datatype declaration");
-=======
+
   
   if(LExprList::length(sorts) != LExprList::length(datatypes)){
     USER_ERROR("declare-datatype(s) declaration mismatch between declared datatypes and definitions");
->>>>>>> 5ef6fc4c
   }
 
   // first declare all the sorts, and then only the constructors, in
@@ -2361,7 +2353,7 @@
   LispListReader headRdr(head);
   headRdr.acceptAtom(UNDERSCORE);
 
-<<<<<<< HEAD
+//<<<<<<< HEAD
   // currently we only support divisible, so this is easy
   const vstring& operation = headRdr.readAtom();
    
@@ -2468,24 +2460,6 @@
    }
   else if (operation == "divisble"){
     const vstring& numeral = headRdr.readAtom();
-    if (!StringUtils::isPositiveInteger(numeral)) 
-        USER_ERROR("Expected numeral as an argument of a ranked function in "+head->toString());
-    unsigned divisorSymb = TPTP::addIntegerConstant(numeral,_overflow,false);
-    TermList divisorTerm = TermList(Term::createConstant(divisorSymb));
-    TermList arg;
-    if (_results.isEmpty() || _results.top().isSeparator() || _results.pop().asTerm(arg) != Sorts::SRT_INTEGER) {
-              complainAboutArgShortageOrWrongSorts("ranked function symbol",exp);
-    }
-    unsigned pred = Theory::instance()->getPredNum(Theory::INT_DIVIDES);
-    env.signature->recordDividesNvalue(divisorTerm);
-    Formula* res = new AtomicFormula(Literal::create2(pred,true,divisorTerm,arg));
-    _results.push(ParseResult(res));
-  }
-   
-=======
-  if(headRdr.tryAcceptAtom("divisible")){
-
-    const vstring& numeral = headRdr.readAtom();
 
     if (!StringUtils::isPositiveInteger(numeral)) {
       USER_ERROR("Expected numeral as an argument of a ranked function in "+head->toString());
@@ -2507,7 +2481,7 @@
 
     _results.push(ParseResult(res));
   }
-  else if(headRdr.tryAcceptAtom("is")){
+  else if(operation =="is"){
     // discriminator predicate for term algebras
     const vstring& consName = headRdr.readAtom();
 
@@ -2544,8 +2518,6 @@
   else{
     USER_ERROR("Ranked function application "+headRdr.readAtom()+" not known");
   }
-  
->>>>>>> 5ef6fc4c
 }
 
 SMTLIB2::ParseResult SMTLIB2::parseTermOrFormula(LExpr* body)
