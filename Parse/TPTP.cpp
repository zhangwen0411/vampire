/*
 * This file is part of the source code of the software program
 * Vampire. It is protected by applicable
 * copyright laws.
 *
 * This source code is distributed under the licence found here
 * https://vprover.github.io/license.html
 * and in the source directory
 */
/**
 * @file Parse/TPTP.cpp
 * Implements class TPTP for parsing TPTP files
 *
 * @since 08/04/2011 Manchester
 */

#include <fstream>

#include "Debug/Assertion.hpp"
#include "Debug/Tracer.hpp"

#include "Lib/Int.hpp"
#include "Lib/Environment.hpp"

#include "Kernel/Signature.hpp"
#include "Kernel/Inference.hpp"
#include "Kernel/Clause.hpp"
#include "Kernel/FormulaUnit.hpp"
#include "Kernel/SortHelper.hpp"
#include "Kernel/Theory.hpp"
#include "Kernel/RobSubstitution.hpp"

#include "Shell/Options.hpp"
#include "Shell/Statistics.hpp"
#include "Shell/DistinctGroupExpansion.hpp"
#include "Shell/UIHelper.hpp"

#include "Indexing/TermSharing.hpp"

#include "Parse/TPTP.hpp"

using namespace Lib;
using namespace Kernel;
using namespace Shell;
using namespace Parse;

#define DEBUG_SHOW_TOKENS 0
#define DEBUG_SHOW_UNITS 0
#define DEBUG_SOURCE 0

DHMap<unsigned, vstring> TPTP::_axiomNames;

//Numbers chosen to avoid clashing with connectives.
//Unlikely to ever have 100 connectives, so this should be ok.
const int TPTP::HOL_CONSTANTS_LOWER_BOUND = 99u;
/** operator lambda */
const int TPTP::LAMBDA = 100u;
/** application of any number of terms */
const int TPTP::APP = 101u;
/** Pi function for universal quantification */
const int TPTP::PI = 102u;
/** Sigma function for existential quantification */
const int TPTP::SIGMA = 103u;

/**
 * Create a parser, parse the input and return the parsed list of units.
 * @since 13/07/2011 Manchester
 */
UnitList* TPTP::parse(istream& input)
{
  Parse::TPTP parser(input);
  try{
    parser.parse();
  }
  catch (UserErrorException& exception) {
    vstring msg = exception.msg();
    throw ParseErrorException(msg,parser.lineNumber());
  }
  return parser.units();
}

/**
 * Initialise a lexer.
 * @since 27/07/2004 Torrevieja
 */
TPTP::TPTP(istream& in)
  : _containsConjecture(false),
    _allowedNames(0),
    _in(&in),
    _includeDirectory(""),
    _isThf(false),
    _currentColor(COLOR_TRANSPARENT),
    _lastPushed(TM),
    _modelDefinition(false),
    _insideEqualityArgument(0),
    _unitSources(0),
    _filterReserved(false),
    _seenConjecture(false)
{
} // TPTP::TPTP

/**
 * The destructor, does nothing.
 * @since 09/07/2012 Manchester
 */
TPTP::~TPTP()
{
} // TPTP::~TPTP

/**
 * Read all tokens one by one 
 * @since 08/04/2011 Manchester
 */
void TPTP::parse()
{
  CALL("TPTP::parse");

  // bulding tokens one by one
  _gpos = 0;
  _cend = 0;
  _tend = 0;
  _lineNumber = 1;
  _states.push(UNIT_LIST);
  while (!_states.isEmpty()) {
    State s = _states.pop();
#ifdef DEBUG_SHOW_STATE
    cout << "~~~~~~~~~~~~~~~~~~~~~~~~~~~~~~~~~~~~~~~~" << endl;
    cout << toString(s) << endl;
#endif
    switch (s) {
    case UNIT_LIST:
      unitList();
      break;
    case FOF:
      _isFof = true;
      fof(true);
      break;
    case THF:
      _isThf = true;
      env.statistics->higherOrder = true;
    case TFF:
      _isFof = false;
      tff();
      break;
    case CNF:
      _isFof = true;
      fof(false);
      break;
    case FORMULA:
      formula();
      break;
    case FUN_APP:
      funApp();
      break;
    case ARGS:
      args();
      break;
    case TERM:
      term();
      break;
    case TERM_INFIX:
      termInfix();
      break;
    case END_TERM:
      endTerm();
      break;
    case END_ARGS:
      endArgs();
      break;
    case FORMULA_INFIX:
      formulaInfix();
      break;
    case END_EQ:
      endEquality();
      break;
    case MID_EQ:
      midEquality();
      break;
    case VAR_LIST:
      varList();
      break;
    case TAG:
      tag();
      break;
    case END_FOF:
      endFof();
      break;
    case SIMPLE_FORMULA:
      simpleFormula();
      break;
    case END_FORMULA:
      endFormula();
      break;
    case END_APP:
      endApp();
      break;
    case HOL_FORMULA:
      holFormula();
      break;
    case END_HOL_FORMULA:
      endHolFormula();
      break;
    case HOL_TERM:
      holTerm();
      break;
    case FORMULA_INSIDE_TERM:
      formulaInsideTerm();
      break;
    case END_FORMULA_INSIDE_TERM:
      endFormulaInsideTerm();
      break;
    case END_TERM_AS_FORMULA:
      endTermAsFormula();
      break;
    case INCLUDE:
      include();
      break;
    case TYPE:
      type();
      break;
    case SIMPLE_TYPE:
      simpleType();
      break;
    case END_TYPE:
      endType();
      break;
    case END_TFF:
      endTff();
      break;
    case UNBIND_VARIABLES:
      unbindVariables();
      break;
    case VAMPIRE:
      vampire();
      break;
    case END_ITE:
      endIte();
      break;
    case LET_TYPE:
      letType();
      break;
    case END_LET_TYPES:
      endLetTypes();
      break;
    case DEFINITION:
      definition();
      break;
    case MID_DEFINITION:
      midDefinition();
      break;
    case END_DEFINITION:
      endDefinition();
      break;
    case SYMBOL_DEFINITION:
      symbolDefinition();
      break;
    case TUPLE_DEFINITION:
      if(!env.options->newCNF()){ USER_ERROR("Set --newcnf on if using tuples"); }
      tupleDefinition();
      break;
    case END_LET:
      endLet();
      break; 
    case END_THEORY_FUNCTION:
      endTheoryFunction();
      break;
    case END_TUPLE:
      if(!env.options->newCNF()){ USER_ERROR("Set --newcnf on if using tuples"); }
      endTuple();
      break;
    default:
#if VDEBUG
      throw ParseErrorException(((vstring)"Don't know how to process state ")+toString(s),_lineNumber);
#else
      throw ParseErrorException("Don't know how to process state ",_lineNumber);
#endif
    }
#ifdef DEBUG_SHOW_STATE
    cout << "----------------------------------------" << endl;
    printStacks();
    cout << "~~~~~~~~~~~~~~~~~~~~~~~~~~~~~~~~~~~~~~~~" << endl << endl;
#endif
  }
} // TPTP::parse()

/**
 * Return either the content or the string for this token
 * @since 11/04/2011 Manchester
 */
vstring TPTP::Token::toString() const
{
  vstring str = TPTP::toString(tag);
  return str == "" ? content : str;
} // Token::toString

/**
 * Return the string representation of this tag or "" is the representation
 * is not fixed (e.g. for T_NAME)
 * @since 11/04/2011 Manchester
 */
vstring TPTP::toString(Tag tag)
{
  switch (tag) {
  case T_EOF:
    return "<eof>";
  case T_LPAR:
    return "(";
  case T_RPAR:
    return ")";
  case T_LBRA:
    return "[";
  case T_RBRA:
    return "]";
  case T_COMMA:
    return ",";
  case T_COLON:
    return ":";
  case T_NOT:
    return "~";
  case T_AND:
    return "&";
  case T_EQUAL:
    return "=";
  case T_NEQ:
    return "!=";
  case T_FORALL:
    return "!";
  case T_EXISTS:
    return "?";
  case T_PI:
    return "??";
  case T_SIGMA:
    return "!!";
  case T_IMPLY:
    return "=>";
  case T_XOR:
    return "<~>";
  case T_IFF:
    return "<=>";
  case T_REVERSE_IMP:
    return "<=";
  case T_DOT:
    return ".";
  case T_OR:
    return "|";
  case T_ASS:
    return ":=";
  case T_LAMBDA:
    return "^";
  case T_APP:
    return "@";
  case T_STAR:
    return "*";
  case T_UNION:
    return "+";
  case T_ARROW:
    return ">";
  case T_SUBTYPE:
    return "<<";
  case T_NOT_OR:
    return "~|";
  case T_NOT_AND:
    return "~&";
  case T_SEQUENT:
    return "-->";
  case T_TYPE_QUANT:
    return "!>";
  case T_THF_QUANT_SOME:
    return "?*";
  case T_APP_PLUS:
    return "@+";
  case T_APP_MINUS:
    return "@-";
  case T_TRUE:
    return "$true";
  case T_FALSE:
    return "$false";
  case T_TTYPE:
    return "$tType";
  case T_BOOL_TYPE:
    return "$o";
  case T_DEFAULT_TYPE:
    return "$i";
  case T_RATIONAL_TYPE:
    return "$rat";
  case T_REAL_TYPE:
    return "$real";
  case T_INTEGER_TYPE:
    return "$int";
  case T_TUPLE:
    return "$tuple";
  case T_THEORY_SORT:
    return "";
  case T_THEORY_FUNCTION:
    return "";
  case T_FOT:
    return "$fot";
  case T_FOF:
    return "$fof";
  case T_TFF:
    return "$tff";
  case T_THF:
    return "$thf";
  case T_ITE:
    return "$ite";
  case T_LET:
    return "$let";
  case T_NAME:
  case T_REAL:
  case T_RAT:
  case T_INT:
  case T_VAR:
  case T_DOLLARS:
  case T_STRING:
    return "";
#if VDEBUG
  default:
    ASS(false);
#endif
  }
} // toString(Tag)

/**
 * Read all tokens one by one
 * @since 08/04/2011 Manchester
 */
bool TPTP::readToken(Token& tok)
{
  CALL("TPTP::readToken");

  skipWhiteSpacesAndComments();
  tok.start = _gpos;
  switch (getChar(0)) {
  case 0:
    tok.tag = T_EOF;
    return false;
  case 'a':
  case 'b':
  case 'c':
  case 'd':
  case 'e':
  case 'f':
  case 'g':
  case 'h':
  case 'i':
  case 'j':
  case 'k':
  case 'l':
  case 'm':
  case 'n':
  case 'o':
  case 'p':
  case 'q':
  case 'r':
  case 's':
  case 't':
  case 'u':
  case 'v':
  case 'w':
  case 'x':
  case 'y':
  case 'z':
    tok.tag = T_NAME;
    readName(tok);
    return true;
  case '$':
    readReserved(tok);
    return true;
  case 'A':
  case 'B':
  case 'C':
  case 'D':
  case 'E':
  case 'F':
  case 'G':
  case 'H':
  case 'I':
  case 'J':
  case 'K':
  case 'L':
  case 'M':
  case 'N':
  case 'O':
  case 'P':
  case 'Q':
  case 'R':
  case 'S':
  case 'T':
  case 'U':
  case 'V':
  case 'W':
  case 'X':
  case 'Y':
  case 'Z':
  case '_':
    tok.tag = T_VAR;
    readName(tok);
    return true;
  case '0':
  case '1':
  case '2':
  case '3':
  case '4':
  case '5':
  case '6':
  case '7':
  case '8':
  case '9':
    tok.tag = readNumber(tok);
    return true;
  case '"':
    tok.tag = T_STRING;
    readString(tok);
    return true;
  case '\'':
    tok.tag = T_NAME;
    readAtom(tok);
    return true;
  case '(':
    tok.tag = T_LPAR;
    resetChars();
    return true;
  case ')':
    tok.tag = T_RPAR;
    resetChars();
    return true;
  case '[':
    tok.tag = T_LBRA;
    resetChars();
    return true;
  case ']':
    tok.tag = T_RBRA;
    resetChars();
    return true;
  case ',':
    tok.tag = T_COMMA;
    resetChars();
    return true;
  case ':':
    if (getChar(1) == '=') {
      tok.tag = T_ASS;
      resetChars();
      return true;
    }
    tok.tag = T_COLON;
    shiftChars(1);
    return true;
  case '~':
    if (getChar(1) == '&') {
      tok.tag = T_NOT_AND;
      resetChars();
      return true;
    }
    if (getChar(1) == '|') {
      tok.tag = T_NOT_OR;
      resetChars();
      return true;
    }
    tok.tag = T_NOT;
    shiftChars(1);
    return true;
  case '=':
    if (getChar(1) == '>') {
      tok.tag = T_IMPLY;
      resetChars();
      return true;
    }
    tok.tag = T_EQUAL;
    shiftChars(1);
    return true;
  case '&':
    tok.tag = T_AND;
    resetChars();
    return true;
  case '^':
    tok.tag = T_LAMBDA;
    resetChars();
    return true;
  case '@':
    if (getChar(1) == '+') {
      tok.tag = T_APP_PLUS;
      resetChars();
      return true;
    }
    if (getChar(1) == '-') {
      tok.tag = T_APP_MINUS;
      resetChars();
      return true;
    }
    tok.tag = T_APP;
    shiftChars(1);
    return true;
  case '*':
    tok.tag = T_STAR;
    resetChars();
    return true;
  case '>':
    tok.tag = T_ARROW;
    resetChars();
    return true;
  case '!':
    if (getChar(1) == '=') {
      tok.tag = T_NEQ;
      resetChars();
      return true;
    }
    if (getChar(1) == '>') {
      tok.tag = T_TYPE_QUANT;
      resetChars();
      return true;
    }
    if (getChar(1) == '!') {
      tok.tag = T_PI;
      resetChars();
      return true;
    }
    tok.tag = T_FORALL;
    shiftChars(1);
    return true;
  case '?':
    if (getChar(1) == '?') {
      tok.tag = T_SIGMA;
      resetChars();
      return true;
    }
    if (getChar(1) == '*') {
      tok.tag = T_THF_QUANT_SOME;
      resetChars();
      return true;
    }
    tok.tag = T_EXISTS;
    shiftChars(1);
    return true;
  case '<':
    if (getChar(1) == '<') {
      tok.tag = T_SUBTYPE;
      resetChars();
      return true;
    }
    if (getChar(1) == '~' && getChar(2) == '>') {
      tok.tag = T_XOR;
      resetChars();
      return true;
    }
    if (getChar(1) != '=') {
      PARSE_ERROR("unrecognized symbol",_gpos);
    }
    if (getChar(2) == '>') {
      tok.tag = T_IFF;
      resetChars();
      return true;
    }
    tok.tag = T_REVERSE_IMP;
    shiftChars(2);
    return true;
  case '.':
    tok.tag = T_DOT;
    resetChars();
    return true;
  case '|':
    tok.tag = T_OR;
    resetChars();
    return true;
  case '-':
    if (getChar(1) == '-' && getChar(2) == '>') {
      tok.tag = T_SEQUENT;
      resetChars();
      return true;
    }
    tok.tag = readNumber(tok);
    return true;
  case '+':
    if (getChar(1) < '0' || getChar(1) > '9') {
      tok.tag = T_UNION;
      shiftChars(1);
      return true;
    }
    tok.tag = readNumber(tok);
    return true;
  default:
    PARSE_ERROR("Bad character",_gpos);
  }
} // TPTP::readToken()

/**
 * Skip all white spaces and comments in the input file
 * @since 08/04/2011 Manchester
 */
void TPTP::skipWhiteSpacesAndComments()
{
  CALL("TPTP::skipWhiteSpacesAndComments");

  for (;;) {
    switch (getChar(0)) {
    case 0: // end-of-file
      return;

    case '\n':
    case '\r':
      _lineNumber++;
    case ' ':
    case '\t':
    case '\f':
      resetChars();
      break;

    case '%': // end-of-line comment
    resetChars();
    for (int n=0;;n++) {
      int c = getChar(n);
      if (c == 0) {
        resetChars();
        getChar(0);
	return;
      }
      if (c == '\n') {
        _lineNumber++;
#if VDEBUG
        // Only check for Status if in preamble before any units read (also only in the top level file, not in includes)
        if(_units.list() == 0 && _inputs.isEmpty()){
          _chars[n]='\0';
          vstring cline(_chars.content());
          if(cline.find("Status")!=vstring::npos){
             if(cline.find("Theorem")!=vstring::npos){ UIHelper::setExpectingUnsat(); }
             else if(cline.find("Unsatisfiable")!=vstring::npos){ UIHelper::setExpectingUnsat(); }
             else if(cline.find("ContradictoryAxioms")!=vstring::npos){ UIHelper::setExpectingUnsat(); }
             else if(cline.find("Satisfiable")!=vstring::npos){ UIHelper::setExpectingSat(); }
             else if(cline.find("CounterSatisfiable")!=vstring::npos){ UIHelper::setExpectingSat(); }
          }
        }
#endif
        resetChars();
	break;
      }
    }
    break;

    case '/': // potential comment
      if (getChar(1) != '*') {
	return;
      }
      resetChars();
      // search for the end of this comment
      for (;;) {
	int c = getChar(0);
        if( c == '\n' || c == '\r'){ _lineNumber++; }
	if (!c) {
	  return;
	}
	resetChars();
	if (c != '*') {
	  continue;
	}
	// c == '*'
	c = getChar(0);
	resetChars();
	if (c != '/') {
	  continue;
	}
	break;
      }
      break;

    // skip to the end of comment
    default:
      return;
    }
  }
} // TPTP::skipWhiteSpacesAndComments

/**
 * Read the name
 * @since 08/04/2011 Manchester
 */
void TPTP::readName(Token& tok)
{
  CALL("TPTP::readName");
  for (int n = 1;;n++) {
    switch (getChar(n)) {
    case 'A':
    case 'B':
    case 'C':
    case 'D':
    case 'E':
    case 'F':
    case 'G':
    case 'H':
    case 'I':
    case 'J':
    case 'K':
    case 'L':
    case 'M':
    case 'N':
    case 'O':
    case 'P':
    case 'Q':
    case 'R':
    case 'S':
    case 'T':
    case 'U':
    case 'V':
    case 'W':
    case 'X':
    case 'Y':
    case 'Z':
    case '_':
    case 'a':
    case 'b':
    case 'c':
    case 'd':
    case 'e':
    case 'f':
    case 'g':
    case 'h':
    case 'i':
    case 'j':
    case 'k':
    case 'l':
    case 'm':
    case 'n':
    case 'o':
    case 'p':
    case 'q':
    case 'r':
    case 's':
    case 't':
    case 'u':
    case 'v':
    case 'w':
    case 'x':
    case 'y':
    case 'z':
    case '$':
    case '0':
    case '1':
    case '2':
    case '3':
    case '4':
    case '5':
    case '6':
    case '7':
    case '8':
    case '9':
      break;
    default:
      ASS(_chars.content()[0] != '$');
      tok.content.assign(_chars.content(),n);
      shiftChars(n);
      return;
    }
  }
} // readName

/**
 * Read a reserved name (starting with a $)
 * @since 10/07/2011 Manchester
 */
void TPTP::readReserved(Token& tok)
{
  CALL("TPTP::readReserved");

  int n = 1;
  for (;;n++) {
    switch (getChar(n)) {
    case 'A':
    case 'B':
    case 'C':
    case 'D':
    case 'E':
    case 'F':
    case 'G':
    case 'H':
    case 'I':
    case 'J':
    case 'K':
    case 'L':
    case 'M':
    case 'N':
    case 'O':
    case 'P':
    case 'Q':
    case 'R':
    case 'S':
    case 'T':
    case 'U':
    case 'V':
    case 'W':
    case 'X':
    case 'Y':
    case 'Z':
    case '_':
    case 'a':
    case 'b':
    case 'c':
    case 'd':
    case 'e':
    case 'f':
    case 'g':
    case 'h':
    case 'i':
    case 'j':
    case 'k':
    case 'l':
    case 'm':
    case 'n':
    case 'o':
    case 'p':
    case 'q':
    case 'r':
    case 's':
    case 't':
    case 'u':
    case 'v':
    case 'w':
    case 'x':
    case 'y':
    case 'z':
    case '$':
    case '0':
    case '1':
    case '2':
    case '3':
    case '4':
    case '5':
    case '6':
    case '7':
    case '8':
    case '9':
      break;
    default:
      tok.content.assign(_chars.content(),n);
      //shiftChars(n);
      goto out;
    }
  }
 out:
  if (tok.content == "$true") {
    tok.tag = T_TRUE;
  }
  else if (tok.content == "$false") {
    tok.tag = T_FALSE;
  }
  else if (tok.content == "$ite_f" || tok.content == "$ite_t" || tok.content == "$ite") {
    tok.tag = T_ITE;
    // $ite_t and $ite_f are left for compatibility, $ite is a generalisation of them
    tok.content = "$ite";
  }
  else if (tok.content == "$let_tt" || tok.content == "$let_tf" || tok.content == "$let_ft" || tok.content == "$let_ff" || tok.content == "$let") {
    tok.tag = T_LET;
    // all tokens of the form $let_XY are left for compatibility, $let is a generalisation of them
    tok.content = "$let";
  }
  else if (tok.content == "$tType") {
    tok.tag = T_TTYPE;
  }
  else if (tok.content == "$o" || tok.content == "$oType") {
    tok.tag = T_BOOL_TYPE;
  }
  else if (tok.content == "$i" || tok.content == "$iType") {
    tok.tag = T_DEFAULT_TYPE;
  }
  else if (tok.content == "$int") {
    tok.tag = T_INTEGER_TYPE;
  }
  else if (tok.content == "$rat") {
    tok.tag = T_RATIONAL_TYPE;
  }
  else if (tok.content == "$real") {
    tok.tag = T_REAL_TYPE;
  }
  else if (tok.content == "$tuple") {
      tok.tag = T_TUPLE;
  }
  else if (isTheoryFunction(tok.content)) {
    tok.tag = T_THEORY_FUNCTION;
  }
  else if (isTheorySort(tok.content)) {
    tok.tag = T_THEORY_SORT;
  }
  else if (tok.content == "$fot") {
    tok.tag = T_FOT;
  }
  else if (tok.content == "$fof") {
    tok.tag = T_FOF;
  }
  else if (tok.content == "$tff") {
    tok.tag = T_TFF;
  }
  else if (tok.content == "$thf") {
    tok.tag = T_THF;
  }
  else if (tok.content.substr(0,2) == "$$" && !_filterReserved) {
      tok.tag = T_DOLLARS;
  }
  else {
      
      // If _filterReserved is on then filter "$" from content
      if(_filterReserved){
          unsigned c=0;
          for(;;c++){ if(getChar(c)!='$') break;}
          shiftChars(c);
          n=n-c;
          tok.content.assign(_chars.content(),n);
      }
      
      tok.tag = T_NAME;
  }
  // Moved from above so that _filterReserved works
  shiftChars(n);
} // readReserved

/**
 * Read a string
 * @since 08/04/2011 Manchester
 */
void TPTP::readString(Token& tok)
{
  CALL("TPTP::readString");
  for (int n = 1;;n++) {
    int c = getChar(n);
    if (!c) {
      PARSE_ERROR("non-terminated string",_gpos);
    }
    if (c == '\\') { // escape
      c = getChar(++n);
      if (!c) {
        PARSE_ERROR("non-terminated string",_gpos);
      }
      continue;
    }
    if (c == '"') {
      tok.content.assign(_chars.content()+1,n-1);
      resetChars();
      return;
    }
  }
} // readString

/**
 * Read a quoted atom
 * @since 08/04/2011 Manchester
 */
void TPTP::readAtom(Token& tok)
{
  CALL("TPTP::readAtom");

  for (int n = 1;;n++) {
    int c = getChar(n);
    if (!c) {
      PARSE_ERROR("non-terminated quoted atom",_gpos);
    }
    if (c == '\\') { // escape
      c = getChar(++n);
      if (!c) {
        PARSE_ERROR("non-terminated quoted atom",_gpos);
      }
      continue;
    }
    if (c == '\'') {
      tok.content.assign(_chars.content()+1,n-1);
      resetChars();
      return;
    }
  }
} // readAtom

TPTP::ParseErrorException::ParseErrorException(vstring message,int pos, unsigned ln) : _ln(ln)
{
  _message = message + " at position " + Int::toString(pos);
} // TPTP::ParseErrorException::ParseErrorException

TPTP::ParseErrorException::ParseErrorException(vstring message,Token& tok, unsigned ln) : _ln(ln)
{
  _message = message + " at position " + Int::toString(tok.start) + " (text: " + tok.toString() + ')'; 
} // TPTP::ParseErrorException::ParseErrorException

/**
 * Exception printing a message. Currently computing a position is simplified
 * @since 08/04/2011 Manchester
 */
void TPTP::ParseErrorException::cry(ostream& str)
{
  str << "Parsing Error on line " << _ln << "\n";
  str << _message << "\n";
}

/**
 * Read a number
 * @since 08/04/2011 Manchester
 */
TPTP::Tag TPTP::readNumber(Token& tok)
{
  CALL("TPTP::readNumber");

  // skip the sign
  int c = getChar(0);
  ASS(c);
  int pos = decimal((c == '+' || c == '-') ? 1 : 0);
  switch (getChar(pos)) {
  case '/':
    pos = positiveDecimal(pos+1);
    tok.content.assign(_chars.content(),pos);
    shiftChars(pos);
    return T_RAT;
  case 'E':
  case 'e':
    {
      char c = getChar(pos+1);
      pos = decimal((c == '+' || c == '-') ? pos+2 : pos+1);
      tok.content.assign(_chars.content(),pos);
      shiftChars(pos);
    }
    return T_REAL;
  case '.':
    {
      int p = pos;
      do {
        c = getChar(++pos);
      }
      while (c >= '0' && c <= '9');
      if (pos == p+1) {
        // something like 12.
        PARSE_ERROR("wrong number format",_gpos);
      }
      c = getChar(pos);
      if (c == 'e' || c == 'E') {
        c = getChar(pos+1);
        pos = decimal((c == '+' || c == '-') ? pos+2 : pos+1);
      }
      tok.content.assign(_chars.content(),pos);
      shiftChars(pos);
    }
    return T_REAL;
  default:
    tok.content.assign(_chars.content(),pos);
    shiftChars(pos);
    return T_INT;
  }
} // readNumber

/**
 * Read a decimal starting at position pos (see the TPTP grammar),
 * return the position after the last character in the decimal.
 * @since 08/04/2011 Manchester
 */
int TPTP::decimal(int pos)
{
  CALL("TPTP::decimal");

  switch (getChar(pos)) {
  case '0':
    return pos+1;
  case '1':
  case '2':
  case '3':
  case '4':
  case '5':
  case '6':
  case '7':
  case '8':
  case '9':
    break;
  default:
    ASSERTION_VIOLATION_REP(getChar(pos));
    PARSE_ERROR("wrong number format",_gpos);
  }

  int c;
  do {
    c = getChar(++pos);
  }
  while (c >= '0' && c <= '9');
  return pos;
} // decimal

/**
 * Read a positive decimal starting at position pos (see the TPTP grammar),
 * return the position after the last character in the decimal.
 * @since 08/04/2011 Manchester
 */
int TPTP::positiveDecimal(int pos)
{
  CALL("TPTP::positiveDecimal");

  switch (getChar(pos)) {
  case '1':
  case '2':
  case '3':
  case '4':
  case '5':
  case '6':
  case '7':
  case '8':
  case '9':
    break;
  default:
    PARSE_ERROR("wrong number format",_gpos);
  }

  int c;
  do {
    c = getChar(++pos);
  }
  while (c >= '0' && c <= '9');
  return pos;
} // positiveDecimal

/**
 * Process unit list declaration. If end of file is reached, terminates. Otherwise,
 * pushes on the state state UNIT_LIST and one of CNF, FOF, VAMPIRE
 * @since 10/04/2011 Manchester
 */
void TPTP::unitList()
{
  CALL("TPTP::unitList");
  if (env.timeLimitReached()) {
    // empty states to avoid infinite loop
    while (!_states.isEmpty()) {
      _states.pop();
    }
    return;
  }

  Token& tok = getTok(0);
  if (tok.tag == T_EOF) {
    resetToks();
    if (_inputs.isEmpty()) {
      return;
    }
    resetChars();
    {
      BYPASSING_ALLOCATOR; // ifstream was allocated by "system new"
      delete _in;
    }
    _in = _inputs.pop();
    _includeDirectory = _includeDirectories.pop();
    delete _allowedNames;
    _allowedNames = _allowedNamesStack.pop();
    _states.push(UNIT_LIST);
    return;
  }
  if (tok.tag != T_NAME) {
    PARSE_ERROR("cnf(), fof(), vampire() or include() expected",tok);
  }
  vstring name(tok.content);
  _states.push(UNIT_LIST);
  if (name == "cnf") {
    _states.push(CNF);
    resetToks();
    return;
  }
  if (name == "fof") {
      _states.push(FOF);
    resetToks();
    return;
  }
  if (name == "tff") {
    _states.push(TFF);
    resetToks();
    return;
  }
  if (name == "thf") {
    _states.push(THF);
    resetToks();
    return;
  }
  if (name == "vampire") {
    _states.push(VAMPIRE);
    resetToks();
    return;
  }
  if (name == "include") {
    _states.push(INCLUDE);
    resetToks();
    return;
  }
  PARSE_ERROR("cnf(), fof(), vampire() or include() expected",tok);
}

/**
 * Process fof() or cnf() declaration. Does the following:
 * <ol>
 *  <li>add 0 to _formulas</li>
 *  <li>save the input type to _lastInputType</li>
 *  <li>add unit name to _strings</li>
 *  <li>add to _states END_FOF,FORMULA</li>
 *  <li>adds to _bools true, if fof and false, if cnf</li>
 * </ol>
 * @since 10/04/2011 Manchester
 */
void TPTP::fof(bool fo)
{
  CALL("TPTP::fof");

  _bools.push(fo);
  consumeToken(T_LPAR);
  // save the name of this unit
  Token& tok = getTok(0);
  switch(tok.tag) {
  case T_NAME:
    _strings.push(tok.content);
    resetToks();
    break;
  case T_INT:
    _strings.push(tok.content);
    resetToks();
    break;
  default:
    PARSE_ERROR("Unit name expected",tok);
  }

  consumeToken(T_COMMA);
  tok = getTok(0);
  int start = tok.start;
  vstring tp = name();

  _isQuestion = false;
  if(_modelDefinition){
    _lastInputType = UnitInputType::MODEL_DEFINITION;
  }
  else if (tp == "axiom" || tp == "plain") {
    _lastInputType = UnitInputType::AXIOM;
  }
  else if(tp == "extensionality"){
    // this will be transformed to just AXIOM after clausification
    _lastInputType = UnitInputType::EXTENSIONALITY_AXIOM;
  }
  else if (tp == "definition") {
    _lastInputType = UnitInputType::AXIOM;
  }
  else if (tp == "conjecture") {
    _containsConjecture = true;
    _lastInputType = UnitInputType::CONJECTURE;
  }
  else if (tp == "question") {
    _isQuestion = true;
    _containsConjecture = true;
    _lastInputType = UnitInputType::CONJECTURE;
  }
  else if (tp == "negated_conjecture") {
    _lastInputType = UnitInputType::NEGATED_CONJECTURE;
  }
  else if (tp == "hypothesis" || tp == "theorem" || tp == "lemma") {
    _lastInputType = UnitInputType::ASSUMPTION;
  }
  else if (tp == "claim") {
    _lastInputType = UnitInputType::CLAIM;
  }
  else if (tp == "assumption" || tp == "unknown") {
    // MS: we were silently dropping these until now. I wonder why...
    PARSE_ERROR((vstring)"Unsupported unit type '" + tp + "' found",start);
  }
  else {
    PARSE_ERROR((vstring)"unit type, such as axiom or definition expected but " + tp + " found",
        start);
  }
  consumeToken(T_COMMA);
  _states.push(END_FOF);
  _states.push(FORMULA);
} // fof()

/**
 * Process fof() or cnf() declaration. Does the following:
 * <ol>
 *  <li>add 0 to _formulas</li>
 *  <li>save the input type to _lastInputType</li>
 *  <li>add unit name to _strings</li>
 *  <li>add to _states END_FOF,FORMULA</li>
 *  <li>adds to _bools true, if fof and false, if cnf</li>
 * </ol>
 * @since 10/04/2011 Manchester
 * @author Andrei Voronkov
 */
void TPTP::tff()
{
  CALL("TPTP::tff");

  consumeToken(T_LPAR);
  // save the name of this unit
  Token& tok = getTok(0);
  switch(tok.tag) {
  case T_NAME:
  case T_INT:
    _strings.push(tok.content);
    resetToks();
    break;
  default:
    PARSE_ERROR("Unit name expected",tok);
  }

  consumeToken(T_COMMA);
  tok = getTok(0);
  int start = tok.start;
  vstring tp = name();
  if (tp == "type") {
    // Read a TPTP type declaration.
    consumeToken(T_COMMA);
    // TPTP syntax allows for an arbitrary number of parentheses around a type
    // declaration
    int lpars = 0;
    for (;;) {
      tok = getTok(0);
      if (tok.tag != T_LPAR) {
        break;
      }
      lpars++;
      resetToks();
    }
    vstring nm = name();
    consumeToken(T_COLON);
    if(_isThf){
      tok = getTok(0);
      if (tok.tag == T_TTYPE) {
        resetToks();
        unsigned arity = getConstructorArity();
        bool added = false;
        unsigned fun = arity == 0
            ? addUninterpretedConstant(nm, _overflow, added)
            : env.signature->addFunction(nm, arity, added);
        Signature::Symbol* symbol = env.signature->getFunction(fun);
        OperatorType* ot = OperatorType::getTypeConType(arity);
        if (!added) {
          if(symbol->fnType()!=ot){
            PARSE_ERROR("Type constructor declared with two different types",tok);
          }
        } else{
          symbol->setType(ot);  
          _typeConstructorArities.insert(nm, arity);
        }       
        //cout << "added type constuctor " + nm + " of type " + symbol->fnType()->toString() << endl;
        while (lpars--) {
          consumeToken(T_RPAR);
        }
        consumeToken(T_RPAR);
        consumeToken(T_DOT);
        return;
      }
    }
    // the matching number of rpars will be read
    _ints.push(lpars);
    // remember type name
    _strings.push(nm);
    _states.push(END_TFF);
    _states.push(TYPE);
    return;
  }

  _bools.push(true); // to denote that it is an FOF formula
  _isQuestion = false;
  if (tp == "axiom" || tp == "plain") {
    _lastInputType = UnitInputType::AXIOM;
  }
  else if (tp == "extensionality"){
    // this will be transformed to just AXIOM after clausification
    _lastInputType = UnitInputType::EXTENSIONALITY_AXIOM;
  }
  else if (tp == "definition") {
    _lastInputType = UnitInputType::AXIOM;
  }
  else if (tp == "conjecture") {
    _containsConjecture = true;
    _lastInputType = UnitInputType::CONJECTURE;
  }
  else if (tp == "question") {
    _isQuestion = true;
    _containsConjecture = true;
    _lastInputType = UnitInputType::CONJECTURE;
  }
  else if (tp == "negated_conjecture") {
    _lastInputType = UnitInputType::NEGATED_CONJECTURE;
  }
  else if (tp == "hypothesis" || tp == "theorem" || tp == "lemma") {
    _lastInputType = UnitInputType::ASSUMPTION;
  }
  else if (tp == "assumption" || tp == "unknown") {
    // MS: we were silently dropping these until now. I wonder why...
    PARSE_ERROR((vstring)"Unsupported unit type '" + tp + "' found",start);
  }
  else if (tp == "claim") {
    _lastInputType = UnitInputType::CLAIM;
  }
  else {
    PARSE_ERROR((vstring)"unit type, such as axiom or definition expected but " + tp + " found",
        start);
  }
  consumeToken(T_COMMA);
  _states.push(END_FOF);
  _states.push(FORMULA);
} // tff()

unsigned TPTP::getConstructorArity()
{
  CALL("TPTP::getConstructorArity");

  unsigned arity = 0;
  Token tok = getTok(0);
  while(tok.tag == T_ARROW || tok.tag == T_TTYPE){
    arity += (tok.tag == T_TTYPE);
    resetToks();
    tok = getTok(0);
  }
  return arity;
}

/**
  * Reads a HOL term of type $o
  * @since 08/11/2017
  * @author Ahmed Bhayat
  */

void TPTP::holFormula()
{
  CALL("TPTP::holFunction");
  Token tok = getTok(0);
  
  switch (tok.tag) {
  case T_NOT:
    resetToks();
    _connectives.push(NOT);
    _states.push(HOL_FORMULA);
    return;

  case T_SIGMA:
    resetToks();
    _connectives.push(SIGMA);
    _states.push(HOL_FORMULA);
    return;
  
  case T_PI:
    resetToks();
    _connectives.push(PI);
    _states.push(HOL_FORMULA);
    return;

  case T_FORALL:
  case T_EXISTS:
   // _states.push(UNBIND_VARIABLES);
  case T_LAMBDA:
    resetToks();
    consumeToken(T_LBRA);
    _connectives.push(tok.tag == T_FORALL ? FORALL : (tok.tag == T_LAMBDA ? LAMBDA : EXISTS));
    _states.push(HOL_FORMULA);
    addTagState(T_COLON);
    addTagState(T_RBRA);
    _states.push(VAR_LIST);
    return;

  case T_LPAR:
    resetToks();
    addTagState(T_RPAR);
    _connectives.push(-1);
    _states.push(END_HOL_FORMULA);
    _states.push(HOL_FORMULA);
    return;
    
  //higher order syntax wierdly allows (~) @ (...)
  case T_RPAR: {
    ASS(_connectives.top() == NOT || _connectives.top() == PI ||
        _connectives.top() == SIGMA);
    int con = _connectives.pop();
    if(con == NOT){
      _termLists.push(createFunctionApplication("vNOT", 0));
    } else {
      _states.pop();//pop END_HOL_FORMULA
      _states.pop();//pop TAG_STATE
      _connectives.pop();   
      vstring name = con == PI ? "vPI" : "vSIGMA";
      resetToks();
      consumeToken(T_APP);
      _termLists.push(readArrowSort());
      _termLists.push(createFunctionApplication(name, 1));
      //_states.push(END_HOL_FORMULA);
    }
    return;
  }

  case T_STRING:
  case T_INT:
  case T_RAT:
  case T_REAL://TODO update for HOL - AYB
    _states.push(END_EQ);
    _states.push(TERM);
    _states.push(MID_EQ);
    _states.push(TERM);
    return;
  case T_TRUE:
    resetToks();
    _formulas.push(new Formula(true));
    _lastPushed = FORM;
    return;
  case T_FALSE:
    resetToks();
    _formulas.push(new Formula(false));
    _lastPushed = FORM;
    return;
  case T_AND:
  case T_OR:
  case T_IMPLY:
  case T_IFF:
  case T_NAME:
  case T_VAR:
  case T_ITE:
  case T_THEORY_FUNCTION:
  case T_LET:
  case T_LBRA:
    //_states.push(END_HOL_TERM);
    _states.push(HOL_TERM);
    return;
  case T_APP:
    //higher-order syntax allows for ~ @ fomrula  
    if(_connectives.top() == NOT ||
       _connectives.top() == PI  ||
       _connectives.top() == SIGMA){
      resetToks();
      _states.push(HOL_FORMULA);
      return;
    }
  //AYB ADDED, TO BE MODIFIED
  default:
    PARSE_ERROR("formula or term expected",tok);
  }
}

/**
  * Reads a term of a higher order logic. Either a higher-order constant or a variable
  * @since 08/11/2017
  * @author Ahmed Bhayat
  */

void TPTP::holTerm()
{
  CALL("TPTP::holTerm");
  Token tok = getTok(0);
  resetToks();

  vstring name = tok.content;

  //AYB hack
  if(name.at(0) == '$' && name != "$o" && name != "$i"){
    USER_ERROR("vampire higher-order is currently not compatible with theory reasoning");
  }

  unsigned arity = _typeArities.find(name) ? _typeArities.get(name) : 0;

  switch (tok.tag) {
    case T_AND:
    case T_OR:
    case T_IMPLY:  
    case T_IFF:
    case T_XOR:{
      ASS(arity == 0);
      name = convert(tok.tag);
      _termLists.push(createFunctionApplication(name, arity)); //TODO fix this
      break;
    }    
    case T_NAME:{
      readTypeArgs(arity);
      _termLists.push(createFunctionApplication(name, arity)); // arity
      break;
    }
    case T_VAR:{
      unsigned var = (unsigned)_vars.insert(name);
      _termLists.push(TermList(var, false)); // dummy arity to indicate a variable
      break;
    }
    default:
      PARSE_ERROR("unexpected token", tok);
  }
  _lastPushed = TM;

}
  
vstring TPTP::convert(Tag t)
{
  CALL("TPTP::convert(Tag t)");

  switch(t){
    case T_AND:
      return "vAND";
    case T_OR:
      return "vOR";
    case T_IMPLY:
      return "vIMP";
    case T_IFF:
      return "vIFF";
    case T_XOR:
      return "vXOR";
    case T_NOT:
      return "vNOT";
    case T_PI:
      return "vPI";
    case T_SIGMA:
      return "vSIGMA";
    default:
      ASSERTION_VIOLATION;
  }
}


/**
  * Process the end of a HOL function.
  * If the main connective is any that operates on formulas (!, ?, &, |, -2...) and
  * The top term on the termlist is not of type $o and error is raised. Otherwise, 
  * @since 05/11/2017 Manchester
  * @author Ahmed Bhayat
  */

void TPTP::endHolFormula()
{
  CALL("TPTP::endHolFormula");

  int con = _connectives.pop();

  if (con == -2){
    if(_termLists.size() == 1){
      endTermAsFormula();
    }
    return;
  }  
  
  if ((con < HOL_CONSTANTS_LOWER_BOUND) && (con != -1) && (_lastPushed == TM)){
    //At the moment, APP and LAMBDA are the only connectives that can take terms of type
    //Other than $o as arguments.
    endTermAsFormula();
  }


  Formula* f;
  TermList fun;
  bool conReverse;
  switch (con) {
  case IMP:
  case AND:
  case OR:
    conReverse = _bools.pop();
    break;
  case IFF:
  case XOR:
  case APP:
  case -2:
  case -1:
    break;
  case NOT:
    f = _formulas.pop();
    _formulas.push(new NegatedFormula(f));
    _lastPushed = FORM;
    _states.push(END_HOL_FORMULA);
    return;
  case PI:
  case SIGMA: {
    //ASSERTION_VIOLATION;
    USER_ERROR("At the moment Vampire HOL cannot parse pi (!!) and sigma (?\?) operators");
  }

  case FORALL:
  case EXISTS:
    f = _formulas.pop();
    _formulas.push(new QuantifiedFormula((Connective)con,_varLists.pop(),_sortLists.pop(),f));
    _lastPushed = FORM;
    _states.push(END_HOL_FORMULA);
    _states.push(UNBIND_VARIABLES);
    return;
  case LAMBDA:{
     if(_lastPushed == FORM){
       endFormulaInsideTerm();
     }
     fun = _termLists.pop();
     TermList ts(Term::createLambda(fun, _varLists.pop(), _sortLists.pop(), sortOf(fun)));
     _termLists.push(ts);
     _lastPushed = TM;
     _states.push(END_HOL_FORMULA);
     _states.push(UNBIND_VARIABLES);
     return; 
    }
  case LITERAL:
  default:
    throw ::Exception((vstring)"tell me how to handle connective " + Int::toString(con));
  }

  Token& tok = getTok(0);
  Tag tag = tok.tag;
  int c;
  bool cReverse = false;
switch (tag) {
  case T_AND:
    c = AND;
    break;
  case T_NOT_AND:
    cReverse = true;
    c = AND;
    break;
  case T_NOT_OR:
    cReverse = true;
    c = OR;
    break;
  case T_OR:
    c = OR;
    break;
  case T_XOR:
    c = XOR;
    break;
  case T_IFF:
    c = IFF;
    break;
  case T_IMPLY:
    c = IMP;
    break;
  case T_REVERSE_IMP:
    cReverse = true;
    c = IMP;
    break;
  case T_APP:
    c = APP;
    break;
  case T_EQUAL:
  case T_NEQ: {
    // not connectives, but we allow formulas to be arguments to = and !=
    _states.push(END_EQ);
    _connectives.push(-1);
    _states.push(END_HOL_FORMULA);
    _states.push(HOL_FORMULA);
    _states.push(MID_EQ);
    if(_lastPushed == FORM){
      endFormulaInsideTerm();
      //equality is evaluated between two terms
    }
    return;
  }
  default:
    // the formula does not end at a binary connective, build the formula and terminate
    switch (con) {
    case IMP:
      f = _formulas.pop();
      if (conReverse) {
        f = new BinaryFormula((Connective)con,f,_formulas.pop());
      }
      else {
        f = new BinaryFormula((Connective)con,_formulas.pop(),f);
      }
      _formulas.push(f);
        _lastPushed = FORM;
      _states.push(END_HOL_FORMULA);
      return;
    
    case APP:
      _states.push(END_HOL_FORMULA);
      _states.push(END_APP);
      return;
    case IFF:
    case XOR:
      f = _formulas.pop();
      f = new BinaryFormula((Connective)con,_formulas.pop(),f);
      _formulas.push(f);
        _lastPushed = FORM;
      _states.push(END_HOL_FORMULA);
      return;

    case AND:
    case OR:
      f = _formulas.pop();
      f = makeJunction((Connective)con,_formulas.pop(),f);
      if (conReverse) {
        f = new NegatedFormula(f);
      }
      _formulas.push(f);
        _lastPushed = FORM;
      _states.push(END_HOL_FORMULA);
      return;

    case -1:
      return;
#if VDEBUG
    default:
      ASSERTION_VIOLATION;
#endif
    }
  }

  if ((c != APP) && (con == -1) && (_lastPushed == TM)){
    endTermAsFormula();
  }

  
  // con and c are binary connectives
  if (higherPrecedence(con,c)) {
    if (con == APP){
      _states.push(END_HOL_FORMULA);
      _states.push(END_APP);
      return;  
    }
    f = _formulas.pop(); 
    Formula* g = _formulas.pop();
    if (con == AND || con == OR) {
      f = makeJunction((Connective)con,g,f);
      if (conReverse) {
        f = new NegatedFormula(f);
      }
    }
    else if (con == IMP && conReverse) {
      f = new BinaryFormula((Connective)con,f,g); 
    }else {
      f = new BinaryFormula((Connective)con,g,f);
    }
    _formulas.push(f);
    _lastPushed = FORM;
    _states.push(END_HOL_FORMULA);
    return;
  }

  // c is a binary connective
  _connectives.push(con);
  if (con == IMP || con == AND || con == OR) {
    _bools.push(conReverse);
  }
  _connectives.push(c);
  if (c == IMP || c == AND || c == OR) {
    _bools.push(cReverse);
  }
  resetToks();
  _states.push(END_HOL_FORMULA);
  _states.push(HOL_FORMULA);
}


/**
  * Process the end of an @ term
  * @since 05/11/2017 Manchester
  * @author Ahmed Bhayat
  */
void TPTP::endApp()
{
  CALL("TPTP::endApp");

  if(_lastPushed == FORM){
     endFormulaInsideTerm();     
  }
  TermStack args;
  TermList rhs = _termLists.pop();
  TermList lhs = _termLists.pop();
  TermList lhsSort = sortOf(lhs);
  ASS_REP2(lhsSort.isTerm() && lhsSort.term()->arity() == 2, lhs.toString(), lhsSort.toString());
  TermList s1 = *(lhsSort.term()->nthArgument(0));
  TermList s2 = *(lhsSort.term()->nthArgument(1));
  args.push(s1);
  args.push(s2);
  args.push(lhs);
  args.push(rhs);
  unsigned app = env.signature->getApp();
  
  _termLists.push(TermList(Term::create(app, 4, args.begin())));
  _lastPushed = TM;
}

/**
 * Process the end of the $ite expression
 * @since 27/07/2011 Manchester
 * @since 16/04/2015 Gothenburg, major changes to support FOOL
 */
void TPTP::endIte()
{
  CALL("TPTP::endIte");

  TermList elseBranch = _termLists.pop();
  TermList thenBranch = _termLists.pop();
  Formula* condition = _formulas.pop();
  TermList thenSort = sortOf(thenBranch);
  TermList ts(Term::createITE(condition,thenBranch,elseBranch,thenSort));
  TermList elseSort = sortOf(elseBranch);
  if (thenSort != elseSort) {
    USER_ERROR("sort mismatch in the if-then-else expression: " +
               thenBranch.toString() + " has the sort " + thenSort.toString() + ", whereas " +
               elseBranch.toString() + " has the sort " + elseSort.toString());
  }
  _termLists.push(ts);
} // endIte

/**
 *
 */
void TPTP::endTheoryFunction() {
  CALL("TPTP::endTheoryFunction");

  /**
   * Things get a bit awkward with theories + FOOL, because theory function can
   * return $o in such case be a predicate symbol rather than a function symbol.
   * The current solution is the following -- we always treat application of
   * theory functions as a a term (a formula wrapped inside boolean term, if
   * needed). If later on we discover that we should've taken it as a formula,
   * we simply pull the formula out of the boolean term. This is done in
   * endTermAsFormula().
   */

  Theory::Interpretation itp;
  TermList args[3]; // all theory function use up to 3 arguments as for now
  TermList arraySort;

  TheoryFunction tf = _theoryFunctions.pop();
  switch (tf) {
    case TF_SELECT: {
      TermList index = _termLists.pop();
      TermList array = _termLists.pop();

      arraySort = sortOf(array);
      if (!arraySort.isArraySort()) {
        USER_ERROR("$select is being incorrectly used on a type of array " + arraySort.toString() + " that has not be defined");
      }

      TermList indexSort = SortHelper::getIndexSort(arraySort);
      if (sortOf(index) != indexSort) {
        USER_ERROR("sort of index is not the same as the index sort of the array");
      }

      args[0] = array;
      args[1] = index;

      if (SortHelper::getInnerSort(arraySort) == AtomicSort::boolSort()) {
        itp = Theory::Interpretation::ARRAY_BOOL_SELECT;
      } else {
        itp = Theory::Interpretation::ARRAY_SELECT;
      }
      break;
    }
    case TF_STORE: {
      TermList value = _termLists.pop();
      TermList index = _termLists.pop();
      TermList array = _termLists.pop();

      arraySort = sortOf(array);
      if (!arraySort.isArraySort()) {
        USER_ERROR("store is being incorrectly used on a type of array that has not be defined");
      }

      TermList indexSort = SortHelper::getIndexSort(arraySort);
      if (sortOf(index) != indexSort) {
        USER_ERROR("sort of index is not the same as the index sort of the array");
      }

      TermList innerSort = SortHelper::getInnerSort(arraySort);
      if (sortOf(value) != innerSort) {
        USER_ERROR("sort of value is not the same as the value sort of the array");
      }

      args[0] = array;
      args[1] = index;
      args[2] = value;

      itp = Theory::Interpretation::ARRAY_STORE;

      break;
    }
    default:
      ASSERTION_VIOLATION_REP(tf);
  }

  OperatorType* type = Theory::getArrayOperatorType(arraySort,itp);
  unsigned symbol = env.signature->getInterpretingSymbol(itp, type);
  unsigned arity = Theory::getArity(itp);

  if (Theory::isFunction(itp)) {
    Term* term = Term::create(symbol, arity, args);
    _termLists.push(TermList(term));
  } else {
    Literal* literal = Literal::create(symbol, arity, true, false, args);
    _formulas.push(new AtomicFormula(literal));
    _states.push(END_FORMULA_INSIDE_TERM);
  }
} // endTheoryFunction

/**
 * Process include() declaration
 * @since 07/07/2011 Manchester
 */
void TPTP::include()
{
  CALL("TPTP::include");

  consumeToken(T_LPAR);
  Token& tok = getTok(0);
  if (tok.tag != T_NAME) {
    PARSE_ERROR((vstring)"file name expected",tok);
  }
  vstring relativeName=tok.content;
  resetToks();
  bool ignore = _forbiddenIncludes.contains(relativeName);
  if (!ignore) {
    _allowedNamesStack.push(_allowedNames);
    _allowedNames = 0;
    _inputs.push(_in);
    _includeDirectories.push(_includeDirectory);
  }

  tok = getTok(0);
  if (tok.tag == T_COMMA) {
    if (!ignore) {
      _allowedNames = new Set<vstring>;
    }
    resetToks();
    consumeToken(T_LBRA);
    for(;;) {
      tok = getTok(0);
      if (tok.tag != T_NAME) {
	PARSE_ERROR((vstring)"formula name expected",tok);
      }
      vstring axName=tok.content;
      resetToks();
      if (!ignore) {
	_allowedNames->insert(axName);
      }
      tok = getTok(0);
      if (tok.tag == T_RBRA) {
	resetToks();
	break;
      }
      consumeToken(T_COMMA);
    }
  }
  consumeToken(T_RPAR);
  consumeToken(T_DOT);

  if (ignore) {
    return;
  }
  // here should be a computation of the new include directory according to
  // the TPTP standard, so far we just set it to ""
  _includeDirectory = "";
  vstring fileName(env.options->includeFileName(relativeName));
  {
    BYPASSING_ALLOCATOR; // we cannot make ifstream allocated via Allocator
    _in = new ifstream(fileName.c_str());
  }
  if (!*_in) {
    USER_ERROR((vstring)"cannot open file " + fileName);
  }
} // include

/** add a file name to the list of forbidden includes */
void TPTP::addForbiddenInclude(vstring file)
{
  CALL("TPTP::addForbiddenInclude");
  _forbiddenIncludes.insert(file);
}

/**
 * Read the next token that must be a name.
 * @since 10/04/2011 Manchester
 */
vstring TPTP::name()
{
  CALL("TPTP::name");
  Token& tok = getTok(0);
  if (tok.tag != T_NAME) {
    PARSE_ERROR("name expected",tok);
  }
  vstring nm = tok.content;
  resetToks();
  return nm;
} // name

/**
 * Read the next token that must have a given name.
 * @since 10/04/2011 Manchester
 */
void TPTP::consumeToken(Tag t)
{
  CALL("TPTP::consumeToken");

  Token& tok = getTok(0);
  if (tok.tag != t) {
    vstring expected = toString(t);
    PARSE_ERROR(expected + " expected",tok);
  }
  resetToks();
} // consumeToken

/**
 * Read a formula and save it on the stack of formulas.
 * Adds to _states END_SIMPLE_FORMULA,SIMPLE_FORMULA
 * @since 10/04/2011 Manchester
 */
void TPTP::formula()
{
  CALL("TPTP::formula");

  if(_isThf){
    _connectives.push(-2); //special connective for HOL funcs
    _connectives.push(-1);
    _states.push(END_HOL_FORMULA);
    _states.push(END_HOL_FORMULA);
    _states.push(HOL_FORMULA);
  }else{
    _connectives.push(-1);
    _states.push(END_FORMULA);
    _states.push(SIMPLE_FORMULA);
  }
} // formula

/**
 *
 * @since 26/03/2015 Manchester
 */
void TPTP::termInfix()
{
  CALL("TPTP::termInfix");
  Token tok = getTok(0);
  switch (tok.tag) {
    case T_EQUAL:
    case T_NEQ:
      _states.push(END_FORMULA_INSIDE_TERM);
      _states.push(FORMULA_INFIX);
      return;
    case T_COMMA:
    case T_RPAR:
    case T_RBRA:
    case T_ASS:
      _states.push(END_TERM);
      return;
    case T_AND:
    case T_NOT_AND:
    case T_NOT_OR:
    case T_OR:
    case T_XOR:
    case T_IFF:
    case T_IMPLY:
    case T_REVERSE_IMP:
      if (_insideEqualityArgument > 0) {
        _states.push(END_TERM);
        return;
      }
      _connectives.push(-1);
      _states.push(END_FORMULA_INSIDE_TERM);
      _states.push(END_FORMULA);
      _states.push(FORMULA_INFIX);
      return;
    default:
      PARSE_ERROR("term or formula expected", tok);
  }
} // termInfix

/**
 * Read a TPTP type expression
 * @since 10/04/2011 Manchester
 * @author Andrei Voronkov
 */
void TPTP::type()
{
  CALL("TPTP::type");

  _typeTags.push(TT_ATOMIC);
  _states.push(END_TYPE);
  _states.push(SIMPLE_TYPE);
} // type

/**
 * Read a function application or a variable and save the resulting literal
 * @since 10/04/2011 Manchester
 */
void TPTP::funApp()
{
  CALL("TPTP::funApp");
  Token tok = getTok(0);
  resetToks();

  if (tok.tag == T_LBRA) {
    _strings.push(toString(T_TUPLE));
  } else {
    _strings.push(tok.content);
  }

  switch (tok.tag) {
    case T_THEORY_FUNCTION:
      consumeToken(T_LPAR);
      addTagState(T_RPAR);
      switch (getTheoryFunction(tok)) {
        case TF_SELECT:
          _states.push(TERM);
          addTagState(T_COMMA);
          _states.push(TERM);
          break;
        case TF_STORE:
          _states.push(TERM);
          addTagState(T_COMMA);
          _states.push(TERM);
          addTagState(T_COMMA);
          _states.push(TERM);
          break;
        default:
          ASSERTION_VIOLATION_REP(tok.content);
      }
      return;

    case T_ITE:
      if(env.statistics->higherOrder){
        //Does higher-order even use this code? I dont think so.
        USER_ERROR("Higher-order Vampire is currently not compatible with FOOL reasoning");
      }
      consumeToken(T_LPAR);
      addTagState(T_RPAR);
      _states.push(TERM);
      addTagState(T_COMMA);
      _states.push(TERM);
      addTagState(T_COMMA);
      _states.push(FORMULA);
      return;

    case T_LET: {
      if(env.statistics->higherOrder){
        //Does higher-order even use this code? I dont think so.        
        USER_ERROR("Higher-order  Vampire is currently not compatible with FOOL reasoning");
      }
      consumeToken(T_LPAR);
      addTagState(T_RPAR);
      _states.push(TERM);
      addTagState(T_COMMA);
      _states.push(DEFINITION);
      _letDefinitions.push(LetDefinitions());
      addTagState(T_COMMA);

      bool multipleLetTypes = false;
      if (getTok(0).tag == T_LBRA) {
        resetToks();
        addTagState(T_RBRA);
        multipleLetTypes = true;
      }
      _bools.push(multipleLetTypes);

      _states.push(END_LET_TYPES);
      _states.push(LET_TYPE);
      _letTypedSymbols.push(LetSymbols());
      return;
    }

    case T_LBRA:
      _states.push(ARGS);
      _ints.push(1); // the arity of the function symbol is at least 1
      return;

    case T_VAR:
      _ints.push(-1); // dummy arity to indicate a variable
      return;

    case T_NAME:
      if (getTok(0).tag == T_LPAR) {
        resetToks();
        _states.push(ARGS);
        _ints.push(1); // the arity of the function symbol is at least 1
      } else {
        _ints.push(0); // arity
      }
      return;

    default:
      PARSE_ERROR("unexpected token", tok);
  }
} // TPTP::funApp

void TPTP::letType()
{
  CALL("TPTP::letType");

  // We cannot use this method in TPTP::tff() because type declarations in the
  // "type" role TFF units allow declarations of types ($tType), which are not
  // allowed inside $lets

  _states.push(TYPE);
  addTagState(T_COLON);
  _strings.push(name());
} // TPTP::letType

void TPTP::endLetTypes()
{
  CALL("TPTP::endLetTypes");

  vstring name = _strings.pop();
  Type* t = _types.pop();
  OperatorType* type = constructOperatorType(t);

  unsigned arity = type->arity();
  bool isPredicate = type->isPredicateType();

  unsigned symbol = isPredicate
                  ? env.signature->addFreshPredicate(arity, name.c_str())
                  : env.signature->addFreshFunction(arity,  name.c_str());

  if (isPredicate) {
    env.signature->getPredicate(symbol)->setType(type);
  } else {
    env.signature->getFunction(symbol)->setType(type);
  }

  LetSymbolName symbolName(name, arity);
  LetSymbolReference symbolReference(symbol, isPredicate);

  LetSymbols scope = _letTypedSymbols.pop();

  if (findLetSymbol(symbolName, scope, symbolReference)) {
    USER_ERROR("The symbol " + name + " of arity " + Int::toString(arity) + " is defined twice in a $let-expression.");
  }

  scope.push(LetSymbol(symbolName, symbolReference));
  _letTypedSymbols.push(scope);

  bool multipleLetTypes = _bools.pop();
  if (multipleLetTypes && getTok(0).tag == T_COMMA) {
    resetToks();
    _bools.push(multipleLetTypes);
    _states.push(END_LET_TYPES);
    _states.push(LET_TYPE);
  } 
} // TPTP::endLetTypes

void TPTP::definition()
{
  CALL("TPTP::definition");

  // At this point we parse one or more simultaneous definitions.
  // Simultaneous definitions are of the form `[D1, ..., Dn]` and each
  // definition is either of a function/predicate symbol `f(X,Y,Z) := t`
  // or a tuple `[a, b, c] := t`.

  // If the next token is '[', then the definition could either be
  // a single tuple definition or a list of simultaneous definitions.
  // This ambiguity is resolved by the next two tokens:
  // if they are T_NAME and then T_COMMA, then it is a tuple definition,
  // otherwise it is a a simultaneous definition.

  // The challenge here is how to direct the parser while keeping it
  // looking only one token ahead, like in the rest of TPTP.cpp.
  // Essentially, the trick is to
  //   1) have a boolean flag in _bools that tells whether the current let
  //      definition is simultaneous or not;
  //   2) consume the T_NAME token of a symbol definition here and not in
  //      SYMBOL_DEFINITION;
  //   3) consume the sequence T_LBRA, T_NAME, T_COMMA of tokens here and
  //      not in TUPLE_DEFINITION.

  switch (getTok(0).tag) {
    case T_NAME:
      _bools.push(false); // not a simultaneous definition
      _strings.push(name());
      _states.push(SYMBOL_DEFINITION);
      return;

    case T_LBRA: {
      resetToks();
      switch (getTok(0).tag) {
        case T_NAME:
          _strings.push(name());
          switch (getTok(0).tag) {
            case T_ASS:
            case T_LPAR:
              _bools.push(true); // is a simultaneous definition
              addTagState(T_RBRA);
              _states.push(SYMBOL_DEFINITION);
              return;

            case T_COMMA:
              resetToks();
              _bools.push(false); // not a simultaneous definition
              _states.push(TUPLE_DEFINITION);
              return;

            default:
              PARSE_ERROR(toString(T_ASS) + " or " + toString(T_LPAR) + " or " + toString(T_COMMA) + " expected",
                          getTok(0));
          }
          return;

        case T_LBRA:
          resetToks();
          _bools.push(true); // is a simultaneous definition
          addTagState(T_RBRA);
          _states.push(TUPLE_DEFINITION);
          return;

        default:
          PARSE_ERROR("name or " + toString(T_LBRA) + " expected",getTok(0));
      }
    }

    default:
      PARSE_ERROR("name or " + toString(T_LBRA) + " expected",getTok(0));
  }
} // TPTP::definition

void TPTP::midDefinition()
{
  CALL("TPTP::midDefinition");

  switch (getTok(0).tag) {
    case T_NAME:
      _strings.push(name());
      _states.push(SYMBOL_DEFINITION);
      break;

    case T_LBRA:
      resetToks();
      _states.push(TUPLE_DEFINITION);
      break;

    default:
      PARSE_ERROR("name or " + toString(T_LBRA) + " expected",getTok(0));
  }
} // TPTP::midDefinition

void TPTP::symbolDefinition()
{
  CALL("TPTP::symbolDefinition");

  vstring nm = _strings.pop();
  unsigned arity = 0;
  VList* vs = VList::empty();

  Stack<unsigned> vars;
  if (getTok(0).tag == T_LPAR) {
    resetToks();
    for (;;) {
      if (getTok(0).tag == T_VAR) {
        int var = _vars.insert(getTok(0).content);
        vars.push(var);
        resetToks();
      } else {
        PARSE_ERROR("variable expected", getTok(0));
      }

      if (getTok(0).tag == T_COMMA) {
        resetToks();
        continue;
      }

      if (getTok(0).tag == T_RPAR) {
        resetToks();
        break;
      }

      PARSE_ERROR("comma or closing bracket expected", getTok(0));
    }
    arity = (unsigned)vars.size();
  }

  LetSymbolName name(nm, arity);
  LetSymbolReference ref;
  if (!findLetSymbol(name, _letTypedSymbols.top(), ref)) {
    USER_ERROR("Symbol " + nm + " with arity " + Int::toString(arity) + " is used in a let definition without a declared type");
  }

  unsigned symbol = SYMBOL(ref);
  bool isPredicate = IS_PREDICATE(ref);

  if (arity > 0) {
    OperatorType* type = isPredicate
                       ? env.signature->getPredicate(symbol)->predType()
                       : env.signature->getFunction(symbol)->fnType();

    unsigned index = 0;
    while (vars.isNonEmpty()) {
      unsigned var = vars.pop();
      TermList sort = type->arg(arity - 1 - index++);
      bindVariable(var, sort);
      VList::push(var, vs);
    }

    _bindLists.push(vs);
    _states.push(UNBIND_VARIABLES);
  }

  LetDefinitions definitions = _letDefinitions.pop();
  definitions.push(LetSymbolReference(symbol, isPredicate));
  _letDefinitions.push(definitions);

  _varLists.push(vs);

  _states.push(END_DEFINITION);
  consumeToken(T_ASS);
  _states.push(TERM);
} // TPTP::symbolDefinition 

/**
 * Read a non-empty sequence of constants and save the resulting
 * sequence of TermList and their number
 * @since 20/04/2016 Gothenburg
 */
void TPTP::tupleDefinition()
{
  CALL("TPTP::tupleDefinition");

  Set<vstring> uniqueConstants;
  Stack<unsigned> symbols;
  TermStack sorts;

  vstring constant = _strings.pop();
  do {
    if (uniqueConstants.contains(constant)) {
      USER_ERROR("The symbol " + constant + " is defined twice in a tuple $let-expression.");
    } else {
      uniqueConstants.insert(constant);
    }

    LetSymbolName constantName(constant, 0);
    LetSymbolReference ref;
    if (!findLetSymbol(constantName, _letTypedSymbols.top(), ref)) {
      USER_ERROR("Constant " + constant + " is used in a tuple let definition without a declared sort");
    }

    unsigned symbol = SYMBOL(ref);
    bool isPredicate = IS_PREDICATE(ref);

    symbols.push(symbol);

    TermList sort = isPredicate
                  ? AtomicSort::boolSort()
                  : env.signature->getFunction(symbol)->fnType()->result();
    sorts.push(sort);

    if (getTok(0).tag == T_NAME) {
      constant = name();
      if (getTok(0).tag == T_COMMA) {
        resetToks();
      }
    } else {
      break;
    }
  } while (true);

  TermList tupleSort = AtomicSort::tupleSort(sorts.size(), sorts.begin());
  unsigned tupleFunctor = Theory::tuples()->getFunctor(tupleSort);

  LetDefinitions definitions = _letDefinitions.pop();
  definitions.push(LetSymbolReference(tupleFunctor, false));
  _letDefinitions.push(definitions);

  VList* constants = VList::empty();
  VList::pushFromIterator(Stack<unsigned>::Iterator(symbols), constants);
  _varLists.push(constants);

  _states.push(END_DEFINITION);
  _states.push(TERM);
  addTagState(T_ASS);
  addTagState(T_RBRA);
} // tupleDefinition

void TPTP::endDefinition() {
  CALL("TPTP::endDefinition");

  LetSymbolReference ref = _letDefinitions.top().top();
  unsigned symbol = SYMBOL(ref);
  bool isPredicate = IS_PREDICATE(ref);

  TermList definition = _termLists.top();
  TermList definitionSort = sortOf(definition);

  TermList refSort = isPredicate
                     ? AtomicSort::boolSort()
                     : env.signature->getFunction(symbol)->fnType()->result();

  if (refSort != definitionSort) {
    vstring definitionSortName = definitionSort.toString();
    vstring refSymbolName = isPredicate
                            ? env.signature->predicateName(symbol)
                            : env.signature->functionName(symbol);
    OperatorType* type = isPredicate
                         ? env.signature->getPredicate(symbol)->predType()
                         : env.signature->getFunction(symbol)->fnType();
    USER_ERROR("The term " + definition.toString() + " of the sort " + definitionSortName +
               " is used as definition of the symbol " + refSymbolName +
               " of the type " + type->toString());
  }

  bool multipleDefinitions = _bools.pop();
  if (multipleDefinitions && getTok(0).tag == T_COMMA) {
    resetToks();
    _bools.push(multipleDefinitions);
    _states.push(MID_DEFINITION);
  } else {
    _letSymbols.push(_letTypedSymbols.pop());
  }
} // endDefinition

bool TPTP::findLetSymbol(LetSymbolName symbolName, LetSymbolReference& symbolReference) {
  CALL("TPTP::findLetSymbol(LetSymbolName,LetSymbolReference)");

  Stack<LetSymbols>::TopFirstIterator scopes(_letSymbols);
  while (scopes.hasNext()) {
    LetSymbols scope = scopes.next();
    if (findLetSymbol(symbolName, scope, symbolReference)) {
      return true;
    }
  }
  return false;
} // findLetSymbol(LetSymbolName,LetSymbolReference)

bool TPTP::findLetSymbol(LetSymbolName symbolName, LetSymbols scope, LetSymbolReference& symbolReference) {
  CALL("TPTP::findLetSymbol(LetSymbolName,LetSymbols,LetSymbolReference)");
  LetSymbols::Iterator symbols(scope);
  while (symbols.hasNext()) {
    LetSymbol symbol = symbols.next();
    if (symbol.first == symbolName) {
      symbolReference = symbol.second;
      return true;
    }
  }
  return false;
} // findLetSymbol(LetSymbolName,LetSymbols,LetSymbolReference)


/**
 * Process the end of the $let expression
 * @since 27/07/2011 Manchester
 */
void TPTP::endLet()
{
  CALL("TPTP::endLet");

  TermList let = _termLists.pop();
  TermList sort = sortOf(let);

  _letSymbols.pop();
  LetDefinitions scope = _letDefinitions.pop(); // TODO: inlining this crashes the program, WTF?
  LetDefinitions::TopFirstIterator definitions(scope);
  while (definitions.hasNext()) {
    LetSymbolReference ref = definitions.next();
    unsigned symbol = SYMBOL(ref);
    bool isPredicate = IS_PREDICATE(ref);

    VList* varList = _varLists.pop();
    TermList definition = _termLists.pop();

    bool isTuple = false;
    if (!isPredicate) {
      TermList resultSort = env.signature->getFunction(symbol)->fnType()->result();
      isTuple = resultSort.isTupleSort();
    }

    if (isTuple) {
      let = TermList(Term::createTupleLet(symbol, varList, definition, let, sort));
    } else {
      let = TermList(Term::createLet(symbol, varList, definition, let, sort));
    }
  }
  _termLists.push(let);
} // endLet

/**
 * Process the end of the tuple expression
 * @since 19/04/2016 Gothenburg
 */
void TPTP::endTuple()
{
  CALL("TPTP::endTuple");

  unsigned arity = (unsigned)_ints.pop();
  ASS_GE(_termLists.size(), arity);

  DArray<TermList> elements(arity);
  DArray<TermList> sorts(arity);

  for (int i = arity - 1; i >= 0; i--) {
    TermList ts = _termLists.pop();
    elements[i] = ts;
    sorts[i] = sortOf(ts);
  }

  Term* t = Term::createTuple(arity, sorts.begin(), elements.begin());
  _termLists.push(TermList(t));
} // endTuple

/**
 * Read a non-empty sequence of arguments, including the right parentheses
 * and save the resulting sequence of TermList and their number
 * @since 10/04/2011 Manchester
 */
void TPTP::args()
{
  CALL("TPTP::args");
  _states.push(END_ARGS);
  _states.push(TERM);
} // args

/**
 * Read a list of arguments after a term
 * @since 27/07/2011 Manchester
 */
void TPTP::endArgs()
{
  CALL("TPTP::endArgs");
 // check if there is any other term in the argument list
  Token tok = getTok(0);
  switch (tok.tag) {
  case T_COMMA:
    resetToks();
    _ints.push(_ints.pop()+1);
    _states.push(END_ARGS);
    _states.push(TERM);
    return;
  case T_RPAR:
    resetToks();
    return;
  case T_RBRA:
    resetToks();
    return;
  default:
    PARSE_ERROR(", ) or ] expected after an end of a term",tok);
  }
} // endArgs

/**
 * Bind a variable to a sort
 * @since 22/04/2011 Manchester
 */
void TPTP::bindVariable(unsigned var,TermList sort)
{
  CALL("TPTP::bindVariable");

  SList** definitions;
  // definitions will be a pointer to the list inside _variableSorts,
  // either the one that was there, or a freshly inserted empty one
  _variableSorts.getValuePtr(var,definitions,SList::empty());
  SList::push(sort,*definitions); // and this will modify that list
} // bindVariable

/**
 * Read a non-empty sequence of variable and save the resulting
 * sequence of TermList and their number
 * @since 07/07/2011 Manchester
 * @since 16/04/2015 Gothenburg, do not parse the closing ']'
 */
void TPTP::varList()
{
  CALL("TPTP::varList");

  Stack<int> vars;
  for (;;) {
    Token& tok = getTok(0);

    if (tok.tag != T_VAR) {
      PARSE_ERROR("variable expected",tok);
    }
    int var = _vars.insert(tok.content);
    vars.push(var);
    resetToks();
    bool sortDeclared = false;
  afterVar:
    tok = getTok(0);
    switch (tok.tag) {
    case T_COLON: // v: type
      if (sortDeclared) {
        PARSE_ERROR("two declarations of variable sort",tok);
      }
      resetToks();
      bindVariable(var,(_isThf ? readArrowSort() : readSort()));
      sortDeclared = true;
      goto afterVar;

    case T_COMMA:
      if (!sortDeclared) {
        bindVariable(var,AtomicSort::defaultSort());
      }
      resetToks();
      break;

    default:
      {
        if (!sortDeclared) {
          bindVariable(var,AtomicSort::defaultSort());
        }
        VList* vs = VList::empty();
        SList* ss = SList::empty();
        while (!vars.isEmpty()) {
          int v = vars.pop();
          VList::push(v,vs);
          SList::push(sortOf(TermList(v,false)),ss);
        }
        _varLists.push(vs);
        _sortLists.push(ss);
        _bindLists.push(vs);
        return;
      }
    }
  }
} // varList

/**
 * Read a term and save the resulting TermList
 * @since 10/04/2011 Manchester
 * @since 13/04/2015 Gothenburg, major changes to support FOOL
 */
void TPTP::term()
{
  CALL("TPTP::term");
  Token tok = getTok(0);
  switch (tok.tag) {
    case T_NAME:
    case T_THEORY_FUNCTION:
    case T_VAR:
    case T_ITE:
    case T_LET:
    case T_LBRA:
      _states.push(TERM_INFIX);
      _states.push(FUN_APP);
      return;

    
    case T_INTEGER_TYPE:
    case T_REAL_TYPE:
    case T_RATIONAL_TYPE: 
    case T_BOOL_TYPE:
    case T_DEFAULT_TYPE: {
      resetToks();
      switch (tok.tag) {
        case T_INTEGER_TYPE:
          _termLists.push(AtomicSort::intSort());
          break;
        case T_REAL_TYPE:
          _termLists.push(AtomicSort::realSort());
          break;        
        case T_RATIONAL_TYPE:
          _termLists.push(AtomicSort::rationalSort());
          break;
        case T_BOOL_TYPE:
          _termLists.push(Term::boolSort());
          break;
        case T_DEFAULT_TYPE:
          _termLists.push(Term::defaultSort());
          break;             
        default:
          ASSERTION_VIOLATION;
      }
      return;
    }

    case T_STRING:
    case T_INT:
    case T_REAL:
    case T_RAT: {
      if(/*env.statistics->polymorphic ||*/ env.statistics->higherOrder){
        USER_ERROR("Polymorphic Vampire is currently not compatible with theory reasoning");
      }
      resetToks();
      unsigned number;
      switch (tok.tag) {
        case T_STRING:
          number = env.signature->addStringConstant(tok.content);
          break;
        case T_INT:
          number = addIntegerConstant(tok.content,_overflow,_isFof);
          break;
        case T_REAL:
          number = addRealConstant(tok.content,_overflow,_isFof);
          break;
        case T_RAT:
          number = addRationalConstant(tok.content,_overflow,_isFof);
          break;
        default:
          ASSERTION_VIOLATION;
      }
      Term *t = new(0) Term;
      t->makeSymbol(number, 0);
      t = env.sharing->insert(t);
      TermList constant(t);
      _termLists.push(constant);
      return;
    }

    default:
      _states.push(FORMULA_INSIDE_TERM);
  }
} // term

/**
 * Build a term assembled by term()
 * @since 09/07/2011 Manchester
 * @since 14/04/2015 Gothenburg, major changes to support FOOL
 */
void TPTP::endTerm()
{
  CALL("TPTP::endTerm");

  vstring name = _strings.pop();

  if (name == toString(T_ITE)) {
    _states.push(END_ITE);
    return;
  }

  if (name == toString(T_LET)) {
    _states.push(END_LET);
    return;
  }

  if (name == toString(T_TUPLE)) {
    _states.push(END_TUPLE);
    return;
  }

  TheoryFunction tf;
  if (findTheoryFunction(name, tf)) {
    _theoryFunctions.push(tf);
    _states.push(END_THEORY_FUNCTION);
    return;
  }

  int arity = _ints.pop();

  if (arity == -1) {
    // it was a variable
    unsigned var = (unsigned)_vars.insert(name);
    _termLists.push(TermList(var, false));
    return;
  }

  LetSymbolReference ref;
  if (env.signature->predicateExists(name, arity) ||
      (findLetSymbol(LetSymbolName(name, arity), ref) && IS_PREDICATE(ref)) ||
      findInterpretedPredicate(name, arity)) {
    // if the function symbol is actually a predicate,
    // we need to construct a formula and wrap it inside a term
    _formulas.push(createPredicateApplication(name, arity));
    _states.push(END_FORMULA_INSIDE_TERM);
    return;
  }

  if(env.signature->typeConExists(name, arity)){
    _termLists.push(createTypeConApplication(name, arity));    
    return;
  }

  _termLists.push(createFunctionApplication(name, arity)); 
} // endTerm

/**
 * Read after an end of atom or after lhs of an equality or inequality
 * @since 10/04/2011 Manchester
 * @since 13/04/2015 Gothenburg, major changes to support FOOL
 */
void TPTP::formulaInfix()
{
  CALL("TPTP::formulaInfix");

  Token tok = getTok(0);

  if (tok.tag == T_EQUAL || tok.tag == T_NEQ) {
    _states.push(END_EQ);
    _states.push(TERM);
    _states.push(MID_EQ);
    _states.push(END_TERM);
    return;
  }

  vstring name = _strings.pop();

  if (name == toString(T_ITE)) {
    _states.push(END_TERM_AS_FORMULA);
    _states.push(END_ITE);
    return;
  }

  TheoryFunction tf;
  if (findTheoryFunction(name, tf)) {
    switch (tf) {
      case TF_STORE:
        USER_ERROR("$store expression cannot be used as formula");
        break;
      case TF_SELECT:
        _theoryFunctions.push(tf);
        _states.push(END_TERM_AS_FORMULA);
        _states.push(END_THEORY_FUNCTION);
        break;
      default:
        ASSERTION_VIOLATION_REP(name);
    }
    return;
  }

  if (name == toString(T_LET)) {
    _states.push(END_TERM_AS_FORMULA);
    _states.push(END_LET);
    return;
  }

  int arity = _ints.pop();

  if (arity == -1) {
    // that was a variable
    unsigned var = (unsigned)_vars.insert(name);
    _termLists.push(TermList(var, false));
    _states.push(END_TERM_AS_FORMULA);
    return;
  }

  if(env.signature->functionExists(name, arity)){
    //with polymorphism, we can have function symbols that are used as predicates
    _termLists.push(createFunctionApplication(name, arity));
    _states.push(END_TERM_AS_FORMULA);
    return;
  }

  _formulas.push(createPredicateApplication(name, arity));
} // formulaInfix

/**
 * Read after an end of equality or inequality and save the (in)equality formula.
 * @since 09/07/2011 Manchester
 */
void TPTP::endEquality()
{
  CALL("TPTP::endEquality");

  _insideEqualityArgument--;

  if((_isThf) && (_lastPushed == FORM)){
    endFormulaInsideTerm();
  }

  TermList rhs = _termLists.pop();
  TermList lhs = _termLists.pop();

  if (sortOf(rhs) != sortOf(lhs)) {
    TermList rsort = sortOf(rhs); 
    TermList lsort = sortOf(lhs);
    USER_ERROR("Cannot create equality between terms of different types.\n"+
      rhs.toString()+" is "+rsort.toString()+"\n"+
      lhs.toString()+" is "+lsort.toString()
    );
  }

  Literal* l = createEquality(_bools.pop(),lhs,rhs);
  _formulas.push(new AtomicFormula(l));
  _lastPushed = FORM;
} // endEquality

/**
 * Read
 * @since 09/07/2011 Manchester
 */
void TPTP::midEquality()
{
  CALL("TPTP::midEquality");

  _insideEqualityArgument++;

  Token tok = getTok(0);
  switch (tok.tag) {
  case T_EQUAL:
    _bools.push(true);
    break;
  case T_NEQ:
    _bools.push(false);
    break;
  default:
    PARSE_ERROR("either = or != expected",tok);
  }
  resetToks();
} // midEquality

/**
 * Creates an equality literal and takes care of its sort when it
 * is an equality between two variables.
 * @since 21/07/2011 Manchester
 * @since 03/05/2013 Train Manchester-London, bug fix
 */
Literal* TPTP::createEquality(bool polarity,TermList& lhs,TermList& rhs)
{
  TermList masterVar;
  TermList sort;
  if (!SortHelper::getResultSortOrMasterVariable(lhs, sort, masterVar)) {
    // Master variable is a variable whose sort determines the sort of a term.
    // If term is a variable, the master variable is the variable itself. The
    // trickier case is when we have an if-then-else expression with variable
    // arguments.
    SList* vs;
    if (_variableSorts.find(masterVar.var(),vs) && vs) {
      sort = vs->head();
    }
    else { // this may happen when free variables appear in the formula (or clause)
      sort = AtomicSort::defaultSort();
    }
  }
   
  return Literal::createEquality(polarity,lhs,rhs,sort);
} // TPTP::createEquality

/**
 * Creates a formula that is a predicate application literal from
 * provided predicate symbol name and arity. If arity is greater than zero,
 * the arguments are assumed to be on the _termLists stack.
 * @since 27/03/1015 Manchester
 */
Formula* TPTP::createPredicateApplication(vstring name, unsigned arity)
{
  CALL("TPTP::createPredicateApplication");
  ASS_GE(_termLists.size(), arity);

  int pred;
  LetSymbolReference ref;
  if (findLetSymbol(LetSymbolName(name, arity), ref) && IS_PREDICATE(ref)) {
    pred = (int)SYMBOL(ref);
  } else {
    if (arity > 0) {
      bool dummy;
      pred = addPredicate(name, arity, dummy, _termLists.top());
    } else {
      pred = env.signature->addPredicate(name, 0);
    }
  }
  if (pred == -1) { // equality
    TermList rhs = _termLists.pop();
    TermList lhs = _termLists.pop();
    return new AtomicFormula(createEquality(true,lhs,rhs));//TODO equality sort?
  }
  if (pred == -2){ // distinct
    // TODO check that we are top-level
    // If fewer than 5 things are distinct then we add the disequalities
    if(arity<5){
      static Stack<unsigned> distincts;
      distincts.reset();
      for(int i=arity-1;i >= 0; i--){
        TermList t = _termLists.pop();
        if(t.isVar() || t.term()->arity()!=0){ USER_ERROR("$distinct can only be used with constants");}
        distincts.push(t.term()->functor());
      }
      Formula* distinct_formula = DistinctGroupExpansion().expand(distincts);
      return distinct_formula;
    }else{
      // Otherwise record them as being in a distinct group
      unsigned grpIdx = env.signature->createDistinctGroup(0);
      for(int i = arity-1;i >=0; i--){
        TermList ts = _termLists.pop();
        if(!ts.isTerm() || ts.term()->arity()!=0){
          USER_ERROR("$distinct should only be used positively with constants");
        }
        env.signature->addToDistinctGroup(ts.term()->functor(),grpIdx);
      }
      return new Formula(true); // we ignore it, it evaluates to true as we have recorded it elsewhere
    }
  }
  // not equality or distinct
  Literal* lit = new(arity) Literal(pred,arity,true,false);
  OperatorType* type = env.signature->getPredicate(pred)->predType();
  bool safe = true;
  for (int i = arity-1;i >= 0;i--) {
    TermList sort = type->arg(i);
    TermList ts = _termLists.pop();
    TermList tsSort = sortOf(ts);
    if((unsigned)i < type->typeArgsArity()){
<<<<<<< HEAD
      if(tsSort != AtomicSort::superSort()){
=======
      if(tsSort != Term::superSort()){      
>>>>>>> eeccd833
        USER_ERROR("The sort " + tsSort.toString() + " of type argument " + ts.toString() + " "
                   "is not $ttype as mandated by TF1");
      }
    } else {
      static RobSubstitution subst;
      subst.reset();
      if(!subst.match(sort, 0, tsSort, 1)){     
        USER_ERROR("The sort " + tsSort.toString() + " of term argument " + ts.toString() + " "
                   "is not an instance of sort " + sort.toString());
      }
    }
    safe = safe && ts.isSafe();
    *(lit->nthArgument(i)) = ts;
  }
  if (safe) {
    lit = env.sharing->insert(lit);
  }
  return new AtomicFormula(lit);
} // createPredicateApplication

/**
 * Creates a term that is a function application from
 * provided function symbol name and arity. If arity is greater than zero,
 * the arguments are assumed to be on the _termLists stack.
 * @since 13/04/2015 Gothenburg, major changes to support FOOL
 */
TermList TPTP::createFunctionApplication(vstring name, unsigned arity)
{ //TODO update to deal with wierd /\ @ ... syntax
  CALL("TPTP::createFunctionApplication");
  ASS_GE(_termLists.size(), arity);

  unsigned fun;
  LetSymbolReference ref;
  if (findLetSymbol(LetSymbolName(name, arity), ref) && !IS_PREDICATE(ref)) {
    fun = SYMBOL(ref);
  } else {
    bool dummy;
    if (arity > 0) {
      fun = addFunction(name, arity, dummy, _termLists.top());
    } else {
      fun = addUninterpretedConstant(name, _overflow, dummy);
    }
  }
  Term* t = new(arity) Term;
  t->makeSymbol(fun,arity);
  OperatorType* type = env.signature->getFunction(fun)->fnType();
  bool safe = true;
  for (int i = arity-1;i >= 0;i--) {
    TermList sort = type->arg(i);
    TermList ss = _termLists.pop();
    TermList ssSort = sortOf(ss);
    if((unsigned)i < type->typeArgsArity()){
      if(ssSort != AtomicSort::superSort()){
        USER_ERROR("The sort " + ssSort.toString() + " of type argument " + ss.toString() + " "
                   "is not $tType as mandated by TF1");
      }
    } else {
      static RobSubstitution subst;
      subst.reset();
      if(!subst.match(sort, 0, ssSort, 1)){       
       //cout << "the type of " + name + " is " + type->toString() << endl; 
        USER_ERROR("The sort " + ssSort.toString() + " of term argument " + ss.toString() + " "
                   "is not an instance of sort " + sort.toString());
      }
    }
    *(t->nthArgument(i)) = ss;
    safe = safe && ss.isSafe();
  }
  if (safe) {
    t = env.sharing->insert(t);
  }
  return TermList(t);
}

/**
 * Creates a term that is a function application from
 * provided function symbol name and arity. If arity is greater than zero,
 * the arguments are assumed to be on the _termLists stack.
 * @since 13/04/2015 Gothenburg, major changes to support FOOL
 */
TermList TPTP::createTypeConApplication(vstring name, unsigned arity)
{ 
  CALL("TPTP::createTypeConApplication");
  ASS_GE(_termLists.size(), arity);

  bool dummy;
  //TODO not checking for overflown constant. Is that OK?
  //seems to be done this way for predicates as well.
  unsigned typeCon = env.signature->addTypeCon(name,arity,dummy);
  AtomicSort* s = new(arity) AtomicSort(typeCon,arity);

  bool safe = true;
  for (int i = arity-1;i >= 0;i--) {
    TermList ss = _termLists.pop();
    TermList ssSort = sortOf(ss);
    if(ssSort != AtomicSort::superSort()){
        USER_ERROR("The sort " + ssSort.toString() + " of type argument " + ss.toString() + " "
                   "is not $tType as mandated by TF1");
    }
    *(s->nthArgument(i)) = ss;
    safe = safe && ss.isSafe();
  }
  if (safe) {
    s = env.sharing->insert(s);
  }
  return TermList(s);
}

/**
 * Build a formula from previousy built subformulas
 * @since 10/04/2011 Manchester
 */
void TPTP::endFormula()
{
  CALL("TPTP::endFormula");

  int con = _connectives.pop();
  Formula* f;
  bool conReverse;
  switch (con) {
  case IMP:
  case AND:
  case OR:
    conReverse = _bools.pop();
    break;
  case IFF:
  case XOR:
  case -1:
    break;
  case NOT:
    f = _formulas.pop();
    // This gets rid of the annoying step in proof output where ~(L) is flattend to (~L)
    if(f->connective()==LITERAL){
      Literal* oldLit = static_cast<AtomicFormula*>(f)->literal();
      Literal* newLit = Literal::create(oldLit,!oldLit->polarity());
      _formulas.push(new AtomicFormula(newLit));
    }
    else{
      _formulas.push(new NegatedFormula(f));
    }
    _states.push(END_FORMULA);
    return;
  case FORALL:
  case EXISTS:
    f = _formulas.pop();
    _formulas.push(new QuantifiedFormula((Connective)con,_varLists.pop(),_sortLists.pop(),f));
    _states.push(END_FORMULA);
    return;
  case LITERAL:
  default:
    throw ::Exception((vstring)"tell me how to handle connective " + Int::toString(con));
  }

  Token& tok = getTok(0);
  Tag tag = tok.tag;
  Connective c;
  bool cReverse = false;
  switch (tag) {
  case T_AND:
    c = AND;
    break;
  case T_NOT_AND:
    cReverse = true;
    c = AND;
    break;
  case T_NOT_OR:
    cReverse = true;
    c = OR;
    break;
  case T_OR:
    c = OR;
    break;
  case T_XOR:
    c = XOR;
    break;
  case T_IFF:
    c = IFF;
    break;
  case T_IMPLY:
    c = IMP;
    break;
  case T_REVERSE_IMP:
    cReverse = true;
    c = IMP;
    break;
  case T_EQUAL:
  case T_NEQ: {
    // not connectives, but we allow formulas to be arguments to = and !=
    _states.push(END_EQ);
    _states.push(TERM);
    _states.push(MID_EQ);
    _states.push(END_FORMULA_INSIDE_TERM);
    return;
  }
  default:
    // the formula does not end at a binary connective, build the formula and terminate
    switch (con) {
    case IMP:
      f = _formulas.pop();
      if (conReverse) {
	f = new BinaryFormula((Connective)con,f,_formulas.pop());
      }
      else {
	f = new BinaryFormula((Connective)con,_formulas.pop(),f);
      }
      _formulas.push(f);
      _states.push(END_FORMULA);
      return;

    case IFF:
    case XOR:
      f = _formulas.pop();
      f = new BinaryFormula((Connective)con,_formulas.pop(),f);
      _formulas.push(f);
      _states.push(END_FORMULA);
      return;

    case AND:
    case OR:
      f = _formulas.pop();
      f = makeJunction((Connective)con,_formulas.pop(),f);
      if (conReverse) {
	f = new NegatedFormula(f);
      }
      _formulas.push(f);
      _states.push(END_FORMULA);
      return;

    case -1:
      return;
#if VDEBUG
    default:
      ASSERTION_VIOLATION;
#endif
    }
  }

  // con and c are binary connectives
  if (higherPrecedence(con,c)) {
    f = _formulas.pop();
    Formula* g = _formulas.pop();
    if (con == AND || con == OR) {
      f = makeJunction((Connective)con,g,f);
      if (conReverse) {
	f = new NegatedFormula(f);
      }
    }
    else if (con == IMP && conReverse) {
      f = new BinaryFormula((Connective)con,f,g);
    }
    else {
      f = new BinaryFormula((Connective)con,g,f);
    }
    _formulas.push(f);
    _states.push(END_FORMULA);
    return;
  }

  // c is a binary connective
  _connectives.push(con);
  if (con == IMP || con == AND || con == OR) {
    _bools.push(conReverse);
  }
  _connectives.push(c);
  if (c == IMP || c == AND || c == OR) {
    _bools.push(cReverse);
  }
  resetToks();
  _states.push(END_FORMULA);
  _states.push(SIMPLE_FORMULA);
} // endFormula

/**
 * Builds a term that really is a formula
 * @author Evgeny Kotelnikov
 * @since 27/03/2015 Manchester
 */
void TPTP::formulaInsideTerm()
{
  CALL("TPTP::formulaInsideTerm");
  _states.push(END_FORMULA_INSIDE_TERM);
  _states.push(FORMULA);
} // formulaInsideTerm

/**
 * Wraps a formula inside a term
 * @author Evgeny Kotelnikov
 * @since 27/03/2015 Manchester
 */
void TPTP::endFormulaInsideTerm()
{
  CALL("TPTP::endFormulaInsideTerm");
  Formula* f = _formulas.pop();
  TermList ts(Term::createFormula(f));
  _termLists.push(ts);
  _lastPushed = TM;
} // endFormulaInsideTerm

/**
 * Makes a boolean term a formula
 * @author Evgeny Kotelnikov
 * @since 27/03/2015 Manchester
 */
void TPTP::endTermAsFormula()
{
  CALL("TPTP::endTermAsFormula");
  TermList t = _termLists.pop();
  TermList tSort = sortOf(t);
  if (tSort != AtomicSort::boolSort()) {
    USER_ERROR("Non-boolean term " + t.toString() + " of sort " + tSort.toString() + " is used in a formula context");
  }
  if (t.isTerm() && t.term()->isFormula()) {
    _formulas.push(t.term()->getSpecialData()->getFormula());
    _lastPushed = FORM;
  } else {
    _formulas.push(new BoolTermFormula(t));
    _lastPushed = FORM;
  }
} // endTermAsFormula

/**
 * Build a type from previousy built types
 * @since 14/07/2011 Manchester
 */
void TPTP::endType()
{
  CALL("TPTP::endType");

  TypeTag tt = _typeTags.pop();
  Type* t = _types.pop();
  switch (tt) {
  case TT_ATOMIC:
    break;
  case TT_PRODUCT:
    t = new ProductType(_types.pop(),t);
    tt = _typeTags.pop();
    break;
  case TT_ARROW:
    t = new ArrowType(_types.pop(),t);
    tt = _typeTags.pop();
    break;
  case TT_QUANTIFIED:
    VList* vl = _varLists.pop();
    t = new QuantifiedType(t, vl);
    tt = _typeTags.pop();
    break;    
  }
  ASS(tt == TT_ATOMIC);
  _types.push(t);

  Token tok = getTok(0);
  switch (tok.tag) {
  case T_STAR:
    _typeTags.push(tt);
    _typeTags.push(TT_PRODUCT);
    break;
  case T_ARROW:
    _typeTags.push(tt);
    _typeTags.push(TT_ARROW);
    break;
  default:
    return;
  }
  resetToks();
  _states.push(END_TYPE);
  _states.push(SIMPLE_TYPE);
} // endType

/**
 * Skip a tag.
 * @since 10/04/2011 Manchester
 */
void TPTP::tag()
{
  CALL("TPTP::tag");
  consumeToken(_tags.pop());
} // tag

/**
 * Process the end of the fof() definition and build the corresponding unit.
 * @since 10/04/2011 Manchester
 */
void TPTP::endFof()
{
  CALL("TPTP::endFof");

  TPTP::SourceRecord* source = 0;

  // are we interested in collecting sources?
  if (_unitSources) {
    source = getSource();
  }
#if DEBUG_SOURCE
  else{
    // create fake map
    _unitSources = new DHMap<Unit*,SourceRecord*>();
    source = getSource();
  }
#endif

  skipToRPAR();
  consumeToken(T_DOT);

  bool isFof = _bools.pop();
  Formula* f = _formulas.pop();
  vstring nm = _strings.pop(); // unit name
  if (_allowedNames && !_allowedNames->contains(nm)) {
    return;
  }

  Unit* unit;
  if (isFof) { // fof() or tff()
    env.statistics->inputFormulas++;
    unit = new FormulaUnit(f,FromInput(_lastInputType));
    unit->setInheritedColor(_currentColor);
  }
  else { // cnf()
    env.statistics->inputClauses++;
    // convert the input formula f to a clause
    Stack<Formula*> forms;
    Stack<Literal*> lits;
    Formula* g = nullptr;
    forms.push(f);
    while (! forms.isEmpty()) {
      g = forms.pop();
      switch (g->connective()) {
      case OR:
	{
	  FormulaList::Iterator fs(static_cast<JunctionFormula*>(g)->getArgs());
	  while (fs.hasNext()) {
	    forms.push(fs.next());
	  }
	}
	break;

      case LITERAL:
      case NOT:
	{
	  bool positive = true;
	  while (g->connective() == NOT) {
	    g = static_cast<NegatedFormula*>(g)->subformula();
	    positive = !positive;
	  }
	  if (g->connective() != LITERAL) {
	    USER_ERROR((vstring)"input formula not in CNF: " + f->toString());
	  }
	  Literal* l = static_cast<AtomicFormula*>(g)->literal();
	  lits.push(positive ? l : Literal::complementaryLiteral(l));
	}
	break;

      case TRUE:
	return;
      case FALSE:
	break;
      default:
	USER_ERROR((vstring)"input formula not in CNF: " + f->toString());
      }
    }
    unit = Clause::fromStack(lits,FromInput(_lastInputType));
    unit->setInheritedColor(_currentColor);
  }

  if(source){ 
    ASS(_unitSources);
    _unitSources->insert(unit,source);
  }

  if (env.options->outputAxiomNames()) {
    assignAxiomName(unit,nm);
  }
#if DEBUG_SHOW_UNITS
  cout << "Unit: " << unit->toString() << "\n";
#endif
  if (!_inputs.isEmpty()) {
    unit->inference().markIncluded();
  }

  switch (_lastInputType) {
  case UnitInputType::CONJECTURE:
    if(!isFof) USER_ERROR("conjecture is not allowed in cnf");
    if(_seenConjecture) USER_ERROR("Vampire only supports a single conjecture in a problem");
    _seenConjecture=true;
    if (_isQuestion && ((env.options->mode() == Options::Mode::CLAUSIFY) || (env.options->mode() == Options::Mode::TCLAUSIFY)) && f->connective() == EXISTS) {
      // create an answer predicate
      QuantifiedFormula* g = static_cast<QuantifiedFormula*>(f);
      unsigned arity = VList::length(g->vars());
      unsigned pred = env.signature->addPredicate("$$answer",arity);
      env.signature->getPredicate(pred)->markAnswerPredicate();
      Literal* a = new(arity) Literal(pred,arity,true,false);
      VList::Iterator vs(g->vars());
      int i = 0;
      while (vs.hasNext()) {
        a->nthArgument(i++)->makeVar(vs.next());
      }
      a = env.sharing->insert(a);
      f = new QuantifiedFormula(FORALL,
        g->vars(),
        g->sorts(),
        new BinaryFormula(IMP,g->subformula(),new AtomicFormula(a)));
        unit = new FormulaUnit(f,FormulaTransformation(InferenceRule::ANSWER_LITERAL,unit));
    }
    else {
      VList* vs = f->freeVariables();
      if (VList::isEmpty(vs)) {
        f = new NegatedFormula(f);
      }
      else {
        // TODO can we use sortOf to get the sorts of vs? 
        f = new NegatedFormula(new QuantifiedFormula(FORALL,vs,0,f));
      }
      unit = new FormulaUnit(f,
			     FormulaTransformation(InferenceRule::NEGATED_CONJECTURE,unit));
    }
    break;

  case UnitInputType::CLAIM:
    {
      bool added;
      unsigned pred = env.signature->addPredicate(nm,0,added);
      if (!added) {
  USER_ERROR("Names of claims must be unique: "+nm);
      }
      env.signature->getPredicate(pred)->markLabel();
      Literal* a = new(0) Literal(pred,0,true,false);
      a = env.sharing->insert(a);
      Formula* claim = new AtomicFormula(a);
      VList* vs = f->freeVariables();
      if (VList::isNonEmpty(vs)) {
        //TODO can we use sortOf to get sorts of vs?
        f = new QuantifiedFormula(FORALL,vs,0,f);
      }
      f = new BinaryFormula(IFF,claim,f);
      unit = new FormulaUnit(f,
          FormulaTransformation(InferenceRule::CLAIM_DEFINITION,unit));
    }
    break;

  default:
    break;
  }
  _units.push(unit);
} // tag

/**
 * Add a state just reading a tag and save the tag in _tags.
 * @since 28/07/2011 Manchester
 */
void TPTP::addTagState(Tag t)
{
  CALL("TPTP::addTagState");
  _states.push(TAG);
  _tags.push(t);
} // TPTP::addTagState

/**
 * Process the end of the tff() definition and build the corresponding unit.
 * @since 14/07/2011 Manchester
 */
void TPTP::endTff()
{
  CALL("TPTP::endTff");

  int rpars= _ints.pop();
  while (rpars--) {
    consumeToken(T_RPAR);
  }
  skipToRPAR();
  consumeToken(T_DOT);

  // build a TPTP out of the parse type
  ASS(_typeTags.isEmpty());
  Type* t = _types.pop();
  ASS(_types.isEmpty());

  OperatorType* ot = constructOperatorType(t);
  vstring name = _strings.pop();

  unsigned arity = ot->arity();
  bool isPredicate = ot->isPredicateType() && !_isThf;
  bool isTypeCon = !isPredicate && (ot->result() == AtomicSort::superSort());

  bool added;
  Signature::Symbol* symbol;
  if (isPredicate) {
    unsigned pred = env.signature->addPredicate(name, arity, added);
    symbol = env.signature->getPredicate(pred);
    if (!added) {
      // GR: Multiple identical type declarations for a symbol are allowed
      if(symbol->predType() != ot){
        USER_ERROR("Predicate symbol type is declared after its use: " + name);
      }
    }
    else{
      if (arity != 0) {
        symbol->setType(ot);
      }
    }
  } else if (isTypeCon){
    unsigned typeCon = env.signature->addTypeCon(name, arity, added);
    symbol = env.signature->getTypeCon(typeCon);
    if (!added) {
      // GR: Multiple identical type declarations for a symbol are allowed
      if(symbol->typeConType() != ot){
        USER_ERROR("Type constructor type is declared after its use: " + name);
      }
    }
    else{
      symbol->setType(ot);
    }
  } else {
    unsigned fun = arity == 0
                   ? addUninterpretedConstant(name, _overflow, added)
                   : env.signature->addFunction(name, arity, added);
    symbol = env.signature->getFunction(fun);
    if (!added) {
      if(symbol->fnType() != ot){
        USER_ERROR("Function symbol type is declared after its use: " + name);
      }
    }
    else {   
      symbol->setType(ot);
      //TODO check whether the below is actually required or not.
      if(_isThf){
        if(!_typeArities.insert(name, ot->typeArgsArity())){
          USER_ERROR("Symbol " + name + " used with different type arities");
        }
      }
    }
    //cout << "added: " + symbol->name() + " of type " + ot->toString() + " and functor " << fun << endl;
  }
} // endTff


OperatorType* TPTP::constructOperatorType(Type* t, VList* vars)
{
  CALL("TPTP::constructOperatorType");

  TermList resultSort;
  Stack<TermList> argumentSorts;

  switch (t->tag()) {
    case TT_PRODUCT:
      USER_ERROR("product types are not supported");

    case TT_ATOMIC: {
      // atomic types: 0-ary predicates (propositions) and constants (0-ary functions, eg. int constant, array1 constants)
      resultSort = static_cast<AtomicType*>(t)->sort();
      break;
    }

    case TT_ARROW: {
      // non-atomic types, i.e. with arrows
      ArrowType* at = static_cast<ArrowType*>(t);
      Type* rhs = at->returnType();
      if (rhs->tag() != TT_ATOMIC) {
        USER_ERROR("complex return types are not supported");
      }

      resultSort = static_cast<AtomicType*>(rhs)->sort();
      Stack<Type*> types;
      types.push(at->argumentType());
      while (!types.isEmpty()) {
        Type *tp = types.pop();
        switch (tp->tag()) {
          case TT_ARROW:
            USER_ERROR("higher-order types are not supported");

          case TT_ATOMIC: {
            TermList sort = static_cast<AtomicType*>(tp)->sort();
            argumentSorts.push(sort);
            break;
          }

          case TT_PRODUCT: {
            ProductType* pt = static_cast<ProductType*>(tp);
            types.push(pt->rhs());
            types.push(pt->lhs());
            break;
          }

#if VDEBUG
          default:
            ASSERTION_VIOLATION;
#endif
        }
      }
      break;
    }

    case TT_QUANTIFIED: {
      QuantifiedType* qt = static_cast<QuantifiedType*>(t);
      OperatorType* ot = constructOperatorType(qt->qtype(), qt->vars());
      return ot;
      //TODO check that all free variables in ot are from quantifiedVars
    }

#if VDEBUG
    default:
      ASSERTION_VIOLATION;
#endif
  }

  bool isPredicate = resultSort == AtomicSort::boolSort();
  unsigned arity = (unsigned)argumentSorts.size();

  if(env.statistics->polymorphic){
    SortHelper::normaliseArgSorts(vars, argumentSorts);
    SortHelper::normaliseSort(vars, resultSort);
  }

  if (isPredicate && !_isThf) { //in THF, we treat predicates and boolean terms the same
    return OperatorType::getPredicateType(arity, argumentSorts.begin(), VList::length(vars));
  } else {
    return OperatorType::getFunctionType(arity, argumentSorts.begin(), resultSort, VList::length(vars));
  }
} // constructOperatorType

/**
 *
 * @author Giles
 */
TPTP::SourceRecord* TPTP::getSource()
{
  if (getTok(0).tag != T_COMMA) { // if comma is not there, source was not provided
    return 0;
  }

  consumeToken(T_COMMA);

  //Either source is a file or an inference, otherwise we don't care about it!
  //  therefore failing will return 0
 
  Token& source_kind = getTok(0);
  if(source_kind.tag != T_NAME) return 0;

  resetToks();
  if (getTok(0).tag != T_LPAR) {
    return 0;
  } else {
    resetToks();
  }
  
  //file
  if(source_kind.content == "file"){
    vstring fileName = getTok(0).content;
    resetToks();
    consumeToken(T_COMMA);
    resetToks();
    vstring nameInFile = getTok(0).content;
    resetToks();

    // cout << "Creating file source record for " << fileName << " and " << nameInFile << endl;

    consumeToken(T_RPAR);
    return new FileSourceRecord(fileName,nameInFile);
  }
  // inference
  else if(source_kind.content == "inference" || source_kind.content == "introduced"){
    bool introduced = (source_kind.content == "introduced");
    vstring name = getTok(0).content;
    resetToks();

    // cout << "Creating inference source record for " << name <<  endl;

    InferenceSourceRecord* r = new InferenceSourceRecord(name);

    if(introduced){
      // then we don't expect names and we don't care about middle info 
      resetToks();
      skipToRPAR();
      return r;
    }

    // now skip this middle information that is between [ and ]
    consumeToken(T_COMMA);
    consumeToken(T_LBRA);
    skipToRBRA();
    consumeToken(T_COMMA);
    consumeToken(T_LBRA);

    // read comma separated list of names
    Token tok;
    while((tok=getTok(0)).tag != T_RBRA){
      resetToks();
      if(tok.tag == T_COMMA) continue;
   
      if (tok.tag != T_NAME && tok.tag != T_INT) {
        cout << "read token " << tok.tag << " with content " << tok.content << endl;

        // TODO: parse errors are nice, but maybe we just want to ignore any info which we cannot understand?

        PARSE_ERROR("Source unit name expected",tok);
      }

      vstring premise = tok.content;

      tok = getTok(0);
      if (tok.tag != T_COMMA && tok.tag != T_RBRA) {
        // if the next thing is neither comma not RBRA, it is an ugly info piece we want to skip
        resetToks();
        skipToRPAR();
      } else {
        r->premises.push(premise);
        // cout << "pushed premise " << premise << endl;
      }
    }
    resetToks();

    consumeToken(T_RPAR);
    return r;
  } else {
    
    skipToRPAR();
  }

  return 0;
}


/**
 * Skip any sequence tokens, including matching pairs of left parentheses,
 * until an unmatched right parenthesis is found. Consume this right parenthesis
 * and terminate.
 * @since 15/07/2011 Manchester
 */
void TPTP::skipToRPAR()
{
  int balance = 0;
  for (;;) {
    Token tok = getTok(0);
    switch (tok.tag) {
    case T_EOF:
      PARSE_ERROR(") not found",tok);
    case T_LPAR:
      resetToks();
      balance++;
      break;
    case T_RPAR:
      resetToks();
      balance--;
      if (balance == -1) {
	return;
      }
      break;
    default:
      resetToks();
      break;
    }
  }
} // skipToRPAR

/**
 * A copy of skipToRPAR but for BRA
 */
void TPTP::skipToRBRA()
{
  int balance = 0;
  for (;;) {
    Token tok = getTok(0);
    switch (tok.tag) {
    case T_EOF:
      PARSE_ERROR(") not found",tok);
    case T_LBRA:
      resetToks();
      balance++;
      break;
    case T_RBRA:
      resetToks();
      balance--;
      if (balance == -1) {
        return;
      }
      break;
    default:
      resetToks();
      break;
    }
  }
} // skipToRBRA

/**
 * Read a simple formula (quantified formula, negation,
 * formula in parentheses, true or false).
 * @since 10/04/2011 Manchester
 */
void TPTP::simpleFormula()
{
  CALL("TPTP::simpleFormula");

  Token tok = getTok(0);

  switch (tok.tag) {
  case T_NOT:
    resetToks();
    _connectives.push(NOT);
    _states.push(SIMPLE_FORMULA);
    return;

  case T_FORALL:
  case T_EXISTS:
    resetToks();
    consumeToken(T_LBRA);
    _connectives.push(tok.tag == T_FORALL ? FORALL : EXISTS);
    _states.push(UNBIND_VARIABLES);
    _states.push(SIMPLE_FORMULA);
    addTagState(T_COLON);
    addTagState(T_RBRA);
    _states.push(VAR_LIST);
    return;

  case T_LPAR:
    resetToks();
    addTagState(T_RPAR);
    _states.push(FORMULA);
    return;

  case T_STRING:
    _states.push(END_EQ);
    _states.push(TERM);
    _states.push(MID_EQ);
    _states.push(TERM);
    return;
  case T_INT:
  case T_RAT:
  case T_REAL:
    //PARSE_ERROR("Sorry, polymorphic Vampire does not yet support theories", tok);
    _states.push(END_EQ);
    _states.push(TERM);
    _states.push(MID_EQ);
    _states.push(TERM);
    return;
  case T_TRUE:
    resetToks();
    _formulas.push(new Formula(true));
    return;
  case T_FALSE:
    resetToks();
    _formulas.push(new Formula(false));
    return;
  case T_NAME:
  case T_VAR:
  case T_ITE:
  case T_THEORY_FUNCTION:
  case T_LET:
  case T_LBRA:
    _states.push(FORMULA_INFIX);
    _states.push(FUN_APP);
    return;
  default:
    PARSE_ERROR("formula or term expected",tok);
  }
} // simpleFormula

/**
 * Unbind variable sort definition.
 * @since 14/07/2011 Manchester
 */
void TPTP::unbindVariables()
{
  CALL("TPTP::unbindVariables");

  VList::Iterator vs(_bindLists.pop());
  while (vs.hasNext()) {
    unsigned var = vs.next();
    SList** sorts = _variableSorts.getPtr(var); // sorts is now a pointer to the list stored inside _variableSorts
    ALWAYS(sorts);
    SList::pop(*sorts); // so this will modify that stored list
  }
} // unbindVariables

/**
 * Read a simple type: name or type in parentheses
 * @since 14/07/2011 Manchester
 */
void TPTP::simpleType()
{
  CALL("TPTP::simpleType");

  Token& tok = getTok(0);

  if(tok.tag == T_TYPE_QUANT) {
    env.statistics->polymorphic = true;
    resetToks();
    _typeTags.push(TT_QUANTIFIED);
    consumeToken(T_LBRA);
    _states.push(UNBIND_VARIABLES);
    _states.push(TYPE);
    addTagState(T_COLON);
    addTagState(T_RBRA);
    _states.push(VAR_LIST);
    return;
  }

  if(_isThf){
    _types.push(new AtomicType(readArrowSort()));
    return;
  } 

  if (tok.tag == T_LPAR) {
    resetToks();
    addTagState(T_RPAR);
    _states.push(TYPE);
    return;
  }
  _types.push(new AtomicType(readSort()));
  
} // simpleType


/**
 * Read a HOL sort and return its number 
 * @since 10/11/2017 Leicester
 * @author Ahmed Bhayat
 */
 
TermList TPTP::readArrowSort()
{
  CALL("TPTP::readArrowSort");

  int inBrackets = 0;
  TermStack terms;
  Token tok = getTok(0);
  TermList sort;
  TermList dummy = TermList(0, true);
  while((tok.tag != T_COMMA) && (tok.tag != T_RBRA) && (tok.tag != T_APP)){
    switch(tok.tag){
      case T_LPAR: //This will need changing when we read tuple types - AYB
        terms.push(dummy);
        inBrackets += 1;
        break;
      case T_ARROW:
        break;
      case T_RPAR:
        inBrackets -= 1;
        if(inBrackets < 0){_gpos = 0; goto afterWhile;}
          foldl(&terms);
          break;
      default:{
        sort = readSort();
        terms.push(sort);
        if(!sort.isVar() && sort.term()->arity()){
          tok = getTok(0);
          continue; 
        }               
      }
    }
    resetToks();
    tok = getTok(0);
  }
afterWhile:
  if(terms.size() != 1){
    foldl(&terms);
  }
  ASS(terms.size() == 1);
  return terms.pop();   
}
 
void TPTP::foldl(TermStack* terms)
{
  CALL("TPTP::foldl");
   
  TermList item1 = terms->pop();
  TermList item2 = terms->pop();
  while(!(terms->isEmpty()) && (!item2.isSpecialVar())){
    item1 = AtomicSort::arrowSort(item2, item1);
    item2 = terms->pop();
  }
  if (!item2.isSpecialVar()){
    item1 = AtomicSort::arrowSort(item2, item1);;
  }
  terms->push(item1);
}   

void TPTP::readTypeArgs(unsigned arity)
{
  CALL("TPTP::readTypeArgs");

  for(unsigned i = 0; i < arity; i++){
    consumeToken(T_APP);
    Token tok = getTok(0);
    if(tok.tag == T_LPAR){
      resetToks();
      _termLists.push(readArrowSort());
      consumeToken(T_RPAR);
    } else {
      _termLists.push(readArrowSort());            
    }
  }
}

/**
 * Read a sort and return its number. If a sort is not built-in, then raise an
 * exception if it has been declared and newSortExpected, or it has not been
 * declared and newSortExpected is false.
 * @since 14/07/2011 Manchester
 */
TermList TPTP::readSort()
{
  CALL("TPTP::readSort");

  Token tok = getTok(0); 
  resetToks();
  switch (tok.tag) {
  case T_NAME:
    {
      unsigned arity = 0;
      vstring fname = tok.content;
      if(_isThf){
        arity = _typeConstructorArities.find(fname) ? _typeConstructorArities.get(fname) : 0;
        readTypeArgs(arity);
      } else {
        int c = getChar(0);
        //Polymorphic sorts of are of the form 
        //type_con(sort_1, ..., sort_n)
        //the same as standard first-order terms.
        //Code below works, but does not fit the philosophy of
        //this parser. However, recursive calls to readSort are
        //used in for array sorts and tuple sorts, so polymorphism
        //isn't uniquely evil on this front!
        if(c == '('){
          consumeToken(T_LPAR);    
          for(;;){
            arity++;
            _termLists.push(readSort());
            tok = getTok(0);
            if(tok.tag == T_COMMA){
              consumeToken(T_COMMA);
            }else if(tok.tag == T_RPAR){
              consumeToken(T_RPAR);
              break;
            } else{
              ASSERTION_VIOLATION;
            }
          }
        }
      } 
      return createTypeConApplication(fname, arity);
    }
  case T_VAR:
    {
      vstring vname = tok.content;
      unsigned var = (unsigned)_vars.insert(vname);
      return  TermList(var, false);
    }

  case T_DEFAULT_TYPE:
    return AtomicSort::defaultSort();

  case T_BOOL_TYPE:
    return AtomicSort::boolSort();

  case T_INTEGER_TYPE:
    return AtomicSort::intSort();

  case T_RATIONAL_TYPE:
    return AtomicSort::rationalSort();

  case T_REAL_TYPE:
    return AtomicSort::realSort();

  case T_TTYPE:
    return AtomicSort::superSort();

  case T_LBRA:
  {
    TermStack sorts;
    for (;;) {
      TermList sort = readSort();
      sorts.push(sort);
      if (getTok(0).tag == T_COMMA) {
        resetToks();
      } else {
        consumeToken(T_RBRA);
        break;
      }
    }

    if (sorts.length() < 2) {
      USER_ERROR("Tuple sort with less than two arguments");
    }

    return AtomicSort::tupleSort((unsigned) sorts.length(), sorts.begin());
  }
  case T_THEORY_SORT: {
    TermList sort;
    consumeToken(T_LPAR);
    switch (getTheorySort(tok)) {
      case TS_ARRAY: {
        TermList indexSort = readSort();
        consumeToken(T_COMMA);
        TermList innerSort = readSort();
        sort = AtomicSort::arraySort(indexSort, innerSort);
        break;
      }
      default:
        ASSERTION_VIOLATION;
    }
    consumeToken(T_RPAR);
    return sort;
  }
  default:
    PARSE_ERROR("sort expected",tok);
  }
} // readSort

/**
 * True if c1 has a strictly higher priority than c2.
 * @since 07/07/2011 Manchester
 */
bool TPTP::higherPrecedence(int c1,int c2)
{
  if (c1 == APP) return true;
  if (c1 == c2) return false;
  if (c1 == -1) return false;
  if (c2 == IFF) return true;
  if (c1 == IFF) return false;
  if (c2 == XOR) return true;
  if (c1 == XOR) return false;
  if (c2 == IMP) return true;
  if (c1 == IMP) return false;
  if (c2 == OR) return true;
  if (c1 == OR) return false;
  ASSERTION_VIOLATION;
} // higherPriority

bool TPTP::findInterpretedPredicate(vstring name, unsigned arity) {
  CALL("TPTP::findInterpretedPredicate");

  if (name == "$evaleq" || name == "$equal" || name == "$distinct") {
    return true;
  }

  if (name == "$is_int" || name == "$is_rat") {
    return arity == 1;
  }

  if (name == "$less" || name == "$lesseq" || name == "$greater" || name == "$greatereq" || name == "$divides") {
    return arity == 2;
  }

  return false;
}

/**
 * Create an and- or or-formula flattening its lhs and rhs if necessary.
 * @since 07/07/2011 Manchester
 */
Formula* TPTP::makeJunction (Connective c,Formula* lhs,Formula* rhs)
{
  if (lhs->connective() == c) {
    FormulaList* largs = lhs->args();

    if (rhs->connective() == c) {
      FormulaList::concat(largs,rhs->args());
      delete static_cast<JunctionFormula*>(rhs);
      return lhs;
    }
    // only lhs has c as the main connective
    FormulaList::concat(largs,new FormulaList(rhs));
    return lhs;
  }
  // lhs' connective is not c
  if (rhs->connective() == c) {
    static_cast<JunctionFormula*>(rhs)->setArgs(new FormulaList(lhs,
								rhs->args()));
    return rhs;
  }
  // both connectives are not c
  return new JunctionFormula(c,
			     new FormulaList(lhs,
					     new FormulaList(rhs)));
} // makeJunction

/** Add a function to the signature
 * @param name the function name
 * @param arity the function arity
 * @param added if the function is new, will be assigned true, otherwise false
 * @param arg some argument of the function, require to resolve its type for overloaded
 *        built-in functions
 */
unsigned TPTP::addFunction(vstring name,int arity,bool& added,TermList& arg)
{
  CALL("TPTP::addFunction");

  if (name == "$sum") {
    return addOverloadedFunction(name,arity,2,added,arg,
				 Theory::INT_PLUS,
				 Theory::RAT_PLUS,
				 Theory::REAL_PLUS);
  }
  if (name == "$difference") {
    return addOverloadedFunction(name,arity,2,added,arg,
				 Theory::INT_MINUS,
				 Theory::RAT_MINUS,
				 Theory::REAL_MINUS);
  }
  if (name == "$product") {
    return addOverloadedFunction(name,arity,2,added,arg,
				 Theory::INT_MULTIPLY,
				 Theory::RAT_MULTIPLY,
				 Theory::REAL_MULTIPLY);
  }
  // An odd leftover, maps to the 'most natural' kind of division
  if (name == "$divide") {
    return addOverloadedFunction(name,arity,2,added,arg,
				 Theory::INT_QUOTIENT_E,
				 Theory::RAT_QUOTIENT,
				 Theory::REAL_QUOTIENT);
  }
  if (name == "$modulo"){
    if(sortOf(arg)!=AtomicSort::intSort()){
      USER_ERROR("$modulo can only be used with integer type");
    }
    return addOverloadedFunction(name,arity,2,added,arg,
                                 Theory::INT_REMAINDER_E,  // $modulo is the always positive remainder, therefore INT_REMAINDER_E
                                 Theory::INT_REMAINDER_E,  // will not be used
                                 Theory::INT_REMAINDER_E); // will not be used
  }
  if (name == "$abs"){
    if(sortOf(arg)!=AtomicSort::intSort()){
      USER_ERROR("$abs can only be used with integer type");
    }
    return addOverloadedFunction(name,arity,1,added,arg,
                                 Theory::INT_ABS,
                                 Theory::INT_ABS,  // will not be used
                                 Theory::INT_ABS); // will not be used
  }
  if (name == "$quotient") {
    if(sortOf(arg)==AtomicSort::intSort()){
      USER_ERROR("$quotient cannot be used with integer type");
    }
    return addOverloadedFunction(name,arity,2,added,arg,
                                 Theory::INT_QUOTIENT_E,// this is a dummy
                                 Theory::RAT_QUOTIENT,
                                 Theory::REAL_QUOTIENT);
  }
  if (name == "$quotient_e") {
    return addOverloadedFunction(name,arity,2,added,arg,
                                 Theory::INT_QUOTIENT_E,
                                 Theory::RAT_QUOTIENT_E,
                                 Theory::REAL_QUOTIENT_E);
  }
  if (name == "$quotient_t") {
    return addOverloadedFunction(name,arity,2,added,arg,
                                 Theory::INT_QUOTIENT_T,
                                 Theory::RAT_QUOTIENT_T,
                                 Theory::REAL_QUOTIENT_T);
  }
  if (name == "$quotient_f") {
    return addOverloadedFunction(name,arity,2,added,arg,
                                 Theory::INT_QUOTIENT_F,
                                 Theory::RAT_QUOTIENT_F,
                                 Theory::REAL_QUOTIENT_F);
  }
  if (name == "$remainder_e") {
    return addOverloadedFunction(name,arity,2,added,arg,
                                 Theory::INT_REMAINDER_E,
                                 Theory::RAT_REMAINDER_E,
                                 Theory::REAL_REMAINDER_E);
  }
  if (name == "$remainder_t") {
    return addOverloadedFunction(name,arity,2,added,arg,
                                 Theory::INT_REMAINDER_T,
                                 Theory::RAT_REMAINDER_T,
                                 Theory::REAL_REMAINDER_T);
  }
  if (name == "$remainder_f") {
    return addOverloadedFunction(name,arity,2,added,arg,
                                 Theory::INT_REMAINDER_F,
                                 Theory::RAT_REMAINDER_F,
                                 Theory::REAL_REMAINDER_F);
  }
  if (name == "$uminus") {
    return addOverloadedFunction(name,arity,1,added,arg,
				 Theory::INT_UNARY_MINUS,
				 Theory::RAT_UNARY_MINUS,
				 Theory::REAL_UNARY_MINUS);
  }
  if (name == "$successor"){
    if(sortOf(arg)!=AtomicSort::intSort()){
      USER_ERROR("$succ can only be used with integer type");
    }
    return addOverloadedFunction(name,arity,1,added,arg,
                                 Theory::INT_SUCCESSOR,
                                 Theory::INT_SUCCESSOR,  // will not be used
                                 Theory::INT_SUCCESSOR); // will not be used
  }
  if (name == "$floor") {
    return addOverloadedFunction(name,arity,1,added,arg,
                                 Theory::INT_FLOOR,
                                 Theory::RAT_FLOOR,
                                 Theory::REAL_FLOOR);
  }
  if (name == "$ceiling") {
    return addOverloadedFunction(name,arity,1,added,arg,
                                 Theory::INT_CEILING,
                                 Theory::RAT_CEILING,
                                 Theory::REAL_CEILING);
  }
  if (name == "$truncate") {
    return addOverloadedFunction(name,arity,1,added,arg,
                                 Theory::INT_TRUNCATE,
                                 Theory::RAT_TRUNCATE,
                                 Theory::REAL_TRUNCATE);
  }
  if (name == "$round") {
    return addOverloadedFunction(name,arity,1,added,arg,
                                 Theory::INT_ROUND,
                                 Theory::RAT_ROUND,
                                 Theory::REAL_ROUND);
  }
  if (name == "$to_int") {
    return addOverloadedFunction(name,arity,1,added,arg,
				 Theory::INT_TO_INT,
				 Theory::RAT_TO_INT,
				 Theory::REAL_TO_INT);
  }
  if (name == "$to_rat") {
    return addOverloadedFunction(name,arity,1,added,arg,
				 Theory::INT_TO_RAT,
				 Theory::RAT_TO_RAT,
				 Theory::REAL_TO_RAT);
  }
  if (name == "$to_real") {
    return addOverloadedFunction(name,arity,1,added,arg,
				 Theory::INT_TO_REAL,
				 Theory::RAT_TO_REAL,
				 Theory::REAL_TO_REAL);
  } 
  if (name == "vPI"  || name == "vSIGMA"){
    return env.signature->getPiSigmaProxy(name); 
  }
  if (arity > 0) {
    return env.signature->addFunction(name,arity,added);
  }
  return addUninterpretedConstant(name,_overflow,added);
} // addFunction

/** Add a predicate to the signature
 * @param name the predicate name
 * @param arity the predicate arity
 * @param added if the predicate is new, will be assigned true, otherwise false
 * @param arg some argument of the predicate, require to resolve its type for overloaded
 *        built-in predicates
 * @return the predicate number in the signature, or -1 if it is a different name for an equality
 *         predicate
 */
int TPTP::addPredicate(vstring name,int arity,bool& added,TermList& arg)
{
  CALL("TPTP::addPredicate");

  if (name == "$evaleq" || name == "$equal") {
    return -1;
  }
  if (name == "$less") {
    return addOverloadedPredicate(name,arity,2,added,arg,
				  Theory::INT_LESS,
				  Theory::RAT_LESS,
				  Theory::REAL_LESS);
  }
  if (name == "$lesseq") {
    return addOverloadedPredicate(name,arity,2,added,arg,
				  Theory::INT_LESS_EQUAL,
				  Theory::RAT_LESS_EQUAL,
				  Theory::REAL_LESS_EQUAL);
  }
  if (name == "$greater") {
    return addOverloadedPredicate(name,arity,2,added,arg,
				  Theory::INT_GREATER,
				  Theory::RAT_GREATER,
				  Theory::REAL_GREATER);
  }
  if (name == "$greatereq") {
    return addOverloadedPredicate(name,arity,2,added,arg,
				  Theory::INT_GREATER_EQUAL,
				  Theory::RAT_GREATER_EQUAL,
				  Theory::REAL_GREATER_EQUAL);
  }
  if (name == "$is_int") {
    return addOverloadedPredicate(name,arity,1,added,arg,
				  Theory::INT_IS_INT,
				  Theory::RAT_IS_INT,
				  Theory::REAL_IS_INT);
  }
  if (name == "$divides"){
    if(sortOf(arg)!=AtomicSort::intSort()){
      USER_ERROR("$divides can only be used with integer type");
    }
    return addOverloadedPredicate(name,arity,2,added,arg,
                                  Theory::INT_DIVIDES,
                                  Theory::INT_DIVIDES,  // will not be used
                                  Theory::INT_DIVIDES); // will not be used
  }
  if (name == "$is_rat") {
    return addOverloadedPredicate(name,arity,1,added,arg,
				  Theory::INT_IS_RAT,
				  Theory::RAT_IS_RAT,
				  Theory::REAL_IS_RAT);
  } 
  if(name == "$distinct"){
    // special case for distinct, dealt with in formulaInfix
    return -2;
  }
  return env.signature->addPredicate(name,arity,added);
} // addPredicate


unsigned TPTP::addOverloadedFunction(vstring name,int arity,int symbolArity,bool& added,TermList& arg,
				     Theory::Interpretation integer,Theory::Interpretation rational,
				     Theory::Interpretation real)
{
  CALL("TPTP::addOverloadedFunction");

  if (arity != symbolArity) {
    USER_ERROR(name + " is used with " + Int::toString(arity) + " argument(s)");
  }
  TermList srt = sortOf(arg);
  TermList* n = arg.next();
  for(int i=1;i<arity;i++){
    if(sortOf(*n)!=srt) USER_ERROR((vstring)"The symbol " + name + " is not used with a single sort");
    n = n->next();
  }
  if (srt == AtomicSort::intSort()) {
    return env.signature->addInterpretedFunction(integer,name);
  }
  if (srt == AtomicSort::rationalSort()) {
    return env.signature->addInterpretedFunction(rational,name);
  }
  if (srt == AtomicSort::realSort()) {
    return env.signature->addInterpretedFunction(real,name);
  }
  USER_ERROR((vstring)"The symbol " + name + " is used with a non-numeric type");
} // addOverloadedFunction

unsigned TPTP::addOverloadedPredicate(vstring name,int arity,int symbolArity,bool& added,TermList& arg,
				     Theory::Interpretation integer,Theory::Interpretation rational,
				     Theory::Interpretation real)
{
  CALL("TPTP::addOverloadedPredicate");

  if (arity != symbolArity) {
    USER_ERROR(name + " is used with " + Int::toString(arity) + " argument(s)");
  }
  TermList srt = sortOf(arg);
  TermList* n = arg.next();
  for(int i=1;i<arity;i++){
    if(sortOf(*n)!=srt) USER_ERROR((vstring)"The symbol " + name + " is not used with a single sort");
    n = n->next(); 
  }
  
  if (srt == AtomicSort::intSort()) {
    return env.signature->addInterpretedPredicate(integer,name);
  }
  if (srt == AtomicSort::rationalSort()) {
    return env.signature->addInterpretedPredicate(rational,name);
  }
  if (srt == AtomicSort::realSort()) {
    return env.signature->addInterpretedPredicate(real,name);
  }
  USER_ERROR((vstring)"The symbol " + name + " is used with a non-numeric type");
} // addOverloadedPredicate

/**
 * Return the sort of the term.
 * @since 29/07/2011 Manchester
 * @since 03/05/2013 train Manchester-London bug fix
 * @author Andrei Voronkov
 */
TermList TPTP::sortOf(TermList t)
{
  CALL("TPTP::sortOf");
  
  for (;;) {
    if (t.isVar()) {
      SList* sorts;
      if (_variableSorts.find(t.var(),sorts) && SList::isNonEmpty(sorts)) {
        return sorts->head();
      }
      // there might be variables whose sort is undeclared,
      // in this case they have the default sort
      TermList def = AtomicSort::defaultSort();
      bindVariable(t.var(), def);
      return def;
    }
    TermList sort;
    TermList mvar;
    if (SortHelper::getResultSortOrMasterVariable(t.term(), sort, mvar)) { //TODO update
      return sort;
    } else {
      t = mvar;
    }
  }
} // sortOf

/**
 * Add an integer constant by reading it from the vstring name.
 * If it overflows, create an uninterpreted constant of the
 * integer type and the name 'name'. Check that the name of the constant
 * does not collide with user-introduced names of uninterpreted constants.
 * @since 22/07/2011 Manchester
 * @since 03/05/2013 train Manchester-London, bug fix: integers are treated
 *   as terms of the default sort when fof() or cnf() is used
 * @author Andrei Voronkov
 */
unsigned TPTP::addIntegerConstant(const vstring& name, Set<vstring>& overflow, bool defaultSort)
{
  CALL("TPTP::addIntegerConstant");

  try {
    return env.signature->addIntegerConstant(name,defaultSort);
  }
  catch (Kernel::ArithmeticException&) {
    bool added;
    unsigned fun = env.signature->addFunction(name,0,added,true /* overflown constant*/);
    if (added) {
      overflow.insert(name);
      Signature::Symbol* symbol = env.signature->getFunction(fun);
      symbol->setType(OperatorType::getConstantsType(defaultSort ? AtomicSort::defaultSort() : AtomicSort::intSort()));
    }
    else if (!overflow.contains(name)) {
      USER_ERROR((vstring)"Cannot use name '" + name + "' as an atom name since it collides with an integer number");
    }
    return fun;
  }
} // TPTP::addIntegerConstant

/**
 * Add an rational constant by reading it from the vstring name.
 * If it overflows, create an uninterpreted constant of the
 * rational type and the name 'name'. Check that the name of the constant
 * does not collide with user-introduced names of uninterpreted constants.
 * @since 22/07/2011 Manchester
 * @since 03/05/2013 train Manchester-London, fix to handle difference
 *    between treating rationals using fof() and tff()
 * @author Andrei Voronkov
 */
unsigned TPTP::addRationalConstant(const vstring& name, Set<vstring>& overflow, bool defaultSort)
{
  CALL("TPTP::addRationalConstant");

  size_t i = name.find_first_of("/");
  ASS(i != vstring::npos);
  try {
    return env.signature->addRationalConstant(name.substr(0,i),
					      name.substr(i+1),
					      defaultSort);
  }
  catch(Kernel::ArithmeticException&) {
    bool added;
    unsigned fun = env.signature->addFunction(name,0,added,true /* overflown constant*/);
    if (added) {
      overflow.insert(name);
      Signature::Symbol* symbol = env.signature->getFunction(fun);
      symbol->setType(OperatorType::getConstantsType(defaultSort ? AtomicSort::defaultSort() : AtomicSort::rationalSort()));
    }
    else if (!overflow.contains(name)) {
      USER_ERROR((vstring)"Cannot use name '" + name + "' as an atom name since it collides with an rational number");
    }
    return fun;
  }
} // TPTP::addRationalConstant

/**
 * Add an real constant by reading it from the vstring name.
 * If it overflows, create an uninterpreted constant of the
 * real type and the name 'name'. Check that the name of the constant
 * does not collide with user-introduced names of uninterpreted constants.
 * @since 22/07/2011 Manchester
 * @since 03/05/2013 train Manchester-London, fix to handle difference
 *    between treating rationals using fof() and tff()
 * @author Andrei Voronkov
 */
unsigned TPTP::addRealConstant(const vstring& name, Set<vstring>& overflow, bool defaultSort)
{
  CALL("TPTP::addRealConstant");

  try {
    return env.signature->addRealConstant(name,defaultSort);
  }
  catch(Kernel::ArithmeticException&) {
    bool added;
    unsigned fun = env.signature->addFunction(name,0,added,true /* overflown constant*/);
    if (added) {
      overflow.insert(name);
      Signature::Symbol* symbol = env.signature->getFunction(fun);
      symbol->setType(OperatorType::getConstantsType(defaultSort ? AtomicSort::defaultSort() : AtomicSort::realSort()));
    }
    else if (!overflow.contains(name)) {
      USER_ERROR((vstring)"Cannot use name '" + name + "' as an atom name since it collides with an real number");
    }
    return fun;
  }
}  // TPTP::addRealConstant


/**
 * Add an uninterpreted constant by reading it from the vstring name.
 * Check that the name of the constant does not collide with uninterpreted constants
 * created by the parser from overflown input numbers.
 * @since 22/07/2011 Manchester
 */
unsigned TPTP::addUninterpretedConstant(const vstring& name, Set<vstring>& overflow, bool& added)
{
  CALL("TPTP::addUninterpretedConstant");

  if (overflow.contains(name)) {
    USER_ERROR((vstring)"Cannot use name '" + name + "' as an atom name since it collides with an integer number");
  }
  //TODO make sure Vampire internal names are unique to Vampire
  //and cannot occur in the input AYB
  if(name == "vAND" || name == "vOR" || name == "vIMP" ||
     name == "vIFF" || name == "vXOR"){
    return env.signature->getBinaryProxy(name);
  } else if (name == "vNOT"){
    return env.signature->getNotProxy();
  }
  return env.signature->addFunction(name,0,added);
} // TPTP::addUninterpretedConstant

/**
 * Associate name @b name with unit @b unit
 * Each formula can have its name assigned at most once
 */
void TPTP::assignAxiomName(const Unit* unit, vstring& name)
{
  CALL("Parser::assignAxiomName");
  ALWAYS(_axiomNames.insert(unit->number(), name));
} // TPTP::assignAxiomName

/**
 * If @b unit has a name associated, assign it into @b result,
 * and return true; otherwise return false
 */
bool TPTP::findAxiomName(const Unit* unit, vstring& result)
{
  CALL("Parser::findAxiomName");
  return _axiomNames.find(unit->number(), result);
} // TPTP::findAxiomName

/**
 * Process vampire() declaration
 * @since 25/08/2009 Redmond
 */
void TPTP::vampire()
{
  CALL("TPTP::vampire");

  consumeToken(T_LPAR);
  vstring nm = name();

  if (nm == "option") { // vampire(option,age_weight_ratio,3)
    consumeToken(T_COMMA);
    vstring opt = name();
    consumeToken(T_COMMA);
    Token tok = getTok(0);
    switch (tok.tag) {
    case T_INT:
    case T_REAL:
    case T_NAME:
      env.options->set(opt,tok.content);
      resetToks();
      break;
    default:
      PARSE_ERROR("either atom or number expected as a value of a Vampire option",tok);
    }
  }
  // Allows us to insert LaTeX templates for predicate and function symbols
  else if(nm == "latex"){
    consumeToken(T_COMMA);
    vstring kind = name();
    bool pred;
    if (kind == "predicate") {
      pred = true;
    }
    else if (kind == "function") {
      pred = false;
    }
    else {
      PARSE_ERROR("either 'predicate' or 'function' expected",getTok(0));
    }
    consumeToken(T_COMMA);
    vstring symb = name();
    consumeToken(T_COMMA);
    Token tok = getTok(0);
    if (tok.tag != T_INT) {
      PARSE_ERROR("a non-negative integer (denoting arity) expected",tok);
    }
    unsigned arity;
    if (!Int::stringToUnsignedInt(tok.content,arity)) {
      PARSE_ERROR("a number denoting arity expected",tok);
    }
    resetToks();
    consumeToken(T_COMMA);
    tok = getTok(0);
    if(tok.tag != T_STRING){
      PARSE_ERROR("a template string expected",tok);
    }
    vstring temp = tok.content;
    resetToks();
    if(pred){
      consumeToken(T_COMMA);
      vstring pol= name();
      bool polarity;
      if(pol=="true"){polarity=true;}else if(pol=="false"){polarity=false;}
      else{ PARSE_ERROR("polarity expected (true/false)",getTok(0)); }
      unsigned f = env.signature->addPredicate(symb,arity);
      theory->registerLaTeXPredName(f,polarity,temp);
    }
    else{
      unsigned f = env.signature->addFunction(symb,arity);
      theory->registerLaTeXFuncName(f,temp);
    }
  }
  else if (nm == "symbol") {
    consumeToken(T_COMMA);
    vstring kind = name();
    bool pred;
    if (kind == "predicate") {
      pred = true;
    }
    else if (kind == "function") {
      pred = false;
    }
    else {
      PARSE_ERROR("either 'predicate' or 'function' expected",getTok(0));
    }
    consumeToken(T_COMMA);
    vstring symb = name();
    consumeToken(T_COMMA);
    Token tok = getTok(0);
    if (tok.tag != T_INT) {
      PARSE_ERROR("a non-negative integer (denoting arity) expected",tok);
    }
    unsigned arity;
    if (!Int::stringToUnsignedInt(tok.content,arity)) {
      PARSE_ERROR("a number denoting arity expected",tok);
    }
    resetToks();
    consumeToken(T_COMMA);
    Color color;
    bool skip = false;
    vstring lr = name();
    if (lr == "left") {
      color=COLOR_LEFT;
    }
    else if (lr == "right") {
      color=COLOR_RIGHT;
    }
    else if (lr == "skip") {
      skip = true;
    }
    else {
      PARSE_ERROR("'left', 'right' or 'skip' expected",getTok(0));
    }
    env.colorUsed = true;
    Signature::Symbol* sym = pred
                             ? env.signature->getPredicate(env.signature->addPredicate(symb,arity))
                             : env.signature->getFunction(env.signature->addFunction(symb,arity));
    if (skip) {
      sym->markSkip();
    }
    else {
      sym->addColor(color);
    }
  }
  else if (nm == "left_formula") { // e.g. vampire(left_formula)
    _currentColor = COLOR_LEFT;
  }
  else if (nm == "right_formula") { // e.g. vampire(left_formula)
    _currentColor = COLOR_RIGHT;
  }
  else if (nm == "end_formula") { // e.g. vampire(left_formula)
    _currentColor = COLOR_TRANSPARENT;
  }
  else if (nm == "model_check"){
    consumeToken(T_COMMA);
    vstring command = name();
    if(command == "formulas_start"){
      _modelDefinition = false;
    }
    else if(command == "formulas_end"){
      // do nothing
    }
    else if(command == "model_start"){
      _modelDefinition = true;
    }
    else if(command == "model_end"){
      _modelDefinition = false;
    }
    else USER_ERROR("Unknown model_check command");
  }
  else {
    USER_ERROR((vstring)"Unknown vampire directive: "+nm);
  }
  consumeToken(T_RPAR);
  consumeToken(T_DOT);
} // vampire

#if VDEBUG
const char* TPTP::toString(State s)
{
  switch (s) {
  case UNIT_LIST:
    return "UNIT_LIST";
  case CNF:
    return "CNF";
  case FOF:
    return "FOF";
  case VAMPIRE:
    return "VAMPIRE";
  case FORMULA:
    return "FORMULA";
  case END_FOF:
    return "END_FOF";
  case SIMPLE_FORMULA:
    return "SIMPLE_FORMULA";
  case END_FORMULA:
    return "END_FORMULA";
  case FORMULA_INSIDE_TERM:
    return "FORMULA_INSIDE_TERM";
  case END_FORMULA_INSIDE_TERM:
    return "END_FORMULA_INSIDE_TERM";
  case END_TERM_AS_FORMULA:
    return "END_TERM_AS_FORMULA";
  case VAR_LIST:
    return "VAR_LIST";
  case FUN_APP:
    return "FUN_APP";
  case FORMULA_INFIX:
    return "FORMULA_INFIX";
  case ARGS:
    return "ARGS";
  case TERM:
    return "TERM";
  case TERM_INFIX:
    return "TERM_INFIX";
  case END_TERM:
    return "END_TERM";
  case TAG:
    return "TAG";
  case INCLUDE:
    return "INCLUDE";
  case END_EQ:
    return "END_EQ";
  case TFF:
    return "TFF";
  case THF:
    return "THF";
  case TYPE:
    return "TYPE";
  case END_TFF:
    return "END_TFF";
  case END_APP:
    return "END_APP";
  case HOL_FORMULA:
    return "HOL_FORMULA";
  case END_HOL_FORMULA:
    return "END_HOL_FORMULA";
  case HOL_TERM:
    return "HOL_TERM";
  case END_TYPE:
    return "END_TYPE";
  case SIMPLE_TYPE:
    return "SIMPLE_TYPE";
  case END_THEORY_FUNCTION:
    return "END_THEORY_FUNCTION";
  case END_ARGS:
    return "END_ARGS";
  case MID_EQ:
    return "MID_EQ";
  case LET_TYPE:
    return "LET_TYPE";
  case END_LET_TYPES:
    return "END_LET_TYPES";
  case DEFINITION:
    return "DEFINITION";
  case MID_DEFINITION:
    return "MID_DEFINITION";
  case END_DEFINITION:
    return "END_DEFINITION";
  case SYMBOL_DEFINITION:
    return "SYMBOL_DEFINITION";
  case TUPLE_DEFINITION:
    return "TUPLE_DEFINITION";
  case END_LET:
    return "END_LET";
  case UNBIND_VARIABLES:
    return "UNBIND_VARIABLES";
  case END_ITE:
    return "END_ITE";
  case END_TUPLE:
    return "END_TUPLE";
  default:
    cout << (int)s << "\n";
    ASS(false);
    break;
  }
}
#endif

#ifdef DEBUG_SHOW_STATE
void TPTP::printStacks() {

  Stack<State>::Iterator stit(_states);
  cout << "States:";
  if   (!stit.hasNext()) cout << " <empty>";
  while (stit.hasNext()) cout << " " << toString(stit.next());
  cout << endl;

  /*Stack<Type*>::Iterator tyit(_types);
  cout << "Types:";
  if   (!tyit.hasNext()) cout << " <empty>";
  while (tyit.hasNext()) cout << " " << tyit.next()->tag();
  cout << endl;

  Stack<int>::Iterator cit(_connectives);
  cout << "Connectives:";
  if   (!cit.hasNext()) cout << " <empty>";
  while (cit.hasNext()) cout << " " << cit.next();
  cout << endl; 

  Stack<vstring>::Iterator sit(_strings);
  cout << "Strings:";
  if   (!sit.hasNext()) cout << " <empty>";
  while (sit.hasNext()) cout << " " << sit.next();
  cout << endl;

  Stack<int>::Iterator iit(_ints);
  cout << "Ints:";
  if   (!iit.hasNext()) cout << " <empty>";
  while (iit.hasNext()) cout << " " << iit.next();
  cout << endl;

  Stack<bool>::Iterator bit(_bools);
  cout << "Bools:";
  if   (!bit.hasNext()) cout << " <empty>";
  while (bit.hasNext()) cout << " " << bit.next();
  cout << endl;
  */

  Stack<TermList>::Iterator tit(_termLists);
  cout << "Terms:";
  if   (!tit.hasNext()) cout << " <empty>";
  while (tit.hasNext()) cout << " " << tit.next().toString();
  cout << endl;

  Stack<Formula*>::Iterator fit(_formulas);
  cout << "Formulas:";
  if   (!fit.hasNext()) cout << " <empty>";
  while (fit.hasNext()) cout << " " << fit.next()->toString();
  cout << endl;

  /*
  Stack<Formula::VarList*>::Iterator vlit(_varLists);
  cout << "Var lists:";
  if   (!vlit.hasNext()) cout << " <empty>";
  while (vlit.hasNext()) {
    Formula::VarList::Iterator vit(vlit.next());
    if (!vit.hasNext()) {
      cout << " <empty>";
    } else {
      cout << " [";
      while (vit.hasNext()) {
        cout << vit.next();
        if (vit.hasNext()) cout << " ";
      };
      cout << "]";
    }
  }
  cout << endl;

  Map<int, SortList*>::Iterator vsit(_variableSorts);
  cout << "Variables sorts:";
  if   (!vsit.hasNext()) cout << "<empty>";
  int vsitKey;
  SortList* vsitVal;
  while (vsit.hasNext()) {
    vsit.next(vsitKey, vsitVal);
    cout << " {" << vsitKey << " ->";
    SortList::Iterator slit(vsitVal);
    if   (!slit.hasNext()) cout << " <empty>";
    while (slit.hasNext()) cout << " " << (slit.next()).toString();
    cout << "}";
  }
  cout << endl;

  Stack<SortList*>::Iterator slsit(_sortLists);
  cout << "Sort lists: ";
  if   (!slsit.hasNext()) cout << "<empty>";
  while (slsit.hasNext()) {
    SortList* sl = slsit.next();
    SortList::Iterator slit(sl);
    if   (!slit.hasNext()) cout << "<empty>";
    while (slit.hasNext()) cout << (slit.next()).toString() << " ";
    cout << ";";
  }
  cout << endl;

  Stack<TheoryFunction>::Iterator tfit(_theoryFunctions);
  cout << "Theory functions: ";
  if   (!tfit.hasNext()) cout << " <empty>";
  while (tfit.hasNext()) cout << " " << tfit.next();
  cout << endl;

  Stack<LetSymbols>::Iterator lfsit(_letSymbols);
  cout << "Let functions scopes: ";
  if (!lfsit.hasNext()) cout << "<empty>";
  while (lfsit.hasNext()) {
    LetSymbols lfs = lfsit.next();
    LetSymbols::Iterator sit(lfs);
    if (!sit.hasNext()) {
      cout << "<empty>";
    } else {
      unsigned i = lfs.length();
      while (sit.hasNext()) {
        LetSymbol f    = sit.next();
        vstring name     = f.first.first;
        unsigned arity   = f.first.second;
        unsigned symbol  = f.second.first;
        bool isPredicate = f.second.second;

        vstring symbolName = isPredicate ? env.signature->predicateName(symbol)
                                         : env.signature->functionName (symbol);

        cout << name << "/" << arity << " -> " << symbolName;
        if (--i > 0) {
          cout << ", ";
        }
      };
    }
  }
  cout << endl;

  Stack<LetSymbols>::Iterator clfsit(_letTypedSymbols);
  cout << "Current let functions scopes: ";
  if (!clfsit.hasNext()) cout << "<empty>";
  while (clfsit.hasNext()) {
    LetSymbols lfs = clfsit.next();
    LetSymbols::Iterator csit(lfs);
    if (!csit.hasNext()) {
      cout << "<empty>";
    } else {
      unsigned i = lfs.length();
      while (csit.hasNext()) {
        LetSymbol f    = csit.next();
        vstring name     = f.first.first;
        unsigned arity   = f.first.second;
        unsigned symbol  = f.second.first;
        bool isPredicate = f.second.second;

        vstring symbolName = isPredicate ? env.signature->predicateName(symbol)
                                         : env.signature->functionName (symbol);

        cout << name << "/" << arity << " -> " << symbolName;
        if (--i > 0) {
          cout << ", ";
        }
      };
    }
  }
  cout << endl;

  Stack<LetDefinitions>::Iterator lbsit(_letDefinitions);
  cout << "Let definitions: ";
  if (!lbsit.hasNext()) cout << "<empty>";
  while (lbsit.hasNext()) {
    LetDefinitions lbs = lbsit.next();
    LetDefinitions::Iterator lbit(lbs);
    if (!lbit.hasNext()) {
      cout << "<empty>";
    } else {
      cout << "[";
      unsigned i = (unsigned)lbs.length();
      while (lbit.hasNext()) {
        LetSymbolReference ref = lbit.next();
        unsigned symbol = SYMBOL(ref);
        bool isPredicate = IS_PREDICATE(ref);
        vstring symbolName = isPredicate ? env.signature->predicateName(symbol)
                                         : env.signature->functionName (symbol);
        cout << symbolName;
        if (--i > 0) {
          cout << ", ";
        }
      }
      cout << "]";
    }
  }*/
  cout << endl;
}
#endif<|MERGE_RESOLUTION|>--- conflicted
+++ resolved
@@ -3241,11 +3241,7 @@
     TermList ts = _termLists.pop();
     TermList tsSort = sortOf(ts);
     if((unsigned)i < type->typeArgsArity()){
-<<<<<<< HEAD
       if(tsSort != AtomicSort::superSort()){
-=======
-      if(tsSort != Term::superSort()){      
->>>>>>> eeccd833
         USER_ERROR("The sort " + tsSort.toString() + " of type argument " + ts.toString() + " "
                    "is not $ttype as mandated by TF1");
       }
