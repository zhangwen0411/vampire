/**
 * @file Parse/TPTP.hpp
 * Defines class TPTP for parsing TPTP files
 *
 * @since 08/04/2011 Manchester
 */

#ifndef __Parser_TPTP__
#define __Parser_TPTP__

#include <iostream>

#include "Lib/Array.hpp"
#include "Lib/Set.hpp"
#include "Lib/Stack.hpp"
#include "Lib/Exception.hpp"
#include "Lib/IntNameTable.hpp"

#include "Kernel/Formula.hpp"
#include "Kernel/Unit.hpp"
#include "Kernel/Theory.hpp"

using namespace std;
using namespace Lib;
using namespace Kernel;

namespace Kernel {
  class Clause;
};

namespace Parse {

class TPTP;

/**
 * Implements a TPTP parser
 * @since 08/04/2011 Manchester
 */
class TPTP 
{
public:
  /** Token types */
  enum Tag {
    /** end of file */
    T_EOF,
    /** name, identifier beginning with a lower-case letter */
    T_NAME,
    /** variable name, identifier beginning with an upper-case letter */
    T_VAR,
    /** '(' */
    T_LPAR,
    /** ')' */
    T_RPAR,
    /** '[' */
    T_LBRA,
    /** ']' */
    T_RBRA,
    /** ',' */
    T_COMMA,
    /** ':' */
    T_COLON,
    /** ';' */
    T_SEMICOLON,
    /** '~' */
    T_NOT,
    /** '&' */
    T_AND,
    /** '=' */
    T_EQUAL,
    /** string */
    T_STRING,
    /** inequality */
    T_NEQ,
    /** universal quantifier */
    T_FORALL,
    /** existential quantifier */
    T_EXISTS,
    /** type universal quantifier */
    T_PI,
    /** type existential quantifier */
    T_SIGMA,
    /** implication */
    T_IMPLY,
    /** exclusive or */
    T_XOR,
    /** equivalence */
    T_IFF,
    /** reverse implication */
    T_REVERSE_IMP,
    /** dot */
    T_DOT,
    /** real number */
    T_REAL,
    /** rational number */
    T_RAT,
    /** integer */
    T_INT,
    /** connective or */
    T_OR,
    /** := */
    T_ASS,
    /** lambda operator */
    T_LAMBDA,
    /** (higher-order) application */
    T_APP,
    /** star (product type) */
    T_STAR,
    /** union type? */
    T_UNION,
    /** arrow type */
    T_ARROW,
    /** Subtype */
    T_SUBTYPE,
    /** Geoff's invention, one connective for the price of two */
    T_NOT_OR,
    /** Geoff's invention, one connective for the price of two */
    T_NOT_AND,
    /** sequent */
    T_SEQUENT,
    /** !> */
    T_THF_QUANT_ALL,
    /** ?* */
    T_THF_QUANT_SOME,
    /** some THF quantifier */
    T_APP_PLUS,
    /** some THF quantifier */
    T_APP_MINUS,
    /** $true */
    T_TRUE,
    /** $false */
    T_FALSE,
    /** $tType */
    T_TTYPE,
    /** $o */
    T_BOOL_TYPE,
    /** $i */
    T_DEFAULT_TYPE,
    /** $int */
    T_INTEGER_TYPE,
    /** $rat */
    T_RATIONAL_TYPE,
    /** $real */
    T_REAL_TYPE,
    /** $fot, probably useless */
    T_ARRAY_TYPE,
    /** $array type*/
    T_SELECT,
    /** array select*/
    T_STORE,
    /** array store*/
    T_FOT,
    /** $fof, probably useless */
    T_FOF,
    /** $tff, probably useless */
    T_TFF,
    /** $thf, probably useless */
    T_THF,
    /** anything that begins with $$ */
    T_DOLLARS,
    /** $ite: FOOL level-polymorphic if-then-else */
    T_ITE,
    /** $let: FOOL level-polymorphic let-in */
    T_LET,
  };

  /** parser state, numbers are just temporarily for debugging */
  enum State {
    /** list of units */
    UNIT_LIST,
    /** cnf() declaration */
    CNF,
    /** fof() declaration */
    FOF,
    /** vampire() declaration */
    VAMPIRE,
    /** read formula */
    FORMULA,
    /** process end of fof() declaration */
    END_FOF,
    /** read a simple formula */
    SIMPLE_FORMULA,
    /** build formula from a connective and one or more formulas */
    END_FORMULA,
    /** read a formula that whould be put inside a term */
    FORMULA_INSIDE_TERM,
    /** */
    TERM_INFIX,
    /** wrap built formula inside a term */
    END_FORMULA_INSIDE_TERM,
    /** make built boolean term a formula */
    END_TERM_AS_FORMULA,
    /** read a variable list (for a quantifier) */
    VAR_LIST,
    /** read a function application */
    FUN_APP,
    /** process application of = or != to an atom */
    FORMULA_INFIX,
    /** read arguments */
    ARGS,
    /** read term */
    TERM,
    /** read arguments after a term */
    END_TERM,
    /** read a single token and do nothing */
    TAG,
    /** include directive */
    INCLUDE,
    /** after the equality */
    END_EQ,
    /** tff declaration */
    TFF,
    /** read type declaration */
    TYPE,
    /** after a top-level type declaration */
    END_TFF,
    /** after a type declaration */
    END_TYPE,
    /** simple type */
    SIMPLE_TYPE,
    /** unbinding previously quantified variables */
    UNBIND_VARIABLES,
    /** end of an if-then-else expression */
    END_ITE,
    /** check the end of arguments */
    END_ARGS,
    /** middle of equality */
    MID_EQ,
    /** end of $let expression */
    END_LET,
    /** start of function or predicate binding inside $let */
    BINDING,
    /** end of function or predicate binding inside $let */
    END_BINDING,
    /** end of select array terms */
    END_SELECT,
    /** end of store array terms */
    END_STORE
  };

  /** token */
  struct Token {
    /** token type */
    Tag tag;
    /** position of the beginning of this token */
    int start;
    /** content */
    vstring content;
    vstring toString() const;
  };

  /**
   * Implements lexer and parser exceptions.
   */
  class ParseErrorException 
    : public ::Exception
  {
  public:
    ParseErrorException(vstring message) : _message(message) {}
    ParseErrorException(vstring message,Token& tok);
    ParseErrorException(vstring message,int position);
    void cry(ostream&);
    ~ParseErrorException() {}
  protected:
    vstring _message;
  }; // TPTP::ParseErrorException
  friend class Exception;

#define PARSE_ERROR(msg,tok) \
  throw ParseErrorException(msg,tok)

  TPTP(istream& in);
  ~TPTP();
  void parse();
  static UnitList* parse(istream& str);
  /** Return the list of parsed units */
  inline UnitList* units() { return _units.list(); }
  /**
   * Return true if there was a conjecture formula among the parsed units
   *
   * The purpose of this information is that when we report success in the
   * SZS ontology, we decide whether to output "Theorem" or "Unsatisfiable"
   * based on this value.
   */
  bool containsConjecture() const { return _containsConjecture; }
  void addForbiddenInclude(vstring file);
  static bool findAxiomName(const Unit* unit, vstring& result);
  //this function is used also by the API
  static void assignAxiomName(const Unit* unit, vstring& name);
private:
  /** Return the input string of characters */
  const char* input() { return _chars.content(); }

  enum TypeTag {
    TT_ATOMIC,
    TT_PRODUCT,
    TT_ARROW
  };

  /**
   * Class of types. Should be removed when the Vampire type system is
   * improved.
   * @since 14/07/2011 Manchester
   */
  class Type {
  public:
    CLASS_NAME(Type);
    USE_ALLOCATOR(Type);
    explicit Type(TypeTag tag) : _tag(tag) {}
    /** return the kind of this sort */
    TypeTag tag() const {return _tag;}
  protected:
    /** kind of this type */
    TypeTag _tag;
  };

  /** An atomic type is simply a sort */
  class AtomicType
    : public Type
  {
  public:
    CLASS_NAME(AtomicType);
    USE_ALLOCATOR(AtomicType);
    explicit AtomicType(unsigned sortNumber)
      : Type(TT_ATOMIC), _sortNumber(sortNumber)
    {}
    /** return the sort number */
    unsigned sortNumber() const {return _sortNumber;}
  private:
    /** the sort identified by its number in the signature */
    unsigned _sortNumber;
  }; // AtomicType

  /** Arrow type */
  class ArrowType
    : public Type
  {
  public:
    CLASS_NAME(ArrowType);
    USE_ALLOCATOR(ArrowType);
    ArrowType(Type* lhs,Type* rhs)
      : Type(TT_ARROW), _lhs(lhs), _rhs(rhs)
    {}
    /** the argument type */
    Type* argumentType() const {return _lhs;}
    /** the return type */
    Type* returnType() const {return _rhs;}
  private:
    /** the argument type */
    Type* _lhs;
    /** the return type */
    Type* _rhs;
  }; // ArrowType

  /** Product type. It now only uses a product of two types, which might be
   * wrong for higher-order logic, yet appropriate for parsing first-order
   * types.
   */
  class ProductType
    : public Type
  {
  public:
    CLASS_NAME(ProductType);
    USE_ALLOCATOR(ProductType);
    ProductType(Type* lhs,Type* rhs)
      : Type(TT_PRODUCT), _lhs(lhs), _rhs(rhs)
    {}
    /** the left hand side type */
    Type* lhs() const {return _lhs;}
    /** the right hand side type */
    Type* rhs() const {return _rhs;}
  private:
    /** the argument type */
    Type* _lhs;
    /** the return type */
    Type* _rhs;
  }; // ProductType

  /**
   * Class that allows to create a list initially by pushing elements
   * at the end of it.
   * @since 10/05/2007 Manchester, updated from List::FIFO
   */
  class UnitStack {
  public:
    /** constructor */
    inline explicit UnitStack()
      : _initial(0),
	_last(&_initial)
    {}

    /** add element at the end of the original list */
    inline void push(Unit* u)
    {
      UnitList* newList = new UnitList(u);
      *_last = newList;
      _last = reinterpret_cast<UnitList**>(&newList->tailReference());
    }

    /** Return the collected list */
    UnitList* list() { return _initial; }

  private:
    /** reference to the initial element */
    UnitList* _initial;
    /** last element */
    UnitList** _last;
  }; // class UnitStack

  /** true if the input contains a conjecture */
  bool _containsConjecture;
  /** Allowed names of formulas.
   * If non-null, ignore formulas not included in _allowedNames.
   * This is to support the feature formula_selection of the include
   * directive of the TPTP format.
 */
  Set<vstring>* _allowedNames;
  /** stacks of allowed names when include is used */
  Stack<Set<vstring>*> _allowedNamesStack;
  /** set of files whose inclusion should be ignored */
  Set<vstring> _forbiddenIncludes;
  /** the input stream */
  istream* _in;
  /** in the case include() is used, previous streams will be saved here */
  Stack<istream*> _inputs;
  /** the current include directory */
  vstring _includeDirectory;
  /** in the case include() is used, previous sequence of directories will be
   * saved here, this is required since TPTP requires the directory to be
   * relative to the "current directory, that is, the directory used by the last include()
   */
  Stack<vstring> _includeDirectories;
  /** input characters */
  Array<char> _chars;
  /** position in the input stream of the 0th character in _chars[] */
  int _gpos;
  /** the position beyond the last read characters */
  int _cend;
  /** tokens currently at work */
  Array<Token> _tokens;
  /** the position beyond the last processed token */
  int _tend;
  /** The stack of units read */
  UnitStack _units;
  /** stack of unprocessed states */
  Stack<State> _states;
  /** input type of the last read unit */ // it must be int since -1 can be used as a value
  int _lastInputType;
  /** true if the last read unit is a question */ 
  bool _isQuestion;
  /** true if the last read unit is fof() or cnf() due to a subtle difference
   * between fof() and tff() in treating numeric constants */ 
  bool _isFof;
  /** various strings saved during parsing */
  Stack<vstring> _strings;
  /** various connectives saved during parsing */ // they must be int, since non-existing value -1 can be used
  Stack<int> _connectives;
  /** various boolean values saved during parsing */
  Stack<bool> _bools;
  /** various integer values saved during parsing */
  Stack<int> _ints;
  /** variable lists for building formulas */
  Stack<Formula::VarList*> _varLists;
  /** variable lists for binding variables */
  Stack<Formula::VarList*> _bindLists;
  /** various tokens to consume */
  Stack<Tag> _tags;
  /** various formulas */
  Stack<Formula*> _formulas;
  /** various literals */
  Stack<Literal*> _literals;
  /** term lists */
  Stack<TermList> _termLists;
  /** name table for variable names */
  IntNameTable _vars;
  /** parsed types */
  Stack<Type*> _types;
  /** various type tags saved during parsing */
  Stack<TypeTag> _typeTags;
  typedef List<unsigned> SortList;
  /** bindings of variables to sorts */
  Map<int,SortList*> _variableSorts;
  /** overflown arithmetical constants for which uninterpreted constants are introduced */
  Set<vstring> _overflow;
  /** current color, if the input contains colors */
  Color _currentColor;
<<<<<<< HEAD
  /** a function name and arity */
  typedef pair<vstring, unsigned> LetFunctionName;
  /** a symbol number with a predicate/function flag */
  typedef pair<unsigned, bool> LetFunctionReference;
  /** a definition of a function symbol, defined in $let */
  typedef pair<LetFunctionName, LetFunctionReference> LetFunction;
  /** a scope of function definitions */
  typedef Stack<LetFunction> LetFunctionsScope;
  /** a stack of scopes */
  Stack<LetFunctionsScope> _letScopes;
  /** finds if the symbol has been defined in an enclosing $let */
  bool findLetSymbol(bool isPredicate, vstring name, unsigned arity, unsigned& symbol);
  /** the scope of the currently parsed $let-term */
  LetFunctionsScope _currentLetScope;
=======
  /** model definition formula */
  bool _modelDefinition;
>>>>>>> 77b93e22

  /**
   * Get the next characters at the position pos.
   */
  inline char getChar(int pos)
  {
    CALL("TPTP::getChar");

    while (_cend <= pos) {
      int c = _in->get();
      //      if (c == -1) { cout << "<EOF>"; } else {cout << char(c);}
      _chars[_cend++] = c == -1 ? 0 : c;
    }
    return _chars[pos];
  } // getChar

  /**
   * Shift characters in the buffer by n positions left.
   */
  inline void shiftChars(int n)
  {
    CALL("TPTP::shiftChars");
    ASS(n > 0);
    ASS(n <= _cend);

    for (int i = 0;i < _cend-n;i++) {
      _chars[i] = _chars[n+i];
    }
    _cend -= n;
    _gpos += n;
  } // shiftChars

  /**
   * Reset the character buffer.
   * @since 10/04/2011 Manchester
   */
  inline void resetChars()
  {
    _gpos += _cend;
    _cend = 0;
  } // resetChars

  /**
   * Get the token at the position pos.
   */
  inline Token& getTok(int pos)
  {
    CALL("TPTP::getTok");

    while (_tend <= pos) {
      Token& tok = _tokens[_tend++];
      readToken(tok);
    }
    return _tokens[pos];
  } // getTok

  /**
   * Shift tokens in the buffer by n positions left.
   */
  inline void shiftToks(int n)
  {
    CALL("TPTP::shiftToks");

    ASS(n > 0);
    ASS(n <= _tend);

    for (int i = 0;i < _tend-n;i++) {
      _tokens[i] = _tokens[n+i];
    }
    _tend -= n;
  } // shiftToks

  /**
   * Reset the character buffer.
   * @since 10/04/2011 Manchester
   */
  inline void resetToks()
  {
    _tend = 0;
  } // resetToks

  // lexer functions
  bool readToken(Token& t);
  void skipWhiteSpacesAndComments();
  void readName(Token&);
  void readReserved(Token&);
  void readString(Token&);
  void readAtom(Token&);
  Tag readNumber(Token&);
  int decimal(int pos);
  int positiveDecimal(int pos);
  static vstring toString(Tag);

  // parser functions
  static Formula* makeJunction(Connective c,Formula* lhs,Formula* rhs);
  void unitList();
  void fof(bool fo);
  void tff();
  void vampire();
  void consumeToken(Tag);
  vstring name();
  void formula();
  void funApp();
  void simpleFormula();
  void simpleType();
  void args();
  void varList();
  void term();
  void termInfix();
  void endTerm();
  void endArgs();
  Literal* createEquality(bool polarity,TermList& lhs,TermList& rhs);
  Formula* createPredicateApplication(vstring name,unsigned arity);
  TermList createFunctionApplication(vstring name,unsigned arity);
  void endEquality();
  void midEquality();
  void formulaInfix();
  void endFormula();
  void formulaInsideTerm();
  void endFormulaInsideTerm();
  void endTermAsFormula();
  void endType();
  void tag();
  void endFof();
  void endTff();
  void include();
  void type();
  void endIte();
  void binding();
  void endBinding();
  void endLet();
  void endSelect();
  void endStore();
  void addTagState(Tag);

  unsigned readSort();
  void bindVariable(int var,unsigned sortNumber);
  void unbindVariables();
  void skipToRPAR();
  void skipToRBRA();
  unsigned addFunction(vstring name,int arity,bool& added,TermList& someArgument);
  int addPredicate(vstring name,int arity,bool& added,TermList& someArgument);
  unsigned addOverloadedFunction(vstring name,int arity,int symbolArity,bool& added,TermList& arg,
				 Theory::Interpretation integer,Theory::Interpretation rational,
				 Theory::Interpretation real);
  unsigned addOverloadedPredicate(vstring name,int arity,int symbolArity,bool& added,TermList& arg,
				  Theory::Interpretation integer,Theory::Interpretation rational,
				  Theory::Interpretation real);
 // unsigned addOverloadedArrayFunction(vstring name,int arity,int symbolArity,bool& added,TermList& arg,Theory::Interpretation array_select);
  unsigned addIntegerConstant(const vstring&);
  unsigned addRationalConstant(const vstring&);
  unsigned addRealConstant(const vstring&);
  unsigned addUninterpretedConstant(const vstring& name,bool& added);
  unsigned sortOf(TermList term);
  static bool higherPrecedence(int c1,int c2);

public:
  /**
   * Used to store the contents of the 'source' of an input formula
   * This is based on the 'file' and 'inference' record description in
   * http://pages.cs.miami.edu/~tptp/TPTP/QuickGuide/Derivations.html
   */
  struct SourceRecord{
    virtual bool isFile() = 0;
  };
  struct FileSourceRecord : SourceRecord {
    const vstring fileName;
    const vstring nameInFile;
    bool isFile(){ return true; } 
    FileSourceRecord(vstring fN, vstring nF) : fileName(fN), nameInFile(nF) {}
  };
  struct InferenceSourceRecord : SourceRecord{
    const vstring name;
    Stack<vstring> premises; 
    bool isFile(){ return false; } 
    InferenceSourceRecord(vstring n) : name(n) {}
  };
  
  void setUnitSourceMap(DHMap<Unit*,SourceRecord*>* m){
    _unitSources = m;
  }
  SourceRecord* getSource();

  void setFilterReserved(){ _filterReserved=true; }

private:
  DHMap<Unit*,SourceRecord*>* _unitSources;

  /** This field stores names of input units if the
   * output_axiom_names option is enabled */
  static DHMap<unsigned, vstring> _axiomNames;

  bool _filterReserved;


#if VDEBUG
  void printStates(vstring extra);
  void printInts(vstring extra);
  const char* toString(State s);
#endif
#ifdef DEBUG_SHOW_STATE
  void printStacks();
#endif
}; // class TPTP

}

#endif
<|MERGE_RESOLUTION|>--- conflicted
+++ resolved
@@ -483,7 +483,6 @@
   Set<vstring> _overflow;
   /** current color, if the input contains colors */
   Color _currentColor;
-<<<<<<< HEAD
   /** a function name and arity */
   typedef pair<vstring, unsigned> LetFunctionName;
   /** a symbol number with a predicate/function flag */
@@ -498,10 +497,8 @@
   bool findLetSymbol(bool isPredicate, vstring name, unsigned arity, unsigned& symbol);
   /** the scope of the currently parsed $let-term */
   LetFunctionsScope _currentLetScope;
-=======
   /** model definition formula */
   bool _modelDefinition;
->>>>>>> 77b93e22
 
   /**
    * Get the next characters at the position pos.
