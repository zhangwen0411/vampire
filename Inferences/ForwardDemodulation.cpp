--- conflicted
+++ resolved
@@ -109,121 +109,6 @@
 
       TermQueryResultIterator git=_index->getGeneralizations(trm, true);
       while(git.hasNext()) {
-<<<<<<< HEAD
-	TermQueryResult qr=git.next();
-	ASS_EQ(qr.clause->length(),1);
-
-	if(!ColorHelper::compatible(cl->color(), qr.clause->color())) {
-	  continue;
-	}
-
-	unsigned eqSort = SortHelper::getEqualityArgumentSort(qr.literal);
-
-	if(querySort!=eqSort) {
-	  continue;
-	}
-
-	TermList rhs=EqHelper::getOtherEqualitySide(qr.literal,qr.term);
-	TermList rhsS;
-	if(!qr.substitution->isIdentityOnQueryWhenResultBound()) {
-	  //When we apply substitution to the rhs, we get a term, that is
-	  //a variant of the term we'd like to get, as new variables are
-	  //produced in the substitution application.
-	  TermList lhsSBadVars=qr.substitution->applyToResult(qr.term);
-	  TermList rhsSBadVars=qr.substitution->applyToResult(rhs);
-	  Renaming rNorm, qNorm, qDenorm;
-	  rNorm.normalizeVariables(lhsSBadVars);
-	  qNorm.normalizeVariables(trm);
-	  qDenorm.makeInverse(qNorm);
-	  ASS_EQ(trm,qDenorm.apply(rNorm.apply(lhsSBadVars)));
-	  rhsS=qDenorm.apply(rNorm.apply(rhsSBadVars));
-	} else {
-	  rhsS=qr.substitution->applyToBoundResult(rhs);
-	}
-
-	Ordering::Result argOrder = ordering.getEqualityArgumentOrder(qr.literal);
-	bool preordered = argOrder==Ordering::LESS || argOrder==Ordering::GREATER;
-#if VDEBUG
-	if(preordered) {
-	  if(argOrder==Ordering::LESS) {
-	    ASS_EQ(rhs, *qr.literal->nthArgument(0));
-	  }
-	  else {
-	    ASS_EQ(rhs, *qr.literal->nthArgument(1));
-	  }
-	}
-#endif
-	if(!preordered && (_preorderedOnly || ordering.compare(trm,rhsS)!=Ordering::GREATER) ) {
-	  continue;
-	}
-
-	if(toplevelCheck) {
-	  TermList other=EqHelper::getOtherEqualitySide(lit, trm);
-	  Ordering::Result tord=ordering.compare(rhsS, other);
-	  if(tord!=Ordering::LESS && tord!=Ordering::LESS_EQ) {
-	    Literal* eqLitS=qr.substitution->applyToBoundResult(qr.literal);
-	    bool isMax=true;
-	    for(unsigned li2=0;li2<cLen;li2++) {
-	      if(li==li2) {
-		continue;
-	      }
-	      if(ordering.compare(eqLitS, (*cl)[li2])==Ordering::LESS) {
-		isMax=false;
-		break;
-	      }
-	    }
-	    if(isMax) {
-	      //RSTAT_CTR_INC("tlCheck prevented");
-	      //The demodulation is this case which doesn't preserve completeness:
-	      //s = t     s = t1 \/ C
-	      //---------------------
-	      //     t = t1 \/ C
-	      //where t > t1 and s = t > C
-	      continue;
-	    }
-	  }
-	}
-
-	Literal* resLit = EqHelper::replace(lit,trm,rhsS);
-	if(EqHelper::isEqTautology(resLit)) {
-	  env.statistics->forwardDemodulationsToEqTaut++;
-	  premises = pvi( getSingletonIterator(qr.clause));
-	  return true;
-	}
-
-	Clause* res = new(cLen) Clause(cLen,
-	  SimplifyingInference2(InferenceRule::FORWARD_DEMODULATION, cl, qr.clause));
-
-	(*res)[0]=resLit;
-	vset<unsigned> sig;
-	bool hyp, rev;
-	if (cl->isInductionLiteral(lit, sig, hyp, rev)) {
-    for (const auto& s : sig) {
-			res->markInductionLiteral(s, resLit, hyp, rev ^ resLit->isOrientedReversed());
-		}
-	}
-
-	unsigned next=1;
-	for(unsigned i=0;i<cLen;i++) {
-	  Literal* curr=(*cl)[i];
-	  if(curr!=lit) {
-	    (*res)[next++] = curr;
-			if (cl->isInductionLiteral(curr, sig, hyp, rev)) {
-        for (const auto& s : sig) {
-					res->markInductionLiteral(s, curr, hyp, rev);
-				}
-			}
-	  }
-	}
-	ASS_EQ(next,cLen);
-
-	env.statistics->forwardDemodulations++;
-
-	premises = pvi( getSingletonIterator(qr.clause));
-	replacement = res;
-	return true;
-
-=======
         TermQueryResult qr=git.next();
         ASS_EQ(qr.clause->length(),1);
 
@@ -323,12 +208,24 @@
 
 
         (*res)[0]=resLit;
+        vset<unsigned> sig;
+        bool hyp, rev;
+        if (cl->isInductionLiteral(lit, sig, hyp, rev)) {
+          for (const auto& s : sig) {
+            res->markInductionLiteral(s, resLit, hyp, rev ^ resLit->isOrientedReversed());
+          }
+        }
 
         unsigned next=1;
         for(unsigned i=0;i<cLen;i++) {
           Literal* curr=(*cl)[i];
           if(curr!=lit) {
             (*res)[next++] = curr;
+            if (cl->isInductionLiteral(curr, sig, hyp, rev)) {
+              for (const auto& s : sig) {
+                res->markInductionLiteral(s, curr, hyp, rev);
+              }
+            }
           }
         }
         ASS_EQ(next,cLen);
@@ -338,7 +235,6 @@
         premises = pvi( getSingletonIterator(qr.clause));
         replacement = res;
         return true;
->>>>>>> 69048575
       }
     }
   }
