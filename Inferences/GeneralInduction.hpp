/*
 * This file is part of the source code of the software program
 * Vampire. It is protected by applicable
 * copyright laws.
 *
 * This source code is distributed under the licence found here
 * https://vprover.github.io/license.html
 * and in the source directory
 */
/**
 * @file Induction.hpp
 * Defines class Induction
 *
 */

#ifndef __GeneralInduction__
#define __GeneralInduction__

#include <cmath>
#include <bitset>

#include "Forwards.hpp"

#include "Indexing/TermIndex.hpp"

#include "Kernel/Clause.hpp"
#include "Kernel/TermTransformer.hpp"

#include "Lib/PairUtils.hpp"
#include "Lib/VirtualIterator.hpp"

#include "Shell/InductionSchemeGenerator.hpp"

#include "InferenceEngine.hpp"

namespace Inferences
{

using namespace Kernel;
using namespace Saturation;

class NoGeneralizationIterator
<<<<<<< HEAD
=======
  : public IteratorCore<OccurrenceMap>
>>>>>>> 3e074b21
{
public:
  DECL_ELEMENT_TYPE(OccurrenceMap);

  NoGeneralizationIterator(const OccurrenceMap& occ)
    : _occ(occ), _hasNext(true) {}

<<<<<<< HEAD
  inline bool hasNext()
=======
  inline bool hasNext() override
>>>>>>> 3e074b21
  {
    return _hasNext;
  }

<<<<<<< HEAD
  inline OWN_ELEMENT_TYPE next()
  {
    CALL("GeneralizationIterator::next()");
=======
  inline OWN_ELEMENT_TYPE next() override
  {
    CALL("NoGeneralizationIterator::next()");
>>>>>>> 3e074b21
    ASS(_hasNext);

    auto it = _occ.begin();
    while (it != _occ.end()) {
      it->second.set_bits();
      it++;
    }
    _hasNext = false;
    return _occ;
  }

  inline vstring toString()
  {
    vstringstream str;
    for (const auto& kv : _occ) {
      str << *kv.first.first << ", " << kv.first.second
          << ": " << kv.second.toString() << " ";
    }
    return str.str();
  }

private:
  OccurrenceMap _occ;
  bool _hasNext;
};

class GeneralizationIterator
  : public IteratorCore<OccurrenceMap>
{
public:
  DECL_ELEMENT_TYPE(OccurrenceMap);

  GeneralizationIterator(const OccurrenceMap& occ, bool heuristic, bool hasFixOccurrences)
    : _occ(occ), _hasNext(true), _heuristic(heuristic), _hasFixOccurrences(hasFixOccurrences)
  {
    if (!_hasFixOccurrences) {
      // eliminate all 0s
      for (auto& o : _occ) {
        if (!o.second.num_set_bits()) {
          ALWAYS(o.second.next());
        }
      }
    }
  }

  inline bool hasNext() override
  {
    return _hasNext;
  }

  inline OWN_ELEMENT_TYPE next() override
  {
    CALL("GeneralizationIterator::next()");
    ASS(_hasNext);

    auto temp = _occ;
    auto it = _occ.begin();
    while (it != _occ.end()) {
      if (it->second.next()) {
        // heuristic gives only active occurrences
        // then and all occurrences, so we set all bits
        // immediately after returning only the actives
        if (_heuristic) {
          it->second.set_bits();
        }
        break;
      }
      it->second.reset_bits();
      if (!_hasFixOccurrences) {
        // eliminate all 0s as in ctor
        if (!it->second.num_set_bits()) {
          ALWAYS(it->second.next());
        }
      }
      it++;
    }
    if (it == _occ.end()) {
      _hasNext = false;
    }
    return temp;
  }

  inline vstring toString()
  {
    vstringstream str;
    for (const auto& kv : _occ) {
      str << *kv.first.first << ", " << kv.first.second
          << ": " << kv.second.toString() << " ";
    }
    return str.str();
  }

private:
  OccurrenceMap _occ;
  bool _hasNext;
  bool _heuristic;
  bool _hasFixOccurrences;
};

class GeneralInduction
: public GeneratingInferenceEngine
{
public:
  CLASS_NAME(GeneralInduction);
  USE_ALLOCATOR(GeneralInduction);

  GeneralInduction(const vvector<InductionSchemeGenerator*> gen, InferenceRule rule)
    : _gen(gen),
      _splitter(0),
      _rule(rule) {}

  ~GeneralInduction() {
    for (auto& gen : _gen) {
      delete gen;
    }
  }

  ClauseIterator generateClauses(Clause* premise) override;
  void attach(SaturationAlgorithm* salg) override;
  void detach() override;

private:
  class InductionClauseIterator
    : public ClauseIterator
  {
  public:
    InductionClauseIterator() = default;
    DECL_ELEMENT_TYPE(Clause*);

    inline bool hasNext() { return _clauses.isNonEmpty(); }
    inline OWN_ELEMENT_TYPE next() { 
      return _clauses.pop();
    }

    Stack<Clause*> _clauses;
  };

  void process(InductionClauseIterator& it, Clause* premise, Literal* literal);
  void generateClauses(
    const Shell::InductionScheme& scheme,
    Literal* mainLit, const SLQueryResult& mainQuery,
    const vvector<pair<Literal*,SLQueryResult>>& sideLitQrPairs,
    ClauseStack& clauses);
<<<<<<< HEAD
  InductionScheme::Case skolemizeCase(const InductionScheme::Case& c);
  Literal* skolemizeLiteral(Literal* lit);
=======
  InductionScheme::Case skolemizeCase(
    const InductionScheme::Case& c,
    const vmap<Term*, unsigned>& inductionTerms,
    vset<unsigned>& introducedSkolems);
>>>>>>> 3e074b21
  bool alreadyDone(Literal* mainLit, const vset<pair<Literal*,Clause*>>& sides,
    const InductionScheme& sch, pair<Literal*,vset<Literal*>>& res);
  vvector<pair<SLQueryResult, vset<pair<Literal*,Clause*>>>> selectMainSidePairs(Literal* literal, Clause* premise);
  Literal* replaceLit(unsigned& var, const vmap<TermList,TermList>& r, const OccurrenceMap& occurrences, Literal* lit,
    const vset<pair<Literal*,Clause*>>& sideLits, const vvector<LiteralStack>& lits, vvector<LiteralStack>& newLits, bool hypothesis = false);

  vvector<InductionSchemeGenerator*> _gen;
  Splitter* _splitter;
  InferenceRule _rule;
  DHMap<Literal*, vset<Literal*>> _done;
  TermIndex* _index;
};

}

#endif /*__GeneralInduction__*/<|MERGE_RESOLUTION|>--- conflicted
+++ resolved
@@ -40,10 +40,7 @@
 using namespace Saturation;
 
 class NoGeneralizationIterator
-<<<<<<< HEAD
-=======
   : public IteratorCore<OccurrenceMap>
->>>>>>> 3e074b21
 {
 public:
   DECL_ELEMENT_TYPE(OccurrenceMap);
@@ -51,24 +48,14 @@
   NoGeneralizationIterator(const OccurrenceMap& occ)
     : _occ(occ), _hasNext(true) {}
 
-<<<<<<< HEAD
-  inline bool hasNext()
-=======
   inline bool hasNext() override
->>>>>>> 3e074b21
   {
     return _hasNext;
   }
 
-<<<<<<< HEAD
-  inline OWN_ELEMENT_TYPE next()
-  {
-    CALL("GeneralizationIterator::next()");
-=======
   inline OWN_ELEMENT_TYPE next() override
   {
     CALL("NoGeneralizationIterator::next()");
->>>>>>> 3e074b21
     ASS(_hasNext);
 
     auto it = _occ.begin();
@@ -212,15 +199,10 @@
     Literal* mainLit, const SLQueryResult& mainQuery,
     const vvector<pair<Literal*,SLQueryResult>>& sideLitQrPairs,
     ClauseStack& clauses);
-<<<<<<< HEAD
-  InductionScheme::Case skolemizeCase(const InductionScheme::Case& c);
-  Literal* skolemizeLiteral(Literal* lit);
-=======
   InductionScheme::Case skolemizeCase(
     const InductionScheme::Case& c,
     const vmap<Term*, unsigned>& inductionTerms,
     vset<unsigned>& introducedSkolems);
->>>>>>> 3e074b21
   bool alreadyDone(Literal* mainLit, const vset<pair<Literal*,Clause*>>& sides,
     const InductionScheme& sch, pair<Literal*,vset<Literal*>>& res);
   vvector<pair<SLQueryResult, vset<pair<Literal*,Clause*>>>> selectMainSidePairs(Literal* literal, Clause* premise);
