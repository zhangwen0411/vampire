/*
 * File Induction 
 *
 * This file is part of the source code of the software program
 * Vampire. It is protected by applicable
 * copyright laws.
 *
 * This source code is distributed under the licence found here
 * https://vprover.github.io/license.html
 * and in the source directory
 *
 * In summary, you are allowed to use Vampire for non-commercial
 * purposes but not allowed to distribute, modify, copy, create derivatives,
 * or use in competitions. 
 * For other uses of Vampire please contact developers for a different
 * licence, which we will make an effort to provide. 
 */
/**
 * @file Induction.hpp
 * Defines class Induction
 *
 */

#ifndef __Induction__
#define __Induction__

#include <math.h>

#include "Forwards.hpp"

#include "Indexing/TermIndex.hpp"
#include "Kernel/TermTransformer.hpp"
#include "Lib/Array.hpp"

#include "InferenceEngine.hpp"

namespace Inferences
{

using namespace Kernel;
using namespace Saturation;

class TermReplacement : public TermTransformer {

public:
  TermReplacement(Term* o, TermList r) : _o(o), _r(r) {} 
  virtual TermList transformSubterm(TermList trm);
private:
  Term* _o;
  TermList _r;
};

class LiteralSubsetReplacement : TermTransformer {
public:
  LiteralSubsetReplacement(Literal* lit, Term* o, TermList r)
      : _lit(lit), _o(o), _r(r) {
    _occurrences = _lit->countSubtermOccurrences(TermList(_o));
    _maxIterations = pow(2, _occurrences);
  }

  // Returns transformed lit for the first 2^(_occurences) - 1 calls, then returns nullptr.
  // Sets rule to INDUCTION_AXIOM if all occurrences were transformed, otherwise sets rule
  // to GEN_INDUCTION_AXIOM.
  Literal* transformSubset(InferenceRule& rule);

protected:
  virtual TermList transformSubterm(TermList trm);

private:
  // _iteration serves as a map of occurrences to replace
  unsigned _iteration = 0;
  unsigned _maxIterations;
  // Counts how many occurrences were already encountered in one transformation
  unsigned _matchCount = 0;
  unsigned _occurrences;
  const unsigned _maxOccurrences = 20;
  Literal* _lit;
  Term* _o;
  TermList _r;
};

class Induction
: public GeneratingInferenceEngine
{
public:
  CLASS_NAME(Induction);
  USE_ALLOCATOR(Induction);

  Induction() = default;
  ClauseIterator generateClauses(Clause* premise) override;
  void attach(SaturationAlgorithm* salg) override;

private:
  TermIndex* _index;
};

class InductionClauseIterator
{
public:
  // all the work happens in the constructor!
  InductionClauseIterator(Clause* premise, TermIndex* index);

  CLASS_NAME(InductionClauseIterator);
  USE_ALLOCATOR(InductionClauseIterator);
  DECL_ELEMENT_TYPE(Clause*);

  inline bool hasNext() { return _clauses.isNonEmpty(); }
  inline OWN_ELEMENT_TYPE next() { 
    Clause* c = _clauses.pop();
    if(env.options->showInduction()){
      env.beginOutput();
      env.out() << "[Induction] generate " << c->toString() << endl; 
      env.endOutput();
    }
    return c; 
  }

private:
  void process(Clause* premise, Literal* lit, TermIndex* index);

  void produceClauses(DHMap<Literal*, Clause*>* origLitToPremiseMap, Formula* hypothesis, DHMap<Literal*, Literal*>* conclusionToOrigLitMap, InferenceRule rule);

  void performMathInductionOne(Clause* premise, Literal* origLit, Literal* lit, Term* t, InferenceRule rule); 
  void performMathInductionTwo(Clause* premise, Literal* origLit, Literal* lit, Term* t, InferenceRule rule);

  void performStructInductionOne(Clause* premise, Literal* origLit, Literal* lit, Term* t, InferenceRule rule);
  void performStructInductionTwo(Clause* premise, Literal* origLit, Literal* lit, Term* t, InferenceRule rule);
  void performStructInductionThree(Clause* premise, Literal* origLit, Literal* lit, Term* t, InferenceRule rule);

<<<<<<< HEAD
  void performStructInductionFour(Clause* premise, Literal* origLit, InferenceRule rule, TermIndex* index);
  void instantiateScheme(DHMap<Literal*, Clause*>* litClMap, DHMap<Literal*, DHMap<TermList, DHSet<unsigned>*>*>* activeOccurrenceMap,
    InferenceRule rule, InductionScheme* scheme);
=======
  void performStructInductionFour(Clause* premise, Literal* origLit, InferenceRule rule);
  void instantiateScheme(Clause* premise, Literal* origLit, InferenceRule rule,
    const InductionScheme& scheme, const DHMap<TermList, DHSet<unsigned>*>& activeOccurrenceMap);
>>>>>>> 3adaa387

  bool notDone(Literal* lit, Term* t);
  Term* getPlaceholderForTerm(Term* t);

  Stack<Clause*> _clauses;
};

};

#endif /*__Induction__*/<|MERGE_RESOLUTION|>--- conflicted
+++ resolved
@@ -127,15 +127,10 @@
   void performStructInductionTwo(Clause* premise, Literal* origLit, Literal* lit, Term* t, InferenceRule rule);
   void performStructInductionThree(Clause* premise, Literal* origLit, Literal* lit, Term* t, InferenceRule rule);
 
-<<<<<<< HEAD
   void performStructInductionFour(Clause* premise, Literal* origLit, InferenceRule rule, TermIndex* index);
-  void instantiateScheme(DHMap<Literal*, Clause*>* litClMap, DHMap<Literal*, DHMap<TermList, DHSet<unsigned>*>*>* activeOccurrenceMap,
-    InferenceRule rule, InductionScheme* scheme);
-=======
-  void performStructInductionFour(Clause* premise, Literal* origLit, InferenceRule rule);
-  void instantiateScheme(Clause* premise, Literal* origLit, InferenceRule rule,
-    const InductionScheme& scheme, const DHMap<TermList, DHSet<unsigned>*>& activeOccurrenceMap);
->>>>>>> 3adaa387
+  void instantiateScheme(DHMap<Literal*, Clause*>* litClMap,
+    const DHMap<Literal*, DHMap<TermList, DHSet<unsigned>*>*>& activeOccurrenceMap,
+    InferenceRule rule, const InductionScheme& scheme);
 
   bool notDone(Literal* lit, Term* t);
   Term* getPlaceholderForTerm(Term* t);
