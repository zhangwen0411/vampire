
/*
 * File HyperSuperposition.cpp.
 *
 * This file is part of the source code of the software program
 * Vampire. It is protected by applicable
 * copyright laws.
 *
 * This source code is distributed under the licence found here
 * https://vprover.github.io/license.html
 * and in the source directory
 *
 * In summary, you are allowed to use Vampire for non-commercial
 * purposes but not allowed to distribute, modify, copy, create derivatives,
 * or use in competitions. 
 * For other uses of Vampire please contact developers for a different
 * licence, which we will make an effort to provide. 
 */
/**
 * @file HyperSuperposition.cpp
 * Implements class HyperSuperposition.
 */

#include <algorithm>

#include "Debug/RuntimeStatistics.hpp"

#include "Lib/Environment.hpp"
#include "Lib/Metaiterators.hpp"
#include "Lib/PairUtils.hpp"
#include "Lib/TimeCounter.hpp"
#include "Lib/VirtualIterator.hpp"

#include "Kernel/Clause.hpp"
#include "Kernel/ColorHelper.hpp"
#include "Kernel/EqHelper.hpp"
#include "Kernel/Inference.hpp"
#include "Kernel/RobSubstitution.hpp"
#include "Kernel/SortHelper.hpp"
#include "Kernel/Term.hpp"
#include "Kernel/TermIterators.hpp"
#include "Kernel/Unit.hpp"

#include "Indexing/Index.hpp"
#include "Indexing/LiteralIndex.hpp"
#include "Indexing/IndexManager.hpp"

#include "Saturation/SaturationAlgorithm.hpp"

#include "Shell/Options.hpp"
#include "Shell/Statistics.hpp"

#include "BinaryResolution.hpp"
#include "EqualityResolution.hpp"

#include "HyperSuperposition.hpp"

namespace Inferences
{

using namespace Lib;
using namespace Kernel;
using namespace Indexing;
using namespace Saturation;

void HyperSuperposition::attach(SaturationAlgorithm* salg)
{
  CALL("HyperSuperposition::attach");
  ASS(!_index);

//  GeneratingInferenceEngine::attach(salg);
  ForwardSimplificationEngine::attach(salg);
  _index=static_cast<UnitClauseLiteralIndex*> (
	  _salg->getIndexManager()->request(SIMPLIFYING_UNIT_CLAUSE_SUBST_TREE) );
}

void HyperSuperposition::detach()
{
  CALL("HyperSuperposition::detach");
  ASS(_salg);

  _index=0;
  _salg->getIndexManager()->release(SIMPLIFYING_UNIT_CLAUSE_SUBST_TREE);
//  GeneratingInferenceEngine::detach();
  ForwardSimplificationEngine::detach();
}

/**
 * Return true if weight of the first term is less for p1 than for p2.
 *
 * We use this to sort elements on the rewriter stack, so that larger rewrites get done first.
 */
bool HyperSuperposition::rewriterEntryComparator(RewriterEntry p1, RewriterEntry p2)
{
  CALL("HyperSuperposition::rewriterEntryComparator");

  unsigned w1 = p1.first.first.isVar() ? 1 : p1.first.first.term()->weight();
  unsigned w2 = p2.first.first.isVar() ? 1 : p2.first.first.term()->weight();

  return w1<w2;
}

bool HyperSuperposition::tryToUnifyTwoTermPairs(RobSubstitution& subst, TermList tp1t1, int bank11,
    TermList tp1t2, int bank12, TermList tp2t1, int bank21, TermList tp2t2, int bank22)
{
  CALL("HyperSuperposition::tryToUnifyTwoTermPairs");

  BacktrackData btData;
  subst.bdRecord(btData);

  if(!subst.unify(tp1t1, bank11, tp1t2, bank12)) {
    subst.bdDone();
    ASS(btData.isEmpty());
    return false;
  }
  if(!subst.unify(tp2t1, bank21, tp2t2, bank22)) {
    subst.bdDone();
    btData.backtrack();
    return false;
  }

  subst.bdDone();
  subst.bdCommit(btData);
  ASS(btData.isEmpty());
  return true;
}

bool HyperSuperposition::tryMakeTopUnifiableByRewriter(TermList t1, TermList t2, int t2Bank, int& nextAvailableBank, ClauseStack& premises,
      RewriterStack& rewriters, RobSubstitution& subst, Color& infClr)
{
  CALL("HyperSuperposition::tryGetTopRewriter");

  if(subst.unify(t1, 0, t2, t2Bank)) {
    return true;
  }

  TermList ut1 = subst.apply(t1, 0);
  TermList ut2 = subst.apply(t2, t2Bank);

  ASS(ut1.isTerm() || ut2.isTerm());

  TermList srt;
  if(ut1.isTerm()) {
    srt = SortHelper::getResultSort(ut1.term());
  }
  else {
    ASS(ut2.isTerm());
    srt = SortHelper::getResultSort(ut2.term());
  }
  Literal* queryEq = Literal::createEquality(true, ut1, ut2, srt);

  SLQueryResultIterator srqi = _index->getUnifications(queryEq, false, false);
  if(!srqi.hasNext()) {
    return false;
  }
  //for now we just get the first result
  SLQueryResult qr = srqi.next();
  Color clr = ColorHelper::combine(infClr, qr.clause->color());
  if(clr==COLOR_INVALID) {
    return false;
  }
  infClr = clr;

  Literal* rwrLit = qr.literal;

  TermList rwrT1 = *rwrLit->nthArgument(0);
  TermList rwrT2 = *rwrLit->nthArgument(1);

  int rwrBankIdx = nextAvailableBank++;
  if(!tryToUnifyTwoTermPairs(subst, t1, 0, rwrT1, rwrBankIdx, t2, t2Bank, rwrT2, rwrBankIdx)) {
    std::swap(rwrT1, rwrT2);
    ALWAYS(tryToUnifyTwoTermPairs(subst, t1, 0, rwrT1, rwrBankIdx, t2, t2Bank, rwrT2, rwrBankIdx));
  }

  rewriters.push(make_pair(TermPair(rwrT1,rwrT2), rwrBankIdx));
  premises.push(qr.clause);
  return true;
}

/**
 * the content of the reference arguments is undefined in case of failure
 */
bool HyperSuperposition::tryGetRewriters(Term* t1, Term* t2, int t2Bank, int& nextAvailableBank, ClauseStack& premises,
      RewriterStack& rewriters, RobSubstitution& subst, Color& infClr)
{
  CALL("HyperSuperposition::tryGetRewriters");
  ASS_EQ(t1->isLiteral(),t2->isLiteral());

//for this we'll need to handle some corner cases in rewriter application
//  if(!t1->isLiteral()) {
//    if(tryMakeTopUnifiableByRewriter(TermList(t1), TermList(t2), t2Bank, nextAvailableBank, premises, rewriters, subst, infClr)) {
//      return true;
//    }
//  }
  if(t1->functor()!=t2->functor()) {
    return false;
  }

  SubtermIterator t1it(t1);
  SubtermIterator t2it(t2);
  while(t1it.hasNext()) {
    ALWAYS(t2it.hasNext());
    TermList st1 = t1it.next();
    TermList st2 = t2it.next();
    if(tryMakeTopUnifiableByRewriter(st1, st2, t2Bank, nextAvailableBank, premises, rewriters, subst, infClr)) {
      t1it.right();
      t2it.right();
      continue;
    }
    if(!TermList::sameTopFunctor(st1, st2)) {
      return false;
    }
  }
  ASS(!t2it.hasNext());
  return true;
}

/**
 * Determine which terms need to be made equal to make terms/literals
 * t1 and t2 unify, try to find unit equalities that would unify these two terms
 * and if successful, apply the necessary substitution to clause @c cl and
 * the rewritings to t1 and this then to the literal at @c literalIndex. The
 * order of literals in the clause is preserved.
 *
 * If @c disjointVariables is true, the variables in t2 are considered to be disjoint
 * from variables of the clause and term t1.
 * Variables of t1 are always considered to conincide with variables of the clause.
 */
void HyperSuperposition::tryUnifyingSuperpositioins(Clause* cl, unsigned literalIndex, Term* t1, Term* t2,
    bool disjointVariables, ClauseStack& acc)
{
  CALL("HyperSuperposition::tryUnifyingSuperpositioins");

  ASS_EQ(t1->isLiteral(),t2->isLiteral());
  ASS(!t1->isLiteral() || t1->functor()==t2->functor());

  Color clauseClr = cl->color();

  static RobSubstitution subst;
  subst.reset();

  int bank2 = disjointVariables ? 1 : 0;
  int nextAvailBank = bank2+1;

  static ClauseStack premises;
  premises.reset();
  //the int is a variable bank index
  typedef pair<TermPair, int> RewriterEntry;
  typedef Stack<RewriterEntry> RewriterStack;
  static RewriterStack rewriters;
  rewriters.reset();

  if(!tryGetRewriters(t1, t2, bank2, nextAvailBank, premises, rewriters, subst, clauseClr)) {
    //we couldn't get the rewriters
    return;
  }

  if(rewriters.isEmpty()) {
    //there is no need for rewriting
    return;
  }

  //we need to process heavier terms first, so we don't change some subterms of
  //later terms during rewriting (thus making the rewriting impossible)
  std::sort(rewriters.begin(), rewriters.end(), rewriterEntryComparator);

  Term* t1Subst;
  if(t1->isLiteral()) {
    t1Subst = subst.apply(static_cast<Literal*>(t1),0);
  }
  else {
    t1Subst = subst.apply(TermList(t1), 0).term();
  }

  Term* t1Rwr = t1Subst;
  RewriterStack::TopFirstIterator rwrIt(rewriters);
  while(rwrIt.hasNext()) {
    RewriterEntry rwr = rwrIt.next();
    int rwrBank = rwr.second;
    TermList srcBase = rwr.first.first;
    TermList tgtBase = rwr.first.second;
    TermList src = subst.apply(srcBase, rwrBank);
    TermList tgt = subst.apply(tgtBase, rwrBank);
    t1Rwr = EqHelper::replace(t1Rwr, src, tgt);
  }

  static RobSubstitution checkerSubst;
  checkerSubst.reset();
  if(!checkerSubst.unifyArgs(t1Rwr, 0, t2, bank2)) {
    return;
  }

  static LiteralStack resLits;
  resLits.reset();

  unsigned clen = cl->length();
  for(unsigned i=0; i<clen; i++) {
    Literal* lit0 = (*cl)[i];
    if(i==literalIndex) {
      if(t1->isLiteral()) {
	ASS_EQ(lit0, t1);
	resLits.push(static_cast<Literal*>(t1Rwr));
      }
      else {
	Literal* lSubst = subst.apply(lit0, 0);
	Literal* lRwr = EqHelper::replace(lSubst, TermList(t1Subst), TermList(t1Rwr));
	resLits.push(lRwr);
      }
    }
    else {
      Literal* lSubst = subst.apply(lit0, 0);
      resLits.push(lSubst);
    }
  }

  UnitList* premLst = 0;
  UnitList::pushFromIterator(ClauseStack::Iterator(premises), premLst);
  UnitList::push(cl, premLst);

  Clause* res = Clause::fromStack(resLits, GeneratingInferenceMany(InferenceRule::HYPER_SUPERPOSITION_GENERATING, premLst));
  // MS: keeping the original semantics (GeneratingInferenceMany would compute max over all parents+1)
  res->setAge(cl->age()+1);

  RSTAT_CTR_INC("hyper-superposition");

  _salg->onNewClause(res);
  acc.push(res);
}

void HyperSuperposition::tryUnifyingNonequality(Clause* cl, unsigned literalIndex, ClausePairStack& acc)
{
  CALL("HyperSuperposition::tryUnifyingNonequality");

  Literal* lit = (*cl)[literalIndex];
  ASS(lit->isEquality());
  ASS(lit->isNegative());

  TermList t1 = *lit->nthArgument(0);
  TermList t2 = *lit->nthArgument(1);
  if(t1.isVar() || t2.isVar()) {
    //this unifies without any problems
    return;
  }

  static ClauseStack localRes;
  tryUnifyingSuperpositioins(cl, literalIndex, t1.term(), t2.term(), false, localRes);

  while(localRes.isNonEmpty()) {
    Clause* ocl = localRes.pop();
    Clause* resCl = EqualityResolution::tryResolveEquality(ocl, (*ocl)[literalIndex]);
    ASS(resCl);
    acc.push(ClausePair(ocl, resCl));
  }
}

Literal* HyperSuperposition::getUnifQueryLit(Literal* base)
{
  CALL("HyperSuperposition::getUnifQueryLit");

  unsigned arity = base->arity();
  static TermStack varArgs;
  for(unsigned i=varArgs.size(); i<arity; i++) {
    varArgs.push(TermList(i, false));
  }
  Literal* res = Literal::create(base, varArgs.begin());
  return res;
}

void HyperSuperposition::resolveFixedLiteral(Clause* cl, unsigned litIndex, ClausePairStack& acc)
{
  CALL("HyperSuperposition::resolveFixedLiteral");

  Literal* lit = (*cl)[litIndex];
  SLQueryResultIterator unifs = _index->getUnifications(lit, true, true);
  while(unifs.hasNext()) {
    SLQueryResult qr = unifs.next();
    Clause* genCl = BinaryResolution::generateClause(cl, lit, qr, getOptions());
    acc.push(ClausePair(cl, genCl));
  }
}

void HyperSuperposition::tryUnifyingToResolveWithUnit(Clause* cl, unsigned literalIndex, ClausePairStack& acc)
{
  CALL("HyperSuperposition::tryUnifyingToResolveWithUnit");

  Literal* lit = (*cl)[literalIndex];
  if(lit->isEquality()) {
    //now we don't bother with the argument normalization that is done in equalities
    return;
  }
  Literal* queryLit = getUnifQueryLit(lit);
  SLQueryResultIterator unifIt = _index->getUnifications(queryLit, true, false);

  static ClauseStack localRes;

  while(unifIt.hasNext()) {
    SLQueryResult unifRes = unifIt.next();
    localRes.reset();
    tryUnifyingSuperpositioins(cl, literalIndex, lit, unifRes.literal, true, localRes);
    while(localRes.isNonEmpty()) {
      Clause* resolvableCl = localRes.pop();
      resolveFixedLiteral(resolvableCl, literalIndex, acc);
    }
  }
}

/**
 * Interface for a generating inference
 */
ClauseIterator HyperSuperposition::generateClauses(Clause* cl)
{
  CALL("HyperSuperposition::generateClauses");

  TimeCounter tc(TC_HYPER_SUPERPOSITION);

  static ClausePairStack res;
  res.reset();

  unsigned clen = cl->length();
  for(unsigned i=0; i<clen; i++) {
    Literal* lit = (*cl)[i];
    if(lit->isEquality() && lit->isNegative()) {
      tryUnifyingNonequality(cl, i, res);
    }
  }
  if(clen==1) {
    tryUnifyingToResolveWithUnit(cl, 0, res);
  }

  return getPersistentIterator(getMappingIterator(ClausePairStack::Iterator(res), SecondOfPairFn<ClausePair>()));
}


bool HyperSuperposition::tryGetUnifyingPremises(Term* t1, Term* t2, Color clr, bool disjointVariables, ClauseStack& premises)
{
  CALL("HyperSuperposition::tryGetUnifyingPremises");
  ASS_EQ(t1->isLiteral(),t2->isLiteral());
  ASS(!t1->isLiteral() || t1->functor()==t2->functor());

  Color clauseClr = clr;

  static RobSubstitution subst;
  subst.reset();

  int bank2 = disjointVariables ? 1 : 0;
  int nextAvailBank = bank2+1;

  static RewriterStack rewriters;
  rewriters.reset();

  return tryGetRewriters(t1, t2, bank2, nextAvailBank, premises, rewriters, subst, clauseClr);
}

Clause* HyperSuperposition::tryGetContradictionFromUnification(Clause* cl, Term* t1, Term* t2, bool disjointVariables,
    ClauseStack& premStack)
{
  CALL("HyperSuperposition::tryGetContradictionFromUnification");

  Color clr = cl->color();
  ClauseStack::Iterator cit(premStack);
  while(cit.hasNext()) {
    Clause* prem = cit.next();
    clr = ColorHelper::combine(clr, prem->color());
  }
  if(clr==COLOR_INVALID) {
    return 0;
  }
  if(!tryGetUnifyingPremises(t1, t2, clr, disjointVariables, premStack)) {
    return 0;
  }
  UnitList* premLst = 0;
  UnitList::pushFromIterator(ClauseStack::Iterator(premStack), premLst);
<<<<<<< HEAD
  UnitList::push(cl, premLst); 
=======
  UnitList::push(cl, premLst);
>>>>>>> f4cbb935
  Clause* res = Clause::fromIterator(LiteralIterator::getEmpty(),
      GeneratingInferenceMany(InferenceRule::HYPER_SUPERPOSITION_SIMPLIFYING, premLst));
  // MS: keeping the original semantics (GeneratingInferenceMany would compute max over all parents+1)
  res->setAge(cl->age());
  return res;
}

bool HyperSuperposition::trySimplifyingFromUnification(Clause* cl, Term* t1, Term* t2, bool disjointVariables, ClauseStack& premStack,
    Clause*& replacement, ClauseIterator& premises)
{
  CALL("HyperSuperposition::trySimplifyingFromUnification");


  Clause* res = tryGetContradictionFromUnification(cl, t1, t2, false, premStack);
  if(!res) {
    return false;
  }

  ClauseStack::Iterator premIt(premStack);
  while(premIt.hasNext()) {
    Clause* pr = premIt.next();
    if(!ColorHelper::compatible(cl->color(), pr->color())) {
      return false;
    }
  }

  RSTAT_CTR_INC("hyper-superposition");

  replacement = res;
  premises = pvi(ClauseStack::Iterator(premStack));
  return true;
}

bool HyperSuperposition::tryUnifyingNonequalitySimpl(Clause* cl, Clause*& replacement, ClauseIterator& premises)
{
  CALL("HyperSuperposition::tryUnifyingNonequalitySimpl");
  ASS_EQ(cl->length(), 1);

  Literal* lit = (*cl)[0];
  ASS(lit->isEquality());
  ASS(lit->isNegative());

  TermList t1 = *lit->nthArgument(0);
  TermList t2 = *lit->nthArgument(1);
  if(t1.isVar() || t2.isVar()) {
    //this unifies without any problems
    return false;
  }

  static ClauseStack premStack;
  premStack.reset();

  return trySimplifyingFromUnification(cl, t1.term(), t2.term(), false, premStack, replacement, premises);
}

bool HyperSuperposition::tryUnifyingToResolveSimpl(Clause* cl, Clause*& replacement, ClauseIterator& premises)
{
  CALL("HyperSuperposition::tryUnifyingToResolveSimpl");
  ASS_EQ(cl->length(), 1);

  Literal* lit = (*cl)[0];
  if(lit->isEquality()) {
    //now we don't bother with the argument normalization that is done in equalities
    return false;
  }
  Literal* queryLit = getUnifQueryLit(lit);
  SLQueryResultIterator unifIt = _index->getUnifications(queryLit, true, false);

  static ClauseStack prems;

  while(unifIt.hasNext()) {
    SLQueryResult unifRes = unifIt.next();
    prems.reset();
    prems.push(unifRes.clause);

    if(trySimplifyingFromUnification(cl, lit, unifRes.literal, true, prems, replacement, premises)) {
      return true;
    }
  }
  return false;
}

/**
 * Interface for a fw simplifying inference
 */
bool HyperSuperposition::perform(Clause* cl, Clause*& replacement, ClauseIterator& premises)
{
  CALL("HyperSuperposition::perform");
  if(cl->length()!=1) {
    return false;
  }

  TimeCounter tc(TC_HYPER_SUPERPOSITION);

  Literal* lit = (*cl)[0];

  if(lit->isEquality() && lit->isNegative()) {
    if(tryUnifyingNonequalitySimpl(cl, replacement, premises)) {
      return true;
    }
  }
  return tryUnifyingToResolveSimpl(cl, replacement, premises);
}

}<|MERGE_RESOLUTION|>--- conflicted
+++ resolved
@@ -470,11 +470,8 @@
   }
   UnitList* premLst = 0;
   UnitList::pushFromIterator(ClauseStack::Iterator(premStack), premLst);
-<<<<<<< HEAD
   UnitList::push(cl, premLst); 
-=======
-  UnitList::push(cl, premLst);
->>>>>>> f4cbb935
+
   Clause* res = Clause::fromIterator(LiteralIterator::getEmpty(),
       GeneratingInferenceMany(InferenceRule::HYPER_SUPERPOSITION_SIMPLIFYING, premLst));
   // MS: keeping the original semantics (GeneratingInferenceMany would compute max over all parents+1)
