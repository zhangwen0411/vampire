--- conflicted
+++ resolved
@@ -64,25 +64,12 @@
   if (!lit->isEquality()) {
     return res;
   }
-<<<<<<< HEAD
-  vset<unsigned> sig;
-  bool hyp, rev;
-  if (premise->isInductionLiteral(lit, sig, hyp, rev)) {
-    static const bool fixSides = env.options->inductionHypRewritingFixSides();
-    if (!hyp) {
-      for (unsigned k = 0; k <= 1; k++) {
-        auto litarg = *lit->nthArgument(k);
-        if (litarg.isVar()) {
-          continue;
-        }
-=======
   if (InductionHelper::isInductionLiteral(lit, premise)) {
     auto sk = InductionHelper::collectSkolems(lit, premise);
     TermIterator lhsi = EqHelper::getEqualityArgumentIterator(lit);
     while (lhsi.hasNext()) {
       TermList litarg = lhsi.next();
       if (lit->isNegative()) {
->>>>>>> 3e074b21
         NonVariableIterator sti(litarg.term(), true);
         while (sti.hasNext()) {
           auto t = sti.next();
@@ -102,16 +89,7 @@
           }
         }
       } else {
-<<<<<<< HEAD
-        lhsi = EqHelper::getEqualityArgumentIterator(lit);
-      }
-      while (lhsi.hasNext()) {
-        TermList lhs = lhsi.next();
-        TermList litarg = EqHelper::getOtherEqualitySide(lit, lhs);
         auto ts = _stIndex->getUnifications(litarg);
-=======
-        auto ts = _stIndex->getInstances(litarg);
->>>>>>> 3e074b21
         while (ts.hasNext()) {
           auto qr = ts.next();
           if (!InductionHelper::isInductionLiteral(qr.literal, qr.clause)) {
@@ -159,9 +137,6 @@
   ASS(!eqLHS.isVar());
 
   TermList tgtTerm = EqHelper::getOtherEqualitySide(eqLit, eqLHS);
-<<<<<<< HEAD
-  TermList tgtTermS = subst->apply(tgtTerm, eqIsResult);
-=======
   TermList otherSide = EqHelper::getOtherEqualitySide(rwLit, rwSide);
   Ordering& ordering = _salg->getOrdering();
   // check that we are rewriting either against the order or the smaller side
@@ -169,11 +144,11 @@
     && !Ordering::isGorGEorE(ordering.compare(otherSide,rwSide))) {
     return res;
   }
->>>>>>> 3e074b21
 
   Literal* rwLitS = subst->apply(rwLit, !eqIsResult);
   TermList rwTermS = subst->apply(rwTerm, !eqIsResult);
   TermList rwSideS = subst->apply(rwSide, !eqIsResult);
+  TermList tgtTermS = subst->apply(tgtTerm, eqIsResult);
   TermList rwSideSR(EqHelper::replace(rwSideS.term(), rwTermS, tgtTermS));
   if (rwSide == rwTerm) {
     rwSideSR = tgtTermS;
