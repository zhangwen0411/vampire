--- conflicted
+++ resolved
@@ -783,7 +783,6 @@
   CALL("InductionClauseIterator::performStructInductionFour");
 
   InductionSchemeGenerator gen;
-<<<<<<< HEAD
   gen.generatePrimary(premise, lit);
 
   auto indTerms = getInductionTerms(gen._primarySchemes);
@@ -796,18 +795,12 @@
       if (inst.clause == premise) {
         continue;
       }
-      if (inst.clause->size() > 1 || inst.literal->isNegative()) {
+      if (inst.clause->size() > 1 || inst.literal->isNegative() || inst.literal->freeVariables() != IntList::empty()) {
         continue;
       }
       gen.generateSecondary(inst.clause, inst.literal);
     }
   }
-=======
-  if (!gen.generate(lit)) {
-    return;
-  }
-  gen.filter();
->>>>>>> 687ae196
 
   gen.filter();
   for (const auto& kv : gen._primarySchemes) {
@@ -824,22 +817,14 @@
       env.out() << endl;
       env.endOutput();
     }
-<<<<<<< HEAD
-    instantiateScheme(kv.second, gen._actOccMaps, rule, kv.first);
+    instantiateScheme(kv.second, gen._actOccMaps, gen._currOccMaps, rule, kv.first);
   }
 }
 
 void InductionClauseIterator::instantiateScheme(DHMap<Literal*, Clause*>* litClMap,
   const DHMap<Literal*, DHMap<TermList, DHSet<unsigned>*>*>& activeOccurrenceMaps,
+  const DHMap<Literal*, DHMap<TermList, unsigned>*>& occurrenceCountMaps,
   InferenceRule rule, const InductionScheme& scheme)
-=======
-    instantiateScheme(premise, lit, rule, scheme, gen._actOccMap, gen._currOccMap);
-  }
-}
-
-void InductionClauseIterator::instantiateScheme(Clause* premise, Literal* lit, InferenceRule rule,
-  const InductionScheme& scheme, const DHMap<TermList, DHSet<unsigned>*>& activeOccurrenceMap, const DHMap<TermList, unsigned>& occurrenceCntMap)
->>>>>>> 687ae196
 {
   CALL("InductionClauseIterator::instantiateScheme");
 
@@ -848,42 +833,30 @@
 
   for (auto& desc : scheme._rDescriptionInstances) {
     // We replace all induction terms with the corresponding step case terms
-<<<<<<< HEAD
     FormulaList* stepFormulas = FormulaList::empty();
     DHMap<Literal*, Clause*>::Iterator litClIt(*litClMap);
     while (litClIt.hasNext()) {
       auto lit = litClIt.nextKey();
-      TermOccurrenceReplacement tr(desc._step, *activeOccurrenceMaps.get(lit));
+      TermOccurrenceReplacement tr(desc._step, *activeOccurrenceMaps.get(lit), *occurrenceCountMaps.get(lit), var);
       stepFormulas = new FormulaList(new AtomicFormula(Literal::complementaryLiteral(tr.transform(lit))), stepFormulas);
     }
     auto right = JunctionFormula::generalJunction(Connective::OR, stepFormulas);
-=======
-    TermOccurrenceReplacement tr(desc._step, activeOccurrenceMap, occurrenceCntMap, var);
-    Formula* right = new AtomicFormula(Literal::complementaryLiteral(tr.transform(lit)));
->>>>>>> 687ae196
 
     FormulaList* hyp = FormulaList::empty();
 
     // Then we replace the arguments of the term with the
     // corresponding recursive cases for this step case (if not base case)
     for (const auto& r : desc._recursiveCalls) {
-<<<<<<< HEAD
       FormulaList* innerHyp = FormulaList::empty();
       DHMap<Literal*, Clause*>::Iterator litClIt(*litClMap);
       while (litClIt.hasNext()) {
         auto lit = litClIt.nextKey();
-        TermOccurrenceReplacement tr(r, *activeOccurrenceMaps.get(lit));
+        TermOccurrenceReplacement tr(r, *activeOccurrenceMaps.get(lit), *occurrenceCountMaps.get(lit), var, true);
         innerHyp = new FormulaList(new AtomicFormula(Literal::complementaryLiteral(tr.transform(lit))),innerHyp);
       }
       hyp = new FormulaList(JunctionFormula::generalJunction(Connective::OR,innerHyp),hyp);
     }
-=======
-      TermOccurrenceReplacement tr(r, activeOccurrenceMap, occurrenceCntMap, var, true);
->>>>>>> 687ae196
-
-      Formula* f = new AtomicFormula(Literal::complementaryLiteral(tr.transform(lit)));
-      hyp = new FormulaList(f,hyp);
-    }
+
     // add conditions
     if (!desc._conditions.empty()) {
       for (const auto& cond : desc._conditions) {
@@ -928,22 +901,18 @@
       r.insert(make_pair(kv.first, TermList(var++,false)));
     }
   }
-<<<<<<< HEAD
   DHMap<Literal*, Literal*> conclusionToOrigLitMap;
   FormulaList* conclusionList = FormulaList::empty();
   DHMap<Literal*, Clause*>::Iterator litClIt(*litClMap);
   while (litClIt.hasNext()) {
     auto lit = litClIt.nextKey();
-    TermOccurrenceReplacement tr(r, *activeOccurrenceMaps.get(lit));
+    TermOccurrenceReplacement tr(r, *activeOccurrenceMaps.get(lit),
+      *occurrenceCountMaps.get(lit), var);
     auto conclusion = Literal::complementaryLiteral(tr.transform(lit));
     conclusionToOrigLitMap.insert(conclusion, lit);
     conclusionList = new FormulaList(new AtomicFormula(conclusion), conclusionList);
   }
   Formula* conclusions = JunctionFormula::generalJunction(Connective::OR, conclusionList);
-=======
-  TermOccurrenceReplacement tr(r, activeOccurrenceMap, occurrenceCntMap, var);
-  Literal* conclusion = Literal::complementaryLiteral(tr.transform(lit));
->>>>>>> 687ae196
   Formula* hypothesis = new BinaryFormula(Connective::IMP,
                             Formula::quantify(indPremise),
                             Formula::quantify(conclusions));
