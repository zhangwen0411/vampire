--- conflicted
+++ resolved
@@ -86,25 +86,6 @@
 
   auto pairs = selectMainSidePairs(literal, premise);
 
-<<<<<<< HEAD
-  for (const auto& kv : pairs) {
-    const auto& main = kv.first;
-    const auto& sides = kv.second;
-    static vvector<pair<InductionScheme, OccurrenceMap>> schOccMap;
-    schOccMap.clear();
-    StructuralInductionSchemeGenerator gen;
-    // RecursionInductionSchemeGenerator gen;
-    gen.generate(main, sides, schOccMap);
-    vvector<pair<Literal*, vset<Literal*>>> schLits;
-    for (const auto& kv : schOccMap) {
-      vset<pair<Literal*, Clause*>> sidesFiltered;
-      for (const auto& s : sides) {
-        bool filter = true;
-        for (const auto& indTerm : kv.first.inductionTerms()) {
-          if (s.first->containsSubterm(indTerm) && (!skolem(indTerm) || !s.second->inference().inductionDepth())) {
-            filter = false;
-            break;
-=======
   for (auto& gen : _gen) {
     for (const auto& kv : pairs) {
       const auto& main = kv.first;
@@ -125,7 +106,6 @@
               sidesFiltered.insert(s);
               break;
             }
->>>>>>> 3e074b21
           }
         }
         schLits.emplace_back(nullptr, vset<Literal*>());
@@ -156,18 +136,6 @@
           generateClauses(kv.first, mainLitGen, main, sidesGeneralized, res._clauses);
         }
       }
-<<<<<<< HEAD
-      schLits.emplace_back(nullptr, vset<Literal*>());
-      if (alreadyDone(literal, sidesFiltered, kv.first, schLits.back())) {
-        continue;
-      }
-      NoGeneralizationIterator g(kv.second);
-      // static const bool heuristic = env.options->inductionGenHeur();
-      // GeneralizationIterator g(kv.second, heuristic);
-      while (g.hasNext()) {
-        auto eg = g.next();
-        generateClauses(kv.first, eg, main, sidesFiltered, res._clauses);
-=======
       for (const auto& schLit : schLits) {
         if (!_done.insert(schLit.first, schLit.second)) {
           auto curr = _done.get(schLit.first);
@@ -178,7 +146,6 @@
           // is not a superset of the already inducted on ones, in this case the new
           // ones are not added
         }
->>>>>>> 3e074b21
       }
     }
   }
@@ -204,44 +171,6 @@
   GeneratingInferenceEngine::detach();
 }
 
-<<<<<<< HEAD
-Literal* GeneralInduction::replaceLit(unsigned& var, const vmap<TermList,TermList>& r, const OccurrenceMap& occurrences, Literal* lit,
-  const vset<pair<Literal*,Clause*>>& sideLits, const vvector<LiteralStack>& lits, vvector<LiteralStack>& newLits, bool hypothesis)
-{
-  TermOccurrenceReplacement tr(r, occurrences, lit);
-  // skolemize before introducing new variables
-  if (hypothesis) {
-    lit = skolemizeLiteral(lit);
-  }
-  auto newLit = tr.transform(lit);
-  if (newLit != lit) {
-    if (hypothesis) {
-      newLit = Literal::complementaryLiteral(newLit);
-    } else {
-      VarReplacement vr(var);
-      newLit = vr.transform(newLit);
-    }
-    for (auto st : lits) {
-      st.push(newLit);
-      if (hypothesis) {
-        for (const auto& kv : sideLits) {
-          auto sl = skolemizeLiteral(kv.first);
-          TermOccurrenceReplacement trs(r, occurrences, kv.first);
-          auto newLitS = trs.transform(sl);
-          if (newLitS != sl) {
-            newLitS = skolemizeLiteral(Literal::complementaryLiteral(newLitS));
-            st.push(newLitS);
-          }
-        }
-      }
-      newLits.push_back(st);
-    }
-  }
-  return newLit;
-}
-
-=======
->>>>>>> 3e074b21
 void GeneralInduction::generateClauses(
   const Shell::InductionScheme& scheme,
   Literal* mainLit, const SLQueryResult& mainQuery,
@@ -262,34 +191,11 @@
   }
 
   vvector<LiteralStack> lits(1);
-<<<<<<< HEAD
-  vmap<Literal*, Literal*> hypToConcMap;
-  vmap<Literal*, bool> reversedLitMap;
-  unsigned var = 0;
-=======
   vmap<Literal*, vset<unsigned>> litToSkolemsMap;
->>>>>>> 3e074b21
 
   for (const auto& c : scheme.cases()) {
     vvector<LiteralStack> newLits;
 
-<<<<<<< HEAD
-    auto skC = skolemizeCase(c);
-    auto newMainLit = replaceLit(var, skC._step, occurrences, mainLit.literal, sideLits, lits, newLits);
-    ASS_NEQ(newMainLit, mainLit.literal);
-    reversedLitMap.insert(make_pair(newMainLit, newMainLit->isOrientedReversed()));
-
-    for (const auto& kv : sideLits) {
-      replaceLit(var, skC._step, occurrences, kv.first, sideLits, lits, newLits);
-    }
-
-    for (const auto& r : skC._recursiveCalls) {
-      auto newHypLit = replaceLit(var, r, occurrences, mainLit.literal, sideLits, lits, newLits, true);
-      ASS_NEQ(newHypLit, mainLit.literal);
-      reversedLitMap.insert(make_pair(newHypLit, newHypLit->isOrientedReversed()));
-      if (env.options->inductionHypRewriting()) {
-        hypToConcMap.insert(make_pair(newHypLit, newMainLit));
-=======
     vset<unsigned> skIntroduced;
     auto sk = skolemizeCase(c, scheme.inductionTerms(), skIntroduced);
     auto newMainLit = SubstHelper::apply<Substitution>(mainLit, sk._step);
@@ -326,47 +232,15 @@
             litToSkolemsMap.at(newMainLit).insert(fn);
           }
         }
->>>>>>> 3e074b21
       }
     }
     lits = newLits;
   }
 
-<<<<<<< HEAD
-  vmap<TermList, TermList> r;
-  for (const auto& indTerm : scheme.inductionTerms()) {
-    if (r.count(indTerm)) {
-      continue;
-    }
-    r.insert(make_pair(indTerm, TermList(var++,false)));
-  }
-  vvector<pair<Literal*, SLQueryResult>> conclusionToLitMap;
-  auto ml = skolemizeLiteral(mainLit.literal);
-  TermOccurrenceReplacement tr(r, occurrences, mainLit.literal);
-  auto newMainLit = tr.transform(ml);
-  ASS(ml != newMainLit);
-  newMainLit = Literal::complementaryLiteral(newMainLit);
-  for (auto& st : lits) {
-    st.push(newMainLit);
-  }
-  conclusionToLitMap.push_back(make_pair(newMainLit, mainLit));
-
-  for (const auto& kv : sideLits) {
-    auto sl = skolemizeLiteral(kv.first);
-    TermOccurrenceReplacement tr(r, occurrences, kv.first);
-    auto newLit = tr.transform(sl);
-    if (sl != newLit) {
-      newLit = Literal::complementaryLiteral(newLit);
-      for (auto& st : lits) {
-        st.push(newLit);
-      }
-      conclusionToLitMap.push_back(make_pair(newLit, SLQueryResult(kv.first, kv.second)));
-=======
   for (auto& st : lits) {
     st.push(Literal::complementaryLiteral(mainLit));
     for (const auto& kv : sideLitQrPairs) {
       st.push(Literal::complementaryLiteral(kv.first));
->>>>>>> 3e074b21
     }
   }
 
@@ -452,66 +326,13 @@
   env.statistics->induction++;
 }
 
-<<<<<<< HEAD
-TermList mapVarsToSkolems(vmap<TermList, TermList>& varToSkolemMap, pair<TermList, TermList> kv) {
-=======
 TermList mapVarsToSkolems(Substitution& subst, TermList t, TermList sort, vset<unsigned>& introducedSkolems) {
->>>>>>> 3e074b21
   DHMap<unsigned,TermList> varSorts;
   SortHelper::collectVariableSorts(t, sort, varSorts);
 
   auto it = varSorts.items();
   while (it.hasNext()) {
     auto v = it.next();
-<<<<<<< HEAD
-    TermList var(v.first, false);
-    if (!varToSkolemMap.count(var)) {
-      auto skFun = Skolem::addSkolemFunction(0,0,nullptr,v.second);
-      varToSkolemMap.insert(make_pair(var, Term::create(skFun, 0, nullptr)));
-    }
-  }
-  TermReplacement tr(varToSkolemMap);
-  if (kv.second.isTerm()) {
-    return TermList(tr.transform(kv.second.term()));
-  }
-  return tr.transformSubterm(kv.second);
-}
-
-InductionScheme::Case GeneralInduction::skolemizeCase(const InductionScheme::Case& c)
-{
-  vmap<TermList, TermList> varToSkolemMap;
-  vmap<TermList, TermList> step;
-  for (const auto& kv : c._step) {
-    step.insert(make_pair(kv.first, mapVarsToSkolems(varToSkolemMap, kv)));
-  }
-  vvector<vmap<TermList, TermList>> recursiveCalls;
-  for (const auto& recCall : c._recursiveCalls) {
-    recursiveCalls.emplace_back();
-    for (const auto& kv : recCall) {
-      recursiveCalls.back().insert(make_pair(kv.first, mapVarsToSkolems(varToSkolemMap, kv)));
-    }
-  }
-  return InductionScheme::Case(std::move(recursiveCalls), std::move(step));
-}
-
-Literal* GeneralInduction::skolemizeLiteral(Literal* lit)
-{
-  vmap<TermList, TermList> varToSkolemMap;
-  DHMap<unsigned,TermList> varSorts;
-  SortHelper::collectVariableSorts(lit,varSorts);
-
-  auto it = varSorts.items();
-  while (it.hasNext()) {
-    auto v = it.next();
-    TermList var(v.first, false);
-    if (!varToSkolemMap.count(var)) {
-      auto skFun = Skolem::addSkolemFunction(0,0,nullptr,v.second);
-      varToSkolemMap.insert(make_pair(var, Term::create(skFun, 0, nullptr)));
-    }
-  }
-  TermReplacement tr(varToSkolemMap);
-  return tr.transform(lit);
-=======
     TermList temp;
     if (!subst.findBinding(v.first, temp)) {
       auto fn = Skolem::addSkolemFunction(0, 0, nullptr, v.second);
@@ -543,7 +364,6 @@
     }
   }
   return InductionScheme::Case(std::move(recursiveCalls), std::move(step));
->>>>>>> 3e074b21
 }
 
 void reserveBlanksForScheme(const InductionScheme& sch, DHMap<TermList, vvector<Term*>>& blanks)
@@ -608,16 +428,6 @@
   return false;
 }
 
-<<<<<<< HEAD
-inline bool mainLitCondition(Literal* literal) {
-  static bool negOnly = env.options->inductionNegOnly();
-  return (!negOnly || literal->isNegative() || 
-      (theory->isInterpretedPredicate(literal) && theory->isInequality(theory->interpretPredicate(literal)))
-    );// && literal->ground();
-}
-
-=======
->>>>>>> 3e074b21
 inline bool sideLitCondition(Literal* main, Clause* mainCl, Literal* side, Clause* sideCl) {
   auto mainSk = InductionHelper::collectSkolems(main, mainCl);
   auto sideSk = InductionHelper::collectSkolems(side, sideCl);
