/*
 * This file is part of the source code of the software program
 * Vampire. It is protected by applicable
 * copyright laws.
 *
 * This source code is distributed under the licence found here
 * https://vprover.github.io/license.html
 * and in the source directory
 */
/**
 * @file Schedules.hpp
 * Defines class Schedules.
 */

#ifndef __Schedules__
#define __Schedules__

#include "Lib/Stack.hpp"
#include "Shell/Property.hpp"

namespace CASC {

typedef Lib::Stack<Lib::vstring> Schedule;

class Schedules
{
public:
  static void getHigherOrderSchedule2020(Schedule& quick, Schedule& fallback);
  static void getCasc2019Schedule(const Shell::Property& property, Schedule& quick, Schedule& fallback);

  static void getCascSat2019Schedule(const Shell::Property& property, Schedule& quick, Schedule& fallback);

  static void getSmtcomp2018Schedule(const Shell::Property& property, Schedule& quick, Schedule& fallback);

  static void getLtb2017Hh4Schedule(const Shell::Property& property, Schedule& sched);
  static void getLtb2017IsaSchedule(const Shell::Property& property, Schedule& sched);
  static void getLtb2017HllSchedule(const Shell::Property& property, Schedule& sched);
  static void getLtb2017MzrSchedule(const Shell::Property& property, Schedule& sched);
  static void getLtb2017DefaultSchedule(const Shell::Property& property, Schedule& sched);

<<<<<<< HEAD
=======
  static void getInductionSchedule(const Shell::Property& property, Schedule& quick, Schedule& fallback);
  static void getIntegerInductionSchedule(const Shell::Property& property, Schedule& quick, Schedule& fallback);
>>>>>>> 69048575
  static void getStructInductionSchedule(const Shell::Property& property, Schedule& quick, Schedule& fallback);
};

}

#endif // __Schedules__<|MERGE_RESOLUTION|>--- conflicted
+++ resolved
@@ -38,11 +38,8 @@
   static void getLtb2017MzrSchedule(const Shell::Property& property, Schedule& sched);
   static void getLtb2017DefaultSchedule(const Shell::Property& property, Schedule& sched);
 
-<<<<<<< HEAD
-=======
   static void getInductionSchedule(const Shell::Property& property, Schedule& quick, Schedule& fallback);
   static void getIntegerInductionSchedule(const Shell::Property& property, Schedule& quick, Schedule& fallback);
->>>>>>> 69048575
   static void getStructInductionSchedule(const Shell::Property& property, Schedule& quick, Schedule& fallback);
 };
 
