--- conflicted
+++ resolved
@@ -326,15 +326,12 @@
   case Options::Schedule::LTB_DEFAULT_2017:
     Schedules::getLtb2017DefaultSchedule(prop,quick);
     break;
-<<<<<<< HEAD
-=======
   case Options::Schedule::INDUCTION:
     Schedules::getInductionSchedule(prop,quick,fallback);
     break;
   case Options::Schedule::INTEGER_INDUCTION:
     Schedules::getIntegerInductionSchedule(prop,quick,fallback);
     break;
->>>>>>> 69048575
   case Options::Schedule::STRUCT_INDUCTION:
     Schedules::getStructInductionSchedule(prop,quick,fallback);
     break;
