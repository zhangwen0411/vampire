--- conflicted
+++ resolved
@@ -130,12 +130,7 @@
     ScopedLet<Statistics::ExecutionPhase> phaseLet(env.statistics->phase,Statistics::NORMALIZATION);
     Normalisation().normalise(*_prb);
 
-<<<<<<< HEAD
-    //TheoryFinder tf(_prb->units(),property);
-    //tf.search();
-=======
     TheoryFinder(_prb->units(),property).search();
->>>>>>> f4cbb935
   }
 
   // now all the cpu usage will be in children, we'll just be waiting for them
@@ -307,14 +302,11 @@
   case Options::Schedule::CASC_2018:
     Schedules::getCasc2018Schedule(prop,quick,fallback);
     break;
-<<<<<<< HEAD
   case Options::Schedule::CASC_HOL_2020:
     Schedules::getHigherOrderSchedule2020(quick,fallback);
-=======
   case Options::Schedule::CASC_2019:
   case Options::Schedule::CASC:
     Schedules::getCasc2019Schedule(prop,quick,fallback);
->>>>>>> f4cbb935
     break;
   case Options::Schedule::CASC_SAT_2014:
     Schedules::getCascSat2014Schedule(prop,quick,fallback);
@@ -596,20 +588,14 @@
   bool outputResult = false;
   if (!resultValue) {
     // only successfull vampires get here
-<<<<<<< HEAD
-=======
-
->>>>>>> f4cbb935
+
     _syncSemaphore.dec(SEM_LOCK); // will block for all accept the first to enter (make sure it's until it has finished printing!)
 
     if (!_syncSemaphore.get(SEM_PRINTED)) {
       _syncSemaphore.set(SEM_PRINTED,1);
       outputResult = true;
     }
-<<<<<<< HEAD
-
-=======
->>>>>>> f4cbb935
+
   }
 
   if(outputResult) { // we can report on every failure, but only once on success
@@ -627,11 +613,7 @@
     */
   }
 
-<<<<<<< HEAD
-  if(outputResult){
-=======
   if (outputResult) {
->>>>>>> f4cbb935
     _syncSemaphore.inc(SEM_LOCK); // would be also released after the processes' death, but we are polite and do it already here
   }
 
