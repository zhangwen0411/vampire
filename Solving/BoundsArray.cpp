--- conflicted
+++ resolved
@@ -233,11 +233,6 @@
 {
   CALL("BoundsArray::makeDecisionAssignment");
 
-<<<<<<< HEAD
-  TRACE("tkv_decission",tout<<"Making decision point: "<<env -> signature->varName(v)<<"="<<value<<"\n";);
-
-=======
->>>>>>> eaef0d47
   BoundId leftBoundId(v, true);
   BoundId rightBoundId(v, false);
 
@@ -330,16 +325,8 @@
       }
       ASS(premiseCollapsingInequality->isTautology());
     }
-<<<<<<< HEAD
-    else {
-      TRACE("tkv_collapsing",tout<<"Col for "<<env -> signature->varName(b.var)<<" building on "<<env -> signature->varName(bs.bound.var)<<
-	  " using "<<justification.parent()->toString()<<" :\n\t"<<c->toString()<<"\n\t"<<premiseCollapsingInequality->toString(););
-      Constraint* newC = Constraint::resolve(bs.bound.var, *c, *premiseCollapsingInequality);
-      TRACE("tkv_collapsing",tout<<"\t"<<newC->toString(););
-=======
     else {      
       Constraint* newC = Constraint::resolve(bs.bound.var, *c, *premiseCollapsingInequality);      
->>>>>>> eaef0d47
       newC->markCollapsing();
       c = newC;
     }
@@ -395,11 +382,6 @@
     result = collapsingLeft;
     }
   else {
-<<<<<<< HEAD
-    TRACE("tkv_collapsing",tout<<"Conflict Collapsing for "<<env -> signature->varName(v)<<
-	" :\nleft:\t"<<collapsingLeft->toString()<<"\nright:\t"<<collapsingRight->toString(););
-=======
->>>>>>> eaef0d47
     Constraint* res = Constraint::resolve(v, *collapsingLeft, *collapsingRight);
     res->markCollapsing();
     result = res;    
