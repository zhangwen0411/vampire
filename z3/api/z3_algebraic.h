--- conflicted
+++ resolved
@@ -31,11 +31,8 @@
     /** @name Algebraic Numbers */
     /*@{*/
     /**
-<<<<<<< HEAD
-       \brief Return Z3_TRUE if \c a can be used as value in the Z3 real algebraic
-=======
+
        \brief Return \c true if \c a can be used as value in the Z3 real algebraic
->>>>>>> f9be976c
        number package.
 
        def_API('Z3_algebraic_is_value', BOOL, (_in(CONTEXT), _in(AST)))
