/*++
    Copyright (c) 2015 Microsoft Corporation
--*/

#ifndef Z3_API_H_
#define Z3_API_H_

DEFINE_TYPE(Z3_symbol);
DEFINE_TYPE(Z3_literals);
DEFINE_TYPE(Z3_config);
DEFINE_TYPE(Z3_context);
DEFINE_TYPE(Z3_sort);
#define Z3_sort_opt Z3_sort
DEFINE_TYPE(Z3_func_decl);
DEFINE_TYPE(Z3_ast);
#define Z3_ast_opt Z3_ast
DEFINE_TYPE(Z3_app);
DEFINE_TYPE(Z3_pattern);
DEFINE_TYPE(Z3_model);
DEFINE_TYPE(Z3_constructor);
DEFINE_TYPE(Z3_constructor_list);
DEFINE_TYPE(Z3_params);
DEFINE_TYPE(Z3_param_descrs);
DEFINE_TYPE(Z3_goal);
DEFINE_TYPE(Z3_tactic);
DEFINE_TYPE(Z3_probe);
DEFINE_TYPE(Z3_stats);
DEFINE_TYPE(Z3_solver);
DEFINE_TYPE(Z3_ast_vector);
DEFINE_TYPE(Z3_ast_map);
DEFINE_TYPE(Z3_apply_result);
DEFINE_TYPE(Z3_func_interp);
#define Z3_func_interp_opt Z3_func_interp
DEFINE_TYPE(Z3_func_entry);
DEFINE_TYPE(Z3_fixedpoint);
DEFINE_TYPE(Z3_optimize);
DEFINE_TYPE(Z3_rcf_num);

/** \defgroup capi C API */
/*@{*/

/** @name Types
    @{

   Most of the types in the C API are opaque pointers.

   - \c Z3_config: configuration object used to initialize logical contexts.
   - \c Z3_context: manager of all other Z3 objects, global configuration options, etc.
   - \c Z3_symbol: Lisp-like symbol used to name types, constants, and functions.  A symbol can be created using string or integers.
   - \c Z3_ast: abstract syntax tree node. That is, the data-structure used in Z3 to represent terms, formulas and types.
   - \c Z3_sort: kind of AST used to represent types.
   - \c Z3_func_decl: kind of AST used to represent function symbols.
   - \c Z3_app: kind of AST used to represent function applications.
   - \c Z3_pattern: kind of AST used to represent pattern and multi-patterns used to guide quantifier instantiation.
   - \c Z3_constructor: type constructor for a (recursive) datatype.
   - \c Z3_constructor_list: list of constructors for a (recursive) datatype.
   - \c Z3_params: parameter set used to configure many components such as: simplifiers, tactics, solvers, etc.
   - \c Z3_param_descrs: provides a collection of parameter names, their types, default values and documentation strings. Solvers, tactics, and other objects accept different collection of parameters.
   - \c Z3_model: model for the constraints asserted into the logical context.
   - \c Z3_func_interp: interpretation of a function in a model.
   - \c Z3_func_entry: representation of the value of a \c Z3_func_interp at a particular point.
   - \c Z3_fixedpoint: context for the recursive predicate solver.
   - \c Z3_optimize: context for solving optimization queries.
   - \c Z3_ast_vector: vector of \c Z3_ast objects.
   - \c Z3_ast_map: mapping from \c Z3_ast to \c Z3_ast objects.
   - \c Z3_goal: set of formulas that can be solved and/or transformed using tactics and solvers.
   - \c Z3_tactic: basic building block for creating custom solvers for specific problem domains.
   - \c Z3_probe: function/predicate used to inspect a goal and collect information that may be used to decide which solver and/or preprocessing step will be used.
   - \c Z3_apply_result: collection of subgoals resulting from applying of a tactic to a goal.
   - \c Z3_solver: (incremental) solver, possibly specialized by a particular tactic or logic.
   - \c Z3_stats: statistical data for a solver.
*/

/**
   \brief Z3 Boolean type. It is just an alias for \c bool.
*/
typedef bool Z3_bool;

/**
   \brief Z3 string type. It is just an alias for \ccode{const char *}.
*/
typedef const char * Z3_string;
typedef Z3_string * Z3_string_ptr;

/**
   \brief True value. It is just an alias for \c true.
*/
#define Z3_TRUE  true

/**
   \brief False value. It is just an alias for \c false.
*/
#define Z3_FALSE false

/**
   \brief Lifted Boolean type: \c false, \c undefined, \c true.
*/
typedef enum
{
    Z3_L_FALSE = -1,
    Z3_L_UNDEF,
    Z3_L_TRUE
} Z3_lbool;

/**
   \brief The different kinds of symbol.
   In Z3, a symbol can be represented using integers and strings (See #Z3_get_symbol_kind).

   \sa Z3_mk_int_symbol
   \sa Z3_mk_string_symbol
*/
typedef enum
{
    Z3_INT_SYMBOL,
    Z3_STRING_SYMBOL
} Z3_symbol_kind;


/**
   \brief The different kinds of parameters that can be associated with function symbols.
   \sa Z3_get_decl_num_parameters
   \sa Z3_get_decl_parameter_kind

   - Z3_PARAMETER_INT is used for integer parameters.
   - Z3_PARAMETER_DOUBLE is used for double parameters.
   - Z3_PARAMETER_RATIONAL is used for parameters that are rational numbers.
   - Z3_PARAMETER_SYMBOL is used for parameters that are symbols.
   - Z3_PARAMETER_SORT is used for sort parameters.
   - Z3_PARAMETER_AST is used for expression parameters.
   - Z3_PARAMETER_FUNC_DECL is used for function declaration parameters.
*/
typedef enum
{
    Z3_PARAMETER_INT,
    Z3_PARAMETER_DOUBLE,
    Z3_PARAMETER_RATIONAL,
    Z3_PARAMETER_SYMBOL,
    Z3_PARAMETER_SORT,
    Z3_PARAMETER_AST,
    Z3_PARAMETER_FUNC_DECL
} Z3_parameter_kind;

/**
   \brief The different kinds of Z3 types (See #Z3_get_sort_kind).
*/
typedef enum
{
    Z3_UNINTERPRETED_SORT,
    Z3_BOOL_SORT,
    Z3_INT_SORT,
    Z3_REAL_SORT,
    Z3_BV_SORT,
    Z3_ARRAY_SORT,
    Z3_DATATYPE_SORT,
    Z3_RELATION_SORT,
    Z3_FINITE_DOMAIN_SORT,
    Z3_FLOATING_POINT_SORT,
    Z3_ROUNDING_MODE_SORT,
    Z3_SEQ_SORT,
    Z3_RE_SORT,
    Z3_UNKNOWN_SORT = 1000
} Z3_sort_kind;

/**
   \brief
   The different kinds of Z3 AST (abstract syntax trees). That is, terms, formulas and types.

   - Z3_APP_AST:            constant and applications
   - Z3_NUMERAL_AST:        numeral constants
   - Z3_VAR_AST:            bound variables
   - Z3_QUANTIFIER_AST:     quantifiers
   - Z3_SORT_AST:           sort
   - Z3_FUNC_DECL_AST:      function declaration
   - Z3_UNKNOWN_AST:        internal
*/
typedef enum
{
    Z3_NUMERAL_AST,
    Z3_APP_AST,
    Z3_VAR_AST,
    Z3_QUANTIFIER_AST,
    Z3_SORT_AST,
    Z3_FUNC_DECL_AST,
    Z3_UNKNOWN_AST = 1000
} Z3_ast_kind;

/**
   \brief The different kinds of interpreted function kinds.

   - Z3_OP_TRUE The constant true.

   - Z3_OP_FALSE The constant false.

   - Z3_OP_EQ The equality predicate.

   - Z3_OP_DISTINCT The n-ary distinct predicate (every argument is mutually distinct).

   - Z3_OP_ITE The ternary if-then-else term.

   - Z3_OP_AND n-ary conjunction.

   - Z3_OP_OR n-ary disjunction.

   - Z3_OP_IFF equivalence (binary).

   - Z3_OP_XOR Exclusive or.

   - Z3_OP_NOT Negation.

   - Z3_OP_IMPLIES Implication.

   - Z3_OP_OEQ Binary equivalence modulo namings. This binary predicate is used in proof terms.
        It captures equisatisfiability and equivalence modulo renamings.

   - Z3_OP_ANUM Arithmetic numeral.

   - Z3_OP_AGNUM Arithmetic algebraic numeral. Algebraic numbers are used to represent irrational numbers in Z3.

   - Z3_OP_LE <=.

   - Z3_OP_GE >=.

   - Z3_OP_LT <.

   - Z3_OP_GT >.

   - Z3_OP_ADD Addition - Binary.

   - Z3_OP_SUB Binary subtraction.

   - Z3_OP_UMINUS Unary minus.

   - Z3_OP_MUL Multiplication - Binary.

   - Z3_OP_DIV Division - Binary.

   - Z3_OP_IDIV Integer division - Binary.

   - Z3_OP_REM Remainder - Binary.

   - Z3_OP_MOD Modulus - Binary.

   - Z3_OP_TO_REAL Coercion of integer to real - Unary.

   - Z3_OP_TO_INT Coercion of real to integer - Unary.

   - Z3_OP_IS_INT Check if real is also an integer - Unary.

   - Z3_OP_POWER Power operator x^y.

   - Z3_OP_STORE Array store. It satisfies select(store(a,i,v),j) = if i = j then v else select(a,j).
        Array store takes at least 3 arguments.

   - Z3_OP_SELECT Array select.

   - Z3_OP_CONST_ARRAY The constant array. For example, select(const(v),i) = v holds for every v and i. The function is unary.

   - Z3_OP_ARRAY_DEFAULT Default value of arrays. For example default(const(v)) = v. The function is unary.

   - Z3_OP_ARRAY_MAP Array map operator.
         It satisfies map[f](a1,..,a_n)[i] = f(a1[i],...,a_n[i]) for every i.

   - Z3_OP_SET_UNION Set union between two Boolean arrays (two arrays whose range type is Boolean). The function is binary.

   - Z3_OP_SET_INTERSECT Set intersection between two Boolean arrays. The function is binary.

   - Z3_OP_SET_DIFFERENCE Set difference between two Boolean arrays. The function is binary.

   - Z3_OP_SET_COMPLEMENT Set complement of a Boolean array. The function is unary.

   - Z3_OP_SET_SUBSET Subset predicate between two Boolean arrays. The relation is binary.

   - Z3_OP_AS_ARRAY An array value that behaves as the function graph of the
                    function passed as parameter.

   - Z3_OP_ARRAY_EXT Array extensionality function. It takes two arrays as arguments and produces an index, such that the arrays
                    are different if they are different on the index.

   - Z3_OP_BNUM Bit-vector numeral.

   - Z3_OP_BIT1 One bit bit-vector.

   - Z3_OP_BIT0 Zero bit bit-vector.

   - Z3_OP_BNEG Unary minus.

   - Z3_OP_BADD Binary addition.

   - Z3_OP_BSUB Binary subtraction.

   - Z3_OP_BMUL Binary multiplication.

   - Z3_OP_BSDIV Binary signed division.

   - Z3_OP_BUDIV Binary unsigned division.

   - Z3_OP_BSREM Binary signed remainder.

   - Z3_OP_BUREM Binary unsigned remainder.

   - Z3_OP_BSMOD Binary signed modulus.

   - Z3_OP_BSDIV0 Unary function. bsdiv(x,0) is congruent to bsdiv0(x).

   - Z3_OP_BUDIV0 Unary function. budiv(x,0) is congruent to budiv0(x).

   - Z3_OP_BSREM0 Unary function. bsrem(x,0) is congruent to bsrem0(x).

   - Z3_OP_BUREM0 Unary function. burem(x,0) is congruent to burem0(x).

   - Z3_OP_BSMOD0 Unary function. bsmod(x,0) is congruent to bsmod0(x).

   - Z3_OP_ULEQ Unsigned bit-vector <= - Binary relation.

   - Z3_OP_SLEQ Signed bit-vector  <= - Binary relation.

   - Z3_OP_UGEQ Unsigned bit-vector  >= - Binary relation.

   - Z3_OP_SGEQ Signed bit-vector  >= - Binary relation.

   - Z3_OP_ULT Unsigned bit-vector  < - Binary relation.

   - Z3_OP_SLT Signed bit-vector < - Binary relation.

   - Z3_OP_UGT Unsigned bit-vector > - Binary relation.

   - Z3_OP_SGT Signed bit-vector > - Binary relation.

   - Z3_OP_BAND Bit-wise and - Binary.

   - Z3_OP_BOR Bit-wise or - Binary.

   - Z3_OP_BNOT Bit-wise not - Unary.

   - Z3_OP_BXOR Bit-wise xor - Binary.

   - Z3_OP_BNAND Bit-wise nand - Binary.

   - Z3_OP_BNOR Bit-wise nor - Binary.

   - Z3_OP_BXNOR Bit-wise xnor - Binary.

   - Z3_OP_CONCAT Bit-vector concatenation - Binary.

   - Z3_OP_SIGN_EXT Bit-vector sign extension.

   - Z3_OP_ZERO_EXT Bit-vector zero extension.

   - Z3_OP_EXTRACT Bit-vector extraction.

   - Z3_OP_REPEAT Repeat bit-vector n times.

   - Z3_OP_BREDOR Bit-vector reduce or - Unary.

   - Z3_OP_BREDAND Bit-vector reduce and - Unary.

   - Z3_OP_BCOMP .

   - Z3_OP_BSHL Shift left.

   - Z3_OP_BLSHR Logical shift right.

   - Z3_OP_BASHR Arithmetical shift right.

   - Z3_OP_ROTATE_LEFT Left rotation.

   - Z3_OP_ROTATE_RIGHT Right rotation.

   - Z3_OP_EXT_ROTATE_LEFT (extended) Left rotation. Similar to Z3_OP_ROTATE_LEFT, but it is a binary operator instead of a parametric one.

   - Z3_OP_EXT_ROTATE_RIGHT (extended) Right rotation. Similar to Z3_OP_ROTATE_RIGHT, but it is a binary operator instead of a parametric one.

   - Z3_OP_INT2BV Coerce integer to bit-vector. NB. This function
       is not supported by the decision procedures. Only the most
       rudimentary simplification rules are applied to this function.

   - Z3_OP_BV2INT Coerce bit-vector to integer. NB. This function
       is not supported by the decision procedures. Only the most
       rudimentary simplification rules are applied to this function.

   - Z3_OP_CARRY Compute the carry bit in a full-adder.
       The meaning is given by the equivalence
       (carry l1 l2 l3) <=> (or (and l1 l2) (and l1 l3) (and l2 l3)))

   - Z3_OP_XOR3 Compute ternary XOR.
       The meaning is given by the equivalence
       (xor3 l1 l2 l3) <=> (xor (xor l1 l2) l3)

   - Z3_OP_BSMUL_NO_OVFL: a predicate to check that bit-wise signed multiplication does not overflow.
     Signed multiplication overflows if the operands have the same sign and the result of multiplication
     does not fit within the available bits. \sa Z3_mk_bvmul_no_overflow.

   - Z3_OP_BUMUL_NO_OVFL: check that bit-wise unsigned multiplication does not overflow.
     Unsigned multiplication overflows if the result does not fit within the available bits.
     \sa Z3_mk_bvmul_no_overflow.

   - Z3_OP_BSMUL_NO_UDFL: check that bit-wise signed multiplication does not underflow.
     Signed multiplication underflows if the operands have opposite signs and the result of multiplication
     does not fit within the available bits. Z3_mk_bvmul_no_underflow.

   - Z3_OP_BSDIV_I: Binary signed division.
     It has the same semantics as Z3_OP_BSDIV, but created in a context where the second operand can be assumed to be non-zero.

   - Z3_OP_BUDIV_I: Binary unsigned division.
     It has the same semantics as Z3_OP_BUDIV, but created in a context where the second operand can be assumed to be non-zero.

   - Z3_OP_BSREM_I: Binary signed remainder.
     It has the same semantics as Z3_OP_BSREM, but created in a context where the second operand can be assumed to be non-zero.

   - Z3_OP_BUREM_I: Binary unsigned remainder.
     It has the same semantics as Z3_OP_BUREM, but created in a context where the second operand can be assumed to be non-zero.

   - Z3_OP_BSMOD_I: Binary signed modulus.
     It has the same semantics as Z3_OP_BSMOD, but created in a context where the second operand can be assumed to be non-zero.

   - Z3_OP_PR_UNDEF: Undef/Null proof object.

   - Z3_OP_PR_TRUE: Proof for the expression 'true'.

   - Z3_OP_PR_ASSERTED: Proof for a fact asserted by the user.

   - Z3_OP_PR_GOAL: Proof for a fact (tagged as goal) asserted by the user.

   - Z3_OP_PR_MODUS_PONENS: Given a proof for p and a proof for (implies p q), produces a proof for q.
       \nicebox{
          T1: p
          T2: (implies p q)
          [mp T1 T2]: q
          }
          The second antecedents may also be a proof for (iff p q).

   - Z3_OP_PR_REFLEXIVITY: A proof for (R t t), where R is a reflexive relation. This proof object has no antecedents.
        The only reflexive relations that are used are
        equivalence modulo namings, equality and equivalence.
        That is, R is either '~', '=' or 'iff'.

   - Z3_OP_PR_SYMMETRY: Given an symmetric relation R and a proof for (R t s), produces a proof for (R s t).
          \nicebox{
          T1: (R t s)
          [symmetry T1]: (R s t)
          }
          T1 is the antecedent of this proof object.

   - Z3_OP_PR_TRANSITIVITY: Given a transitive relation R, and proofs for (R t s) and (R s u), produces a proof
       for (R t u).
       \nicebox{
       T1: (R t s)
       T2: (R s u)
       [trans T1 T2]: (R t u)
       }

   - Z3_OP_PR_TRANSITIVITY_STAR: Condensed transitivity proof. 
     It combines several symmetry and transitivity proofs.

          Example:
          \nicebox{
          T1: (R a b)
          T2: (R c b)
          T3: (R c d)
          [trans* T1 T2 T3]: (R a d)
          }
          R must be a symmetric and transitive relation.

          Assuming that this proof object is a proof for (R s t), then
          a proof checker must check if it is possible to prove (R s t)
          using the antecedents, symmetry and transitivity.  That is,
          if there is a path from s to t, if we view every
          antecedent (R a b) as an edge between a and b.

   - Z3_OP_PR_MONOTONICITY: Monotonicity proof object.
          \nicebox{
          T1: (R t_1 s_1)
          ...
          Tn: (R t_n s_n)
          [monotonicity T1 ... Tn]: (R (f t_1 ... t_n) (f s_1 ... s_n))
          }
          Remark: if t_i == s_i, then the antecedent Ti is suppressed.
          That is, reflexivity proofs are suppressed to save space.

   - Z3_OP_PR_QUANT_INTRO: Given a proof for (~ p q), produces a proof for (~ (forall (x) p) (forall (x) q)).

       T1: (~ p q)
       [quant-intro T1]: (~ (forall (x) p) (forall (x) q))

   - Z3_OP_PR_BIND: Given a proof p, produces a proof of lambda x . p, where x are free variables in p.
       T1: f
       [proof-bind T1] forall (x) f

   - Z3_OP_PR_DISTRIBUTIVITY: Distributivity proof object.
          Given that f (= or) distributes over g (= and), produces a proof for

          (= (f a (g c d))
             (g (f a c) (f a d)))

          If f and g are associative, this proof also justifies the following equality:

          (= (f (g a b) (g c d))
             (g (f a c) (f a d) (f b c) (f b d)))

          where each f and g can have arbitrary number of arguments.

          This proof object has no antecedents.
          Remark. This rule is used by the CNF conversion pass and
          instantiated by f = or, and g = and.

   - Z3_OP_PR_AND_ELIM: Given a proof for (and l_1 ... l_n), produces a proof for l_i

       \nicebox{
       T1: (and l_1 ... l_n)
       [and-elim T1]: l_i
       }
   - Z3_OP_PR_NOT_OR_ELIM: Given a proof for (not (or l_1 ... l_n)), produces a proof for (not l_i).

       \nicebox{
       T1: (not (or l_1 ... l_n))
       [not-or-elim T1]: (not l_i)
       }

   - Z3_OP_PR_REWRITE: A proof for a local rewriting step (= t s).
          The head function symbol of t is interpreted.

          This proof object has no antecedents.
          The conclusion of a rewrite rule is either an equality (= t s),
          an equivalence (iff t s), or equi-satisfiability (~ t s).
          Remark: if f is bool, then = is iff.


          Examples:
          \nicebox{
          (= (+ x 0) x)
          (= (+ x 1 2) (+ 3 x))
          (iff (or x false) x)
          }

   - Z3_OP_PR_REWRITE_STAR: A proof for rewriting an expression t into an expression s.
       This proof object can have n antecedents.
       The antecedents are proofs for equalities used as substitution rules.
       The proof rule is used in a few cases. The cases are:
         - When applying contextual simplification (CONTEXT_SIMPLIFIER=true)
         - When converting bit-vectors to Booleans (BIT2BOOL=true)

   - Z3_OP_PR_PULL_QUANT: A proof for (iff (f (forall (x) q(x)) r) (forall (x) (f (q x) r))). This proof object has no antecedents.

   - Z3_OP_PR_PUSH_QUANT: A proof for:

       \nicebox{
          (iff (forall (x_1 ... x_m) (and p_1[x_1 ... x_m] ... p_n[x_1 ... x_m]))
               (and (forall (x_1 ... x_m) p_1[x_1 ... x_m])
                 ...
               (forall (x_1 ... x_m) p_n[x_1 ... x_m])))
               }
         This proof object has no antecedents.

   - Z3_OP_PR_ELIM_UNUSED_VARS:
          A proof for (iff (forall (x_1 ... x_n y_1 ... y_m) p[x_1 ... x_n])
                           (forall (x_1 ... x_n) p[x_1 ... x_n]))

          It is used to justify the elimination of unused variables.
          This proof object has no antecedents.

   - Z3_OP_PR_DER: A proof for destructive equality resolution:
          (iff (forall (x) (or (not (= x t)) P[x])) P[t])
          if x does not occur in t.

          This proof object has no antecedents.

          Several variables can be eliminated simultaneously.

   - Z3_OP_PR_QUANT_INST: A proof of (or (not (forall (x) (P x))) (P a))

   - Z3_OP_PR_HYPOTHESIS: Mark a hypothesis in a natural deduction style proof.

   - Z3_OP_PR_LEMMA:

       \nicebox{
          T1: false
          [lemma T1]: (or (not l_1) ... (not l_n))
          }
          This proof object has one antecedent: a hypothetical proof for false.
          It converts the proof in a proof for (or (not l_1) ... (not l_n)),
          when T1 contains the open hypotheses: l_1, ..., l_n.
          The hypotheses are closed after an application of a lemma.
          Furthermore, there are no other open hypotheses in the subtree covered by
          the lemma.

   - Z3_OP_PR_UNIT_RESOLUTION:
       \nicebox{
          T1:      (or l_1 ... l_n l_1' ... l_m')
          T2:      (not l_1)
          ...
          T(n+1):  (not l_n)
          [unit-resolution T1 ... T(n+1)]: (or l_1' ... l_m')
          }

   - Z3_OP_PR_IFF_TRUE:
      \nicebox{
       T1: p
       [iff-true T1]: (iff p true)
       }

   - Z3_OP_PR_IFF_FALSE:
      \nicebox{
       T1: (not p)
       [iff-false T1]: (iff p false)
       }

   - Z3_OP_PR_COMMUTATIVITY:

          [comm]: (= (f a b) (f b a))

          f is a commutative operator.

          This proof object has no antecedents.
          Remark: if f is bool, then = is iff.

   - Z3_OP_PR_DEF_AXIOM: Proof object used to justify Tseitin's like axioms:

          \nicebox{
          (or (not (and p q)) p)
          (or (not (and p q)) q)
          (or (not (and p q r)) p)
          (or (not (and p q r)) q)
          (or (not (and p q r)) r)
          ...
          (or (and p q) (not p) (not q))
          (or (not (or p q)) p q)
          (or (or p q) (not p))
          (or (or p q) (not q))
          (or (not (iff p q)) (not p) q)
          (or (not (iff p q)) p (not q))
          (or (iff p q) (not p) (not q))
          (or (iff p q) p q)
          (or (not (ite a b c)) (not a) b)
          (or (not (ite a b c)) a c)
          (or (ite a b c) (not a) (not b))
          (or (ite a b c) a (not c))
          (or (not (not a)) (not a))
          (or (not a) a)
          }
          This proof object has no antecedents.
          Note: all axioms are propositional tautologies.
          Note also that 'and' and 'or' can take multiple arguments.
          You can recover the propositional tautologies by
          unfolding the Boolean connectives in the axioms a small
          bounded number of steps (=3).

   - Z3_OP_PR_ASSUMPTION_ADD
     Clausal proof adding axiom

   - Z3_OP_PR_LEMMA_ADD
     Clausal proof lemma addition

   - Z3_OP_PR_REDUNDANT_DEL
     Clausal proof lemma deletion

   - Z3_OP_PR_CLAUSE_TRAIL,
     Clausal proof trail of additions and deletions

   - Z3_OP_PR_DEF_INTRO: Introduces a name for a formula/term.
       Suppose e is an expression with free variables x, and def-intro
       introduces the name n(x). The possible cases are:

       When e is of Boolean type:
       [def-intro]: (and (or n (not e)) (or (not n) e))

       or:
       [def-intro]: (or (not n) e)
       when e only occurs positively.

       When e is of the form (ite cond th el):
       [def-intro]: (and (or (not cond) (= n th)) (or cond (= n el)))

       Otherwise:
       [def-intro]: (= n e)

   - Z3_OP_PR_APPLY_DEF:
       [apply-def T1]: F ~ n
       F is 'equivalent' to n, given that T1 is a proof that
       n is a name for F.

   - Z3_OP_PR_IFF_OEQ:
       T1: (iff p q)
       [iff~ T1]: (~ p q)

   - Z3_OP_PR_NNF_POS: Proof for a (positive) NNF step. Example:
       \nicebox{
          T1: (not s_1) ~ r_1
          T2: (not s_2) ~ r_2
          T3: s_1 ~ r_1'
          T4: s_2 ~ r_2'
          [nnf-pos T1 T2 T3 T4]: (~ (iff s_1 s_2)
                                    (and (or r_1 r_2') (or r_1' r_2)))
          }
       The negation normal form steps NNF_POS and NNF_NEG are used in the following cases:
       (a) When creating the NNF of a positive force quantifier.
        The quantifier is retained (unless the bound variables are eliminated).
        Example
        \nicebox{
           T1: q ~ q_new
           [nnf-pos T1]: (~ (forall (x T) q) (forall (x T) q_new))
        }
       (b) When recursively creating NNF over Boolean formulas, where the top-level
       connective is changed during NNF conversion. The relevant Boolean connectives
       for NNF_POS are 'implies', 'iff', 'xor', 'ite'.
       NNF_NEG furthermore handles the case where negation is pushed
       over Boolean connectives 'and' and 'or'.


   - Z3_OP_PR_NNF_NEG: Proof for a (negative) NNF step. Examples:
          \nicebox{
          T1: (not s_1) ~ r_1
          ...
          Tn: (not s_n) ~ r_n
         [nnf-neg T1 ... Tn]: (not (and s_1 ... s_n)) ~ (or r_1 ... r_n)
      and
          T1: (not s_1) ~ r_1
          ...
          Tn: (not s_n) ~ r_n
         [nnf-neg T1 ... Tn]: (not (or s_1 ... s_n)) ~ (and r_1 ... r_n)
      and
          T1: (not s_1) ~ r_1
          T2: (not s_2) ~ r_2
          T3: s_1 ~ r_1'
          T4: s_2 ~ r_2'
         [nnf-neg T1 T2 T3 T4]: (~ (not (iff s_1 s_2))
                                   (and (or r_1 r_2) (or r_1' r_2')))
       }

   - Z3_OP_PR_SKOLEMIZE: Proof for:

          \nicebox{
          [sk]: (~ (not (forall x (p x y))) (not (p (sk y) y)))
          [sk]: (~ (exists x (p x y)) (p (sk y) y))
          }

          This proof object has no antecedents.

   - Z3_OP_PR_MODUS_PONENS_OEQ: Modus ponens style rule for equi-satisfiability.
       \nicebox{
          T1: p
          T2: (~ p q)
          [mp~ T1 T2]: q
          }

    - Z3_OP_PR_TH_LEMMA: Generic proof for theory lemmas.

         The theory lemma function comes with one or more parameters.
         The first parameter indicates the name of the theory.
         For the theory of arithmetic, additional parameters provide hints for
         checking the theory lemma.
         The hints for arithmetic are:

         - farkas - followed by rational coefficients. Multiply the coefficients to the
           inequalities in the lemma, add the (negated) inequalities and obtain a contradiction.

         - triangle-eq - Indicates a lemma related to the equivalence:
         \nicebox{
            (iff (= t1 t2) (and (<= t1 t2) (<= t2 t1)))
         }

         - gcd-test - Indicates an integer linear arithmetic lemma that uses a gcd test.


    - Z3_OP_PR_HYPER_RESOLVE: Hyper-resolution rule.

        The premises of the rules is a sequence of clauses.
        The first clause argument is the main clause of the rule.
        with a literal from the first (main) clause.

        Premises of the rules are of the form
        \nicebox{
                (or l0 l1 l2 .. ln)
        }
        or
        \nicebox{
             (=> (and l1 l2 .. ln) l0)
        }
        or in the most general (ground) form:
        \nicebox{
             (=> (and ln+1 ln+2 .. ln+m) (or l0 l1 .. ln))
        }
        In other words we use the following (Prolog style) convention for Horn
        implications:
        The head of a Horn implication is position 0,
        the first conjunct in the body of an implication is position 1
        the second conjunct in the body of an implication is position 2

        For general implications where the head is a disjunction, the
        first n positions correspond to the n disjuncts in the head.
        The next m positions correspond to the m conjuncts in the body.

        The premises can be universally quantified so that the most
        general non-ground form is:

        \nicebox{
             (forall (vars) (=> (and ln+1 ln+2 .. ln+m) (or l0 l1 .. ln)))
        }

        The hyper-resolution rule takes a sequence of parameters.
        The parameters are substitutions of bound variables separated by pairs
        of literal positions from the main clause and side clause.


      - Z3_OP_RA_STORE: Insert a record into a relation.
        The function takes \c n+1 arguments, where the first argument is the relation and the remaining \c n elements
        correspond to the \c n columns of the relation.

      - Z3_OP_RA_EMPTY: Creates the empty relation.

      - Z3_OP_RA_IS_EMPTY: Tests if the relation is empty.

      - Z3_OP_RA_JOIN: Create the relational join.

      - Z3_OP_RA_UNION: Create the union or convex hull of two relations.
        The function takes two arguments.

      - Z3_OP_RA_WIDEN: Widen two relations.
        The function takes two arguments.

      - Z3_OP_RA_PROJECT: Project the columns (provided as numbers in the parameters).
        The function takes one argument.

      - Z3_OP_RA_FILTER: Filter (restrict) a relation with respect to a predicate.
        The first argument is a relation.
        The second argument is a predicate with free de-Bruijn indices
        corresponding to the columns of the relation.
        So the first column in the relation has index 0.

      - Z3_OP_RA_NEGATION_FILTER: Intersect the first relation with respect to negation
        of the second relation (the function takes two arguments).
        Logically, the specification can be described by a function

           target = filter_by_negation(pos, neg, columns)

        where columns are pairs c1, d1, .., cN, dN of columns from pos and neg, such that
        target are elements in x in pos, such that there is no y in neg that agrees with
        x on the columns c1, d1, .., cN, dN.


      - Z3_OP_RA_RENAME: rename columns in the relation.
        The function takes one argument.
        The parameters contain the renaming as a cycle.

      - Z3_OP_RA_COMPLEMENT: Complement the relation.

      - Z3_OP_RA_SELECT: Check if a record is an element of the relation.
        The function takes \c n+1 arguments, where the first argument is a relation,
        and the remaining \c n arguments correspond to a record.

      - Z3_OP_RA_CLONE: Create a fresh copy (clone) of a relation.
        The function is logically the identity, but
        in the context of a register machine allows
        for #Z3_OP_RA_UNION to perform destructive updates to the first argument.


      - Z3_OP_FD_LT: A less than predicate over the finite domain Z3_FINITE_DOMAIN_SORT.

      - Z3_OP_LABEL: A label (used by the Boogie Verification condition generator).
                     The label has two parameters, a string and a Boolean polarity.
                     It takes one argument, a formula.

      - Z3_OP_LABEL_LIT: A label literal (used by the Boogie Verification condition generator).
                     A label literal has a set of string parameters. It takes no arguments.

      - Z3_OP_DT_CONSTRUCTOR: datatype constructor.

      - Z3_OP_DT_RECOGNISER: datatype recognizer.

      - Z3_OP_DT_IS: datatype recognizer.

      - Z3_OP_DT_ACCESSOR: datatype accessor.

      - Z3_OP_DT_UPDATE_FIELD: datatype field update.

      - Z3_OP_PB_AT_MOST: Cardinality constraint.
              E.g., x + y + z <= 2

      - Z3_OP_PB_AT_LEAST: Cardinality constraint.
              E.g., x + y + z >= 2

      - Z3_OP_PB_LE: Generalized Pseudo-Boolean cardinality constraint.
              Example  2*x + 3*y <= 4

      - Z3_OP_PB_GE: Generalized Pseudo-Boolean cardinality constraint.
              Example  2*x + 3*y + 2*z >= 4

      - Z3_OP_PB_EQ: Generalized Pseudo-Boolean equality constraint.
              Example  2*x + 1*y + 2*z + 1*u = 4

       - Z3_OP_SPECIAL_RELATION_LO: A relation that is a total linear order

       - Z3_OP_SPECIAL_RELATION_PO: A relation that is a partial order

       - Z3_OP_SPECIAL_RELATION_PLO: A relation that is a piecewise linear order

       - Z3_OP_SPECIAL_RELATION_TO: A relation that is a tree order

       - Z3_OP_SPECIAL_RELATION_TC: Transitive closure of a relation

       - Z3_OP_SPECIAL_RELATION_TRC: Transitive reflexive closure of a relation

      - Z3_OP_FPA_RM_NEAREST_TIES_TO_EVEN: Floating-point rounding mode RNE

      - Z3_OP_FPA_RM_NEAREST_TIES_TO_AWAY: Floating-point rounding mode RNA

      - Z3_OP_FPA_RM_TOWARD_POSITIVE: Floating-point rounding mode RTP

      - Z3_OP_FPA_RM_TOWARD_NEGATIVE: Floating-point rounding mode RTN

      - Z3_OP_FPA_RM_TOWARD_ZERO: Floating-point rounding mode RTZ

      - Z3_OP_FPA_NUM: Floating-point value

      - Z3_OP_FPA_PLUS_INF: Floating-point +oo

      - Z3_OP_FPA_MINUS_INF: Floating-point -oo

      - Z3_OP_FPA_NAN: Floating-point NaN

      - Z3_OP_FPA_PLUS_ZERO: Floating-point +zero

      - Z3_OP_FPA_MINUS_ZERO: Floating-point -zero

      - Z3_OP_FPA_ADD: Floating-point addition

      - Z3_OP_FPA_SUB: Floating-point subtraction

      - Z3_OP_FPA_NEG: Floating-point negation

      - Z3_OP_FPA_MUL: Floating-point multiplication

      - Z3_OP_FPA_DIV: Floating-point division

      - Z3_OP_FPA_REM: Floating-point remainder

      - Z3_OP_FPA_ABS: Floating-point absolute value

      - Z3_OP_FPA_MIN: Floating-point minimum

      - Z3_OP_FPA_MAX: Floating-point maximum

      - Z3_OP_FPA_FMA: Floating-point fused multiply-add

      - Z3_OP_FPA_SQRT: Floating-point square root

      - Z3_OP_FPA_ROUND_TO_INTEGRAL: Floating-point round to integral

      - Z3_OP_FPA_EQ: Floating-point equality

      - Z3_OP_FPA_LT: Floating-point less than

      - Z3_OP_FPA_GT: Floating-point greater than

      - Z3_OP_FPA_LE: Floating-point less than or equal

      - Z3_OP_FPA_GE: Floating-point greater than or equal

      - Z3_OP_FPA_IS_NAN: Floating-point isNaN

      - Z3_OP_FPA_IS_INF: Floating-point isInfinite

      - Z3_OP_FPA_IS_ZERO: Floating-point isZero

      - Z3_OP_FPA_IS_NORMAL: Floating-point isNormal

      - Z3_OP_FPA_IS_SUBNORMAL: Floating-point isSubnormal

      - Z3_OP_FPA_IS_NEGATIVE: Floating-point isNegative

      - Z3_OP_FPA_IS_POSITIVE: Floating-point isPositive

      - Z3_OP_FPA_FP: Floating-point constructor from 3 bit-vectors

      - Z3_OP_FPA_TO_FP: Floating-point conversion (various)

      - Z3_OP_FPA_TO_FP_UNSIGNED: Floating-point conversion from unsigned bit-vector

      - Z3_OP_FPA_TO_UBV: Floating-point conversion to unsigned bit-vector

      - Z3_OP_FPA_TO_SBV: Floating-point conversion to signed bit-vector

      - Z3_OP_FPA_TO_REAL: Floating-point conversion to real number

      - Z3_OP_FPA_TO_IEEE_BV: Floating-point conversion to IEEE-754 bit-vector

      - Z3_OP_FPA_BVWRAP: (Implicitly) represents the internal bitvector-
        representation of a floating-point term (used for the lazy encoding
        of non-relevant terms in theory_fpa)

      - Z3_OP_FPA_BV2RM: Conversion of a 3-bit bit-vector term to a
        floating-point rounding-mode term

        The conversion uses the following values:
            0 = 000 = Z3_OP_FPA_RM_NEAREST_TIES_TO_EVEN,
            1 = 001 = Z3_OP_FPA_RM_NEAREST_TIES_TO_AWAY,
            2 = 010 = Z3_OP_FPA_RM_TOWARD_POSITIVE,
            3 = 011 = Z3_OP_FPA_RM_TOWARD_NEGATIVE,
            4 = 100 = Z3_OP_FPA_RM_TOWARD_ZERO.

      - Z3_OP_INTERNAL: internal (often interpreted) symbol, but no additional
        information is exposed. Tools may use the string representation of the
        function declaration to obtain more information.

      - Z3_OP_UNINTERPRETED: kind used for uninterpreted symbols.
*/
typedef enum {
    // Basic
    Z3_OP_TRUE = 0x100,
    Z3_OP_FALSE,
    Z3_OP_EQ,
    Z3_OP_DISTINCT,
    Z3_OP_ITE,
    Z3_OP_AND,
    Z3_OP_OR,
    Z3_OP_IFF,
    Z3_OP_XOR,
    Z3_OP_NOT,
    Z3_OP_IMPLIES,
    Z3_OP_OEQ,

    // Arithmetic
    Z3_OP_ANUM = 0x200,
    Z3_OP_AGNUM,
    Z3_OP_LE,
    Z3_OP_GE,
    Z3_OP_LT,
    Z3_OP_GT,
    Z3_OP_ADD,
    Z3_OP_SUB,
    Z3_OP_UMINUS,
    Z3_OP_MUL,
    Z3_OP_DIV,
    Z3_OP_IDIV,
    Z3_OP_REM,
    Z3_OP_MOD,
    Z3_OP_TO_REAL,
    Z3_OP_TO_INT,
    Z3_OP_IS_INT,
    Z3_OP_POWER,

    // Arrays & Sets
    Z3_OP_STORE = 0x300,
    Z3_OP_SELECT,
    Z3_OP_CONST_ARRAY,
    Z3_OP_ARRAY_MAP,
    Z3_OP_ARRAY_DEFAULT,
    Z3_OP_SET_UNION,
    Z3_OP_SET_INTERSECT,
    Z3_OP_SET_DIFFERENCE,
    Z3_OP_SET_COMPLEMENT,
    Z3_OP_SET_SUBSET,
    Z3_OP_AS_ARRAY,
    Z3_OP_ARRAY_EXT,

    // Bit-vectors
    Z3_OP_BNUM = 0x400,
    Z3_OP_BIT1,
    Z3_OP_BIT0,
    Z3_OP_BNEG,
    Z3_OP_BADD,
    Z3_OP_BSUB,
    Z3_OP_BMUL,

    Z3_OP_BSDIV,
    Z3_OP_BUDIV,
    Z3_OP_BSREM,
    Z3_OP_BUREM,
    Z3_OP_BSMOD,

    // special functions to record the division by 0 cases
    // these are internal functions
    Z3_OP_BSDIV0,
    Z3_OP_BUDIV0,
    Z3_OP_BSREM0,
    Z3_OP_BUREM0,
    Z3_OP_BSMOD0,

    Z3_OP_ULEQ,
    Z3_OP_SLEQ,
    Z3_OP_UGEQ,
    Z3_OP_SGEQ,
    Z3_OP_ULT,
    Z3_OP_SLT,
    Z3_OP_UGT,
    Z3_OP_SGT,

    Z3_OP_BAND,
    Z3_OP_BOR,
    Z3_OP_BNOT,
    Z3_OP_BXOR,
    Z3_OP_BNAND,
    Z3_OP_BNOR,
    Z3_OP_BXNOR,

    Z3_OP_CONCAT,
    Z3_OP_SIGN_EXT,
    Z3_OP_ZERO_EXT,
    Z3_OP_EXTRACT,
    Z3_OP_REPEAT,

    Z3_OP_BREDOR,
    Z3_OP_BREDAND,
    Z3_OP_BCOMP,

    Z3_OP_BSHL,
    Z3_OP_BLSHR,
    Z3_OP_BASHR,
    Z3_OP_ROTATE_LEFT,
    Z3_OP_ROTATE_RIGHT,
    Z3_OP_EXT_ROTATE_LEFT,
    Z3_OP_EXT_ROTATE_RIGHT,

    Z3_OP_BIT2BOOL,
    Z3_OP_INT2BV,
    Z3_OP_BV2INT,
    Z3_OP_CARRY,
    Z3_OP_XOR3,

    Z3_OP_BSMUL_NO_OVFL,
    Z3_OP_BUMUL_NO_OVFL,
    Z3_OP_BSMUL_NO_UDFL,
    Z3_OP_BSDIV_I,
    Z3_OP_BUDIV_I,
    Z3_OP_BSREM_I,
    Z3_OP_BUREM_I,
    Z3_OP_BSMOD_I,

    // Proofs
    Z3_OP_PR_UNDEF = 0x500,
    Z3_OP_PR_TRUE,
    Z3_OP_PR_ASSERTED,
    Z3_OP_PR_GOAL,
    Z3_OP_PR_MODUS_PONENS,
    Z3_OP_PR_REFLEXIVITY,
    Z3_OP_PR_SYMMETRY,
    Z3_OP_PR_TRANSITIVITY,
    Z3_OP_PR_TRANSITIVITY_STAR,
    Z3_OP_PR_MONOTONICITY,
    Z3_OP_PR_QUANT_INTRO,
    Z3_OP_PR_BIND,
    Z3_OP_PR_DISTRIBUTIVITY,
    Z3_OP_PR_AND_ELIM,
    Z3_OP_PR_NOT_OR_ELIM,
    Z3_OP_PR_REWRITE,
    Z3_OP_PR_REWRITE_STAR,
    Z3_OP_PR_PULL_QUANT,
    Z3_OP_PR_PUSH_QUANT,
    Z3_OP_PR_ELIM_UNUSED_VARS,
    Z3_OP_PR_DER,
    Z3_OP_PR_QUANT_INST,
    Z3_OP_PR_HYPOTHESIS,
    Z3_OP_PR_LEMMA,
    Z3_OP_PR_UNIT_RESOLUTION,
    Z3_OP_PR_IFF_TRUE,
    Z3_OP_PR_IFF_FALSE,
    Z3_OP_PR_COMMUTATIVITY,
    Z3_OP_PR_DEF_AXIOM,
    Z3_OP_PR_ASSUMPTION_ADD, 
    Z3_OP_PR_LEMMA_ADD, 
    Z3_OP_PR_REDUNDANT_DEL, 
    Z3_OP_PR_CLAUSE_TRAIL,
    Z3_OP_PR_DEF_INTRO,
    Z3_OP_PR_APPLY_DEF,
    Z3_OP_PR_IFF_OEQ,
    Z3_OP_PR_NNF_POS,
    Z3_OP_PR_NNF_NEG,
    Z3_OP_PR_SKOLEMIZE,
    Z3_OP_PR_MODUS_PONENS_OEQ,
    Z3_OP_PR_TH_LEMMA,
    Z3_OP_PR_HYPER_RESOLVE,

    // Relational algebra
    Z3_OP_RA_STORE = 0x600,
    Z3_OP_RA_EMPTY,
    Z3_OP_RA_IS_EMPTY,
    Z3_OP_RA_JOIN,
    Z3_OP_RA_UNION,
    Z3_OP_RA_WIDEN,
    Z3_OP_RA_PROJECT,
    Z3_OP_RA_FILTER,
    Z3_OP_RA_NEGATION_FILTER,
    Z3_OP_RA_RENAME,
    Z3_OP_RA_COMPLEMENT,
    Z3_OP_RA_SELECT,
    Z3_OP_RA_CLONE,
    Z3_OP_FD_CONSTANT,
    Z3_OP_FD_LT,

    // Sequences
    Z3_OP_SEQ_UNIT,
    Z3_OP_SEQ_EMPTY,
    Z3_OP_SEQ_CONCAT,
    Z3_OP_SEQ_PREFIX,
    Z3_OP_SEQ_SUFFIX,
    Z3_OP_SEQ_CONTAINS,
    Z3_OP_SEQ_EXTRACT,
    Z3_OP_SEQ_REPLACE,
    Z3_OP_SEQ_AT,
    Z3_OP_SEQ_NTH,
    Z3_OP_SEQ_LENGTH,
    Z3_OP_SEQ_INDEX,
    Z3_OP_SEQ_LAST_INDEX,
    Z3_OP_SEQ_TO_RE,
    Z3_OP_SEQ_IN_RE,

    // strings
    Z3_OP_STR_TO_INT,
    Z3_OP_INT_TO_STR,

    // regular expressions
    Z3_OP_RE_PLUS,
    Z3_OP_RE_STAR,
    Z3_OP_RE_OPTION,
    Z3_OP_RE_CONCAT,
    Z3_OP_RE_UNION,
    Z3_OP_RE_RANGE,
    Z3_OP_RE_LOOP,
    Z3_OP_RE_INTERSECT,
    Z3_OP_RE_EMPTY_SET,
    Z3_OP_RE_FULL_SET,
    Z3_OP_RE_COMPLEMENT,

    // Auxiliary
    Z3_OP_LABEL = 0x700,
    Z3_OP_LABEL_LIT,

    // Datatypes
    Z3_OP_DT_CONSTRUCTOR=0x800,
    Z3_OP_DT_RECOGNISER,
    Z3_OP_DT_IS,
    Z3_OP_DT_ACCESSOR,
    Z3_OP_DT_UPDATE_FIELD,

    // Pseudo Booleans
    Z3_OP_PB_AT_MOST=0x900,
    Z3_OP_PB_AT_LEAST,
    Z3_OP_PB_LE,
    Z3_OP_PB_GE,
    Z3_OP_PB_EQ,

    // Special relations
    Z3_OP_SPECIAL_RELATION_LO = 0xa000,
    Z3_OP_SPECIAL_RELATION_PO,
    Z3_OP_SPECIAL_RELATION_PLO,
    Z3_OP_SPECIAL_RELATION_TO,
    Z3_OP_SPECIAL_RELATION_TC,
    Z3_OP_SPECIAL_RELATION_TRC,


    // Floating-Point Arithmetic
    Z3_OP_FPA_RM_NEAREST_TIES_TO_EVEN = 0xb000,
    Z3_OP_FPA_RM_NEAREST_TIES_TO_AWAY,
    Z3_OP_FPA_RM_TOWARD_POSITIVE,
    Z3_OP_FPA_RM_TOWARD_NEGATIVE,
    Z3_OP_FPA_RM_TOWARD_ZERO,

    Z3_OP_FPA_NUM,
    Z3_OP_FPA_PLUS_INF,
    Z3_OP_FPA_MINUS_INF,
    Z3_OP_FPA_NAN,
    Z3_OP_FPA_PLUS_ZERO,
    Z3_OP_FPA_MINUS_ZERO,

    Z3_OP_FPA_ADD,
    Z3_OP_FPA_SUB,
    Z3_OP_FPA_NEG,
    Z3_OP_FPA_MUL,
    Z3_OP_FPA_DIV,
    Z3_OP_FPA_REM,
    Z3_OP_FPA_ABS,
    Z3_OP_FPA_MIN,
    Z3_OP_FPA_MAX,
    Z3_OP_FPA_FMA,
    Z3_OP_FPA_SQRT,
    Z3_OP_FPA_ROUND_TO_INTEGRAL,

    Z3_OP_FPA_EQ,
    Z3_OP_FPA_LT,
    Z3_OP_FPA_GT,
    Z3_OP_FPA_LE,
    Z3_OP_FPA_GE,
    Z3_OP_FPA_IS_NAN,
    Z3_OP_FPA_IS_INF,
    Z3_OP_FPA_IS_ZERO,
    Z3_OP_FPA_IS_NORMAL,
    Z3_OP_FPA_IS_SUBNORMAL,
    Z3_OP_FPA_IS_NEGATIVE,
    Z3_OP_FPA_IS_POSITIVE,

    Z3_OP_FPA_FP,
    Z3_OP_FPA_TO_FP,
    Z3_OP_FPA_TO_FP_UNSIGNED,
    Z3_OP_FPA_TO_UBV,
    Z3_OP_FPA_TO_SBV,
    Z3_OP_FPA_TO_REAL,

    Z3_OP_FPA_TO_IEEE_BV,

    Z3_OP_FPA_BVWRAP,
    Z3_OP_FPA_BV2RM,

    Z3_OP_INTERNAL,

    Z3_OP_UNINTERPRETED
} Z3_decl_kind;

/**
   \brief The different kinds of parameters that can be associated with parameter sets.
   (see #Z3_mk_params).

    - Z3_PK_UINT integer parameters.
    - Z3_PK_BOOL boolean parameters.
    - Z3_PK_DOUBLE double parameters.
    - Z3_PK_SYMBOL symbol parameters.
    - Z3_PK_STRING string parameters.
    - Z3_PK_OTHER all internal parameter kinds which are not exposed in the API.
    - Z3_PK_INVALID invalid parameter.
*/
typedef enum {
    Z3_PK_UINT,
    Z3_PK_BOOL,
    Z3_PK_DOUBLE,
    Z3_PK_SYMBOL,
    Z3_PK_STRING,
    Z3_PK_OTHER,
    Z3_PK_INVALID
} Z3_param_kind;

/**
    \brief Z3 pretty printing modes (See #Z3_set_ast_print_mode).

   - Z3_PRINT_SMTLIB_FULL:   Print AST nodes in SMTLIB verbose format.
   - Z3_PRINT_LOW_LEVEL:     Print AST nodes using a low-level format.
   - Z3_PRINT_SMTLIB2_COMPLIANT: Print AST nodes in SMTLIB 2.x compliant format.
*/
typedef enum {
    Z3_PRINT_SMTLIB_FULL,
    Z3_PRINT_LOW_LEVEL,
    Z3_PRINT_SMTLIB2_COMPLIANT
} Z3_ast_print_mode;


/**
   \brief Z3 error codes (See #Z3_get_error_code).

   - Z3_OK:            No error.
   - Z3_SORT_ERROR:    User tried to build an invalid (type incorrect) AST.
   - Z3_IOB:           Index out of bounds.
   - Z3_INVALID_ARG:   Invalid argument was provided.
   - Z3_PARSER_ERROR:  An error occurred when parsing a string or file.
   - Z3_NO_PARSER:     Parser output is not available, that is, user didn't invoke #Z3_parse_smtlib2_string or #Z3_parse_smtlib2_file.
   - Z3_INVALID_PATTERN: Invalid pattern was used to build a quantifier.
   - Z3_MEMOUT_FAIL:   A memory allocation failure was encountered.
   - Z3_FILE_ACCESS_ERRROR: A file could not be accessed.
   - Z3_INVALID_USAGE:   API call is invalid in the current state.
   - Z3_INTERNAL_FATAL: An error internal to Z3 occurred.
   - Z3_DEC_REF_ERROR: Trying to decrement the reference counter of an AST that was deleted or the reference counter was not initialized with #Z3_inc_ref.
   - Z3_EXCEPTION:     Internal Z3 exception. Additional details can be retrieved using #Z3_get_error_msg.
*/
typedef enum
{
    Z3_OK,
    Z3_SORT_ERROR,
    Z3_IOB,
    Z3_INVALID_ARG,
    Z3_PARSER_ERROR,
    Z3_NO_PARSER,
    Z3_INVALID_PATTERN,
    Z3_MEMOUT_FAIL,
    Z3_FILE_ACCESS_ERROR,
    Z3_INTERNAL_FATAL,
    Z3_INVALID_USAGE,
    Z3_DEC_REF_ERROR,
    Z3_EXCEPTION
} Z3_error_code;

/**
  Definitions for update_api.py

  def_Type('CONFIG',           'Z3_config',           'Config')
  def_Type('CONTEXT',          'Z3_context',          'ContextObj')
  def_Type('AST',              'Z3_ast',              'Ast')
  def_Type('APP',              'Z3_app',              'Ast')
  def_Type('SORT',             'Z3_sort',             'Sort')
  def_Type('FUNC_DECL',        'Z3_func_decl',        'FuncDecl')
  def_Type('PATTERN',          'Z3_pattern',          'Pattern')
  def_Type('MODEL',            'Z3_model',            'Model')
  def_Type('LITERALS',         'Z3_literals',         'Literals')
  def_Type('CONSTRUCTOR',      'Z3_constructor',      'Constructor')
  def_Type('CONSTRUCTOR_LIST', 'Z3_constructor_list', 'ConstructorList')
  def_Type('SOLVER',           'Z3_solver',           'SolverObj')
  def_Type('GOAL',             'Z3_goal',             'GoalObj')
  def_Type('TACTIC',           'Z3_tactic',           'TacticObj')
  def_Type('PARAMS',           'Z3_params',           'Params')
  def_Type('PROBE',            'Z3_probe',            'ProbeObj')
  def_Type('STATS',            'Z3_stats',            'StatsObj')
  def_Type('AST_VECTOR',       'Z3_ast_vector',       'AstVectorObj')
  def_Type('AST_MAP',          'Z3_ast_map',          'AstMapObj')
  def_Type('APPLY_RESULT',     'Z3_apply_result',     'ApplyResultObj')
  def_Type('FUNC_INTERP',      'Z3_func_interp',      'FuncInterpObj')
  def_Type('FUNC_ENTRY',       'Z3_func_entry',       'FuncEntryObj')
  def_Type('FIXEDPOINT',       'Z3_fixedpoint',       'FixedpointObj')
  def_Type('OPTIMIZE',         'Z3_optimize',         'OptimizeObj')
  def_Type('PARAM_DESCRS',     'Z3_param_descrs',     'ParamDescrs')
  def_Type('RCF_NUM',          'Z3_rcf_num',          'RCFNumObj')
*/

/**
   \brief Z3 custom error handler (See #Z3_set_error_handler).
*/
typedef void Z3_error_handler(Z3_context c, Z3_error_code e);

/**
   \brief A Goal is essentially a set of formulas.
   Z3 provide APIs for building strategies/tactics for solving and transforming Goals.
   Some of these transformations apply under/over approximations.

   - Z3_GOAL_PRECISE:    Approximations/Relaxations were not applied on the goal (sat and unsat answers were preserved).
   - Z3_GOAL_UNDER:      Goal is the product of a under-approximation (sat answers are preserved).
   - Z3_GOAL_OVER:       Goal is the product of an over-approximation (unsat answers are preserved).
   - Z3_GOAL_UNDER_OVER: Goal is garbage (it is the product of over- and under-approximations, sat and unsat answers are not preserved).
*/
typedef enum
{
    Z3_GOAL_PRECISE,
    Z3_GOAL_UNDER,
    Z3_GOAL_OVER,
    Z3_GOAL_UNDER_OVER
} Z3_goal_prec;

/*@}*/

#ifdef __cplusplus
extern "C" {
#endif // __cplusplus

    /** @name Global Parameters */

    /*@{*/
    /**
       \brief Set a global (or module) parameter.
       This setting is shared by all Z3 contexts.

       When a Z3 module is initialized it will use the value of these parameters
       when Z3_params objects are not provided.

       The name of parameter can be composed of characters [a-z][A-Z], digits [0-9], '-' and '_'.
       The character '.' is a delimiter (more later).

       The parameter names are case-insensitive. The character '-' should be viewed as an "alias" for '_'.
       Thus, the following parameter names are considered equivalent: "pp.decimal-precision"  and "PP.DECIMAL_PRECISION".

       This function can be used to set parameters for a specific Z3 module.
       This can be done by using <module-name>.<parameter-name>.
       For example:
       Z3_global_param_set('pp.decimal', 'true')
       will set the parameter "decimal" in the module "pp" to true.

       def_API('Z3_global_param_set', VOID, (_in(STRING), _in(STRING)))
    */
    void Z3_API Z3_global_param_set(Z3_string param_id, Z3_string param_value);


    /**
       \brief Restore the value of all global (and module) parameters.
       This command will not affect already created objects (such as tactics and solvers).

       \sa Z3_global_param_set

       def_API('Z3_global_param_reset_all', VOID, ())
    */
    void Z3_API Z3_global_param_reset_all(void);

    /**
       \brief Get a global (or module) parameter.

       Returns \c false if the parameter value does not exist.

       \sa Z3_global_param_set

       \remark This function cannot be invoked simultaneously from different threads without synchronization.
       The result string stored in param_value is stored in shared location.

       def_API('Z3_global_param_get', BOOL, (_in(STRING), _out(STRING)))
    */
    Z3_bool_opt Z3_API Z3_global_param_get(Z3_string param_id, Z3_string_ptr param_value);

    /*@}*/

    /** @name Create configuration */
    /*@{*/

    /**
        \brief Create a configuration object for the Z3 context object.

        Configurations are created in order to assign parameters prior to creating
        contexts for Z3 interaction. For example, if the users wishes to use proof
        generation, then call:

        \ccode{Z3_set_param_value(cfg\, "proof"\, "true")}

        \remark In previous versions of Z3, the \c Z3_config was used to store
        global and module configurations. Now, we should use \c Z3_global_param_set.

        The following parameters can be set:

            - proof  (Boolean)           Enable proof generation
            - debug_ref_count (Boolean)  Enable debug support for Z3_ast reference counting
            - trace  (Boolean)           Tracing support for VCC
            - trace_file_name (String)   Trace out file for VCC traces
            - timeout (unsigned)         default timeout (in milliseconds) used for solvers
            - well_sorted_check          type checker
            - auto_config                use heuristics to automatically select solver and configure it
            - model                      model generation for solvers, this parameter can be overwritten when creating a solver
            - model_validate             validate models produced by solvers
            - unsat_core                 unsat-core generation for solvers, this parameter can be overwritten when creating a solver

        \sa Z3_set_param_value
        \sa Z3_del_config

        def_API('Z3_mk_config', CONFIG, ())
    */
    Z3_config Z3_API Z3_mk_config(void);

    /**
        \brief Delete the given configuration object.

        \sa Z3_mk_config

        def_API('Z3_del_config', VOID, (_in(CONFIG),))
    */
    void Z3_API Z3_del_config(Z3_config c);

    /**
        \brief Set a configuration parameter.

        The following parameters can be set for

        \sa Z3_mk_config

        def_API('Z3_set_param_value', VOID, (_in(CONFIG), _in(STRING), _in(STRING)))
    */
    void Z3_API Z3_set_param_value(Z3_config c, Z3_string param_id, Z3_string param_value);

    /*@}*/

    /** @name Context and AST Reference Counting */
    /*@{*/

    /**
       \brief Create a context using the given configuration.

       After a context is created, the configuration cannot be changed,
       although some parameters can be changed using #Z3_update_param_value.
       All main interaction with Z3 happens in the context of a \c Z3_context.

<<<<<<< HEAD
       In contrast to #Z3_mk_context_rc, the life time of Z3_ast objects
       are determined by the scope level of #Z3_solver_push and #Z3_solver_pop.
       In other words, a Z3_ast object remains valid until there is a
       call to Z3_solver_pop that takes the current scope below the level where
=======
       In contrast to #Z3_mk_context_rc, the life time of \c Z3_ast objects
       are determined by the scope level of #Z3_solver_push and #Z3_solver_pop.
       In other words, a \c Z3_ast object remains valid until there is a
       call to #Z3_solver_pop that takes the current scope below the level where
>>>>>>> f9be976c
       the object was created.

       Note that all other reference counted objects, including \c Z3_model,
       \c Z3_solver, \c Z3_func_interp have to be managed by the caller.
       Their reference counts are not handled by the context.

       Further remarks:
       - \c Z3_sort, \c Z3_func_decl, \c Z3_app, \c Z3_pattern are \c Z3_ast's.
       - Z3 uses hash-consing, i.e., when the same \c Z3_ast is created twice,
         Z3 will return the same pointer twice.

       \sa Z3_del_context

       def_API('Z3_mk_context', CONTEXT, (_in(CONFIG),))
    */
    Z3_context Z3_API Z3_mk_context(Z3_config c);

    /**
       \brief Create a context using the given configuration.
       This function is similar to #Z3_mk_context. However,
       in the context returned by this function, the user
       is responsible for managing \c Z3_ast reference counters.
       Managing reference counters is a burden and error-prone,
       but allows the user to use the memory more efficiently.
       The user must invoke #Z3_inc_ref for any \c Z3_ast returned
       by Z3, and #Z3_dec_ref whenever the \c Z3_ast is not needed
       anymore. This idiom is similar to the one used in
       BDD (binary decision diagrams) packages such as CUDD.

       Remarks:

       - \c Z3_sort, \c Z3_func_decl, \c Z3_app, \c Z3_pattern are \c Z3_ast's.
       - After a context is created, the configuration cannot be changed.
       - All main interaction with Z3 happens in the context of a \c Z3_context.
       - Z3 uses hash-consing, i.e., when the same \c Z3_ast is created twice,
         Z3 will return the same pointer twice.

       def_API('Z3_mk_context_rc', CONTEXT, (_in(CONFIG),))
    */
    Z3_context Z3_API Z3_mk_context_rc(Z3_config c);

    /**
       \brief Delete the given logical context.

       \sa Z3_mk_context

       def_API('Z3_del_context', VOID, (_in(CONTEXT),))
    */
    void Z3_API Z3_del_context(Z3_context c);

    /**
       \brief Increment the reference counter of the given AST.
       The context \c c should have been created using #Z3_mk_context_rc.
       This function is a NOOP if \c c was created using #Z3_mk_context.

       def_API('Z3_inc_ref', VOID, (_in(CONTEXT), _in(AST)))
    */
    void Z3_API Z3_inc_ref(Z3_context c, Z3_ast a);

    /**
       \brief Decrement the reference counter of the given AST.
       The context \c c should have been created using #Z3_mk_context_rc.
       This function is a NOOP if \c c was created using #Z3_mk_context.

       def_API('Z3_dec_ref', VOID, (_in(CONTEXT), _in(AST)))
    */
    void Z3_API Z3_dec_ref(Z3_context c, Z3_ast a);

    /**
       \brief Set a value of a context parameter.

       \sa Z3_global_param_set

       def_API('Z3_update_param_value', VOID, (_in(CONTEXT), _in(STRING), _in(STRING)))
    */
    void Z3_API Z3_update_param_value(Z3_context c, Z3_string param_id, Z3_string param_value);

    /**
       \brief Interrupt the execution of a Z3 procedure.
       This procedure can be used to interrupt: solvers, simplifiers and tactics.

       def_API('Z3_interrupt', VOID, (_in(CONTEXT),))
    */
    void Z3_API Z3_interrupt(Z3_context c);


    /*@}*/

    /** @name Parameters */
    /*@{*/

    /**
       \brief Create a Z3 (empty) parameter set.
       Starting at Z3 4.0, parameter sets are used to configure many components such as:
       simplifiers, tactics, solvers, etc.

       \remark Reference counting must be used to manage parameter sets, even when the \c Z3_context was
       created using #Z3_mk_context instead of #Z3_mk_context_rc.

       def_API('Z3_mk_params', PARAMS, (_in(CONTEXT),))
    */
    Z3_params Z3_API Z3_mk_params(Z3_context c);

    /**
       \brief Increment the reference counter of the given parameter set.

       def_API('Z3_params_inc_ref', VOID, (_in(CONTEXT), _in(PARAMS)))
    */
    void Z3_API Z3_params_inc_ref(Z3_context c, Z3_params p);

    /**
       \brief Decrement the reference counter of the given parameter set.

       def_API('Z3_params_dec_ref', VOID, (_in(CONTEXT), _in(PARAMS)))
    */
    void Z3_API Z3_params_dec_ref(Z3_context c, Z3_params p);

    /**
       \brief Add a Boolean parameter \c k with value \c v to the parameter set \c p.

       def_API('Z3_params_set_bool', VOID, (_in(CONTEXT), _in(PARAMS), _in(SYMBOL), _in(BOOL)))
    */
    void Z3_API Z3_params_set_bool(Z3_context c, Z3_params p, Z3_symbol k, bool v);

    /**
       \brief Add a unsigned parameter \c k with value \c v to the parameter set \c p.

       def_API('Z3_params_set_uint', VOID, (_in(CONTEXT), _in(PARAMS), _in(SYMBOL), _in(UINT)))
    */
    void Z3_API Z3_params_set_uint(Z3_context c, Z3_params p, Z3_symbol k, unsigned v);

    /**
       \brief Add a double parameter \c k with value \c v to the parameter set \c p.

       def_API('Z3_params_set_double', VOID, (_in(CONTEXT), _in(PARAMS), _in(SYMBOL), _in(DOUBLE)))
    */
    void Z3_API Z3_params_set_double(Z3_context c, Z3_params p, Z3_symbol k, double v);

    /**
       \brief Add a symbol parameter \c k with value \c v to the parameter set \c p.

       def_API('Z3_params_set_symbol', VOID, (_in(CONTEXT), _in(PARAMS), _in(SYMBOL), _in(SYMBOL)))
    */
    void Z3_API Z3_params_set_symbol(Z3_context c, Z3_params p, Z3_symbol k, Z3_symbol v);

    /**
       \brief Convert a parameter set into a string. This function is mainly used for printing the
       contents of a parameter set.

       def_API('Z3_params_to_string', STRING, (_in(CONTEXT), _in(PARAMS)))
    */
    Z3_string Z3_API Z3_params_to_string(Z3_context c, Z3_params p);

    /**
       \brief Validate the parameter set \c p against the parameter description set \c d.

       The procedure invokes the error handler if \c p is invalid.

       def_API('Z3_params_validate', VOID, (_in(CONTEXT), _in(PARAMS), _in(PARAM_DESCRS)))
    */
    void Z3_API Z3_params_validate(Z3_context c, Z3_params p, Z3_param_descrs d);

    /*@}*/

    /** @name Parameter Descriptions */
    /*@{*/

    /**
       \brief Increment the reference counter of the given parameter description set.

       def_API('Z3_param_descrs_inc_ref', VOID, (_in(CONTEXT), _in(PARAM_DESCRS)))
    */
    void Z3_API Z3_param_descrs_inc_ref(Z3_context c, Z3_param_descrs p);

    /**
       \brief Decrement the reference counter of the given parameter description set.

       def_API('Z3_param_descrs_dec_ref', VOID, (_in(CONTEXT), _in(PARAM_DESCRS)))
    */
    void Z3_API Z3_param_descrs_dec_ref(Z3_context c, Z3_param_descrs p);

    /**
       \brief Return the kind associated with the given parameter name \c n.

       def_API('Z3_param_descrs_get_kind', UINT, (_in(CONTEXT), _in(PARAM_DESCRS), _in(SYMBOL)))
    */
    Z3_param_kind Z3_API Z3_param_descrs_get_kind(Z3_context c, Z3_param_descrs p, Z3_symbol n);

    /**
       \brief Return the number of parameters in the given parameter description set.

       def_API('Z3_param_descrs_size', UINT, (_in(CONTEXT), _in(PARAM_DESCRS)))
    */
    unsigned Z3_API Z3_param_descrs_size(Z3_context c, Z3_param_descrs p);

    /**
       \brief Return the name of the parameter at given index \c i.

       \pre i < Z3_param_descrs_size(c, p)

       def_API('Z3_param_descrs_get_name', SYMBOL, (_in(CONTEXT), _in(PARAM_DESCRS), _in(UINT)))
    */
    Z3_symbol Z3_API Z3_param_descrs_get_name(Z3_context c, Z3_param_descrs p, unsigned i);

    /**
       \brief Retrieve documentation string corresponding to parameter name \c s.

       def_API('Z3_param_descrs_get_documentation', STRING, (_in(CONTEXT), _in(PARAM_DESCRS), _in(SYMBOL)))
     */
    Z3_string Z3_API Z3_param_descrs_get_documentation(Z3_context c, Z3_param_descrs p, Z3_symbol s);

    /**
       \brief Convert a parameter description set into a string. This function is mainly used for printing the
       contents of a parameter description set.

       def_API('Z3_param_descrs_to_string', STRING, (_in(CONTEXT), _in(PARAM_DESCRS)))
    */
    Z3_string Z3_API Z3_param_descrs_to_string(Z3_context c, Z3_param_descrs p);

    /*@}*/

    /** @name Symbols */
    /*@{*/

    /**
       \brief Create a Z3 symbol using an integer.

       Symbols are used to name several term and type constructors.

       NB. Not all integers can be passed to this function.
       The legal range of unsigned integers is 0 to 2^30-1.

       \sa Z3_get_symbol_int
       \sa Z3_mk_string_symbol

       def_API('Z3_mk_int_symbol', SYMBOL, (_in(CONTEXT), _in(INT)))
    */
    Z3_symbol Z3_API Z3_mk_int_symbol(Z3_context c, int i);

    /**
       \brief Create a Z3 symbol using a C string.

       Symbols are used to name several term and type constructors.

       \sa Z3_get_symbol_string
       \sa Z3_mk_int_symbol

       def_API('Z3_mk_string_symbol', SYMBOL, (_in(CONTEXT), _in(STRING)))
    */
    Z3_symbol Z3_API Z3_mk_string_symbol(Z3_context c, Z3_string s);

    /*@}*/

    /** @name Sorts */
    /*@{*/

    /**
       \brief Create a free (uninterpreted) type using the given name (symbol).

       Two free types are considered the same iff the have the same name.

       def_API('Z3_mk_uninterpreted_sort', SORT, (_in(CONTEXT), _in(SYMBOL)))
    */
    Z3_sort Z3_API Z3_mk_uninterpreted_sort(Z3_context c, Z3_symbol s);

    /**
       \brief Create the Boolean type.

       This type is used to create propositional variables and predicates.

       def_API('Z3_mk_bool_sort', SORT, (_in(CONTEXT), ))
    */
    Z3_sort Z3_API Z3_mk_bool_sort(Z3_context c);

    /**
       \brief Create the integer type.

       This type is not the int type found in programming languages.
       A machine integer can be represented using bit-vectors. The function
       #Z3_mk_bv_sort creates a bit-vector type.

       \sa Z3_mk_bv_sort

       def_API('Z3_mk_int_sort', SORT, (_in(CONTEXT), ))
    */
    Z3_sort Z3_API Z3_mk_int_sort(Z3_context c);

    /**
       \brief Create the real type.

       Note that this type is not a floating point number.

       def_API('Z3_mk_real_sort', SORT, (_in(CONTEXT), ))
    */
    Z3_sort Z3_API Z3_mk_real_sort(Z3_context c);

    /**
       \brief Create a bit-vector type of the given size.

       This type can also be seen as a machine integer.

       \remark The size of the bit-vector type must be greater than zero.

       def_API('Z3_mk_bv_sort', SORT, (_in(CONTEXT), _in(UINT)))
    */
    Z3_sort Z3_API Z3_mk_bv_sort(Z3_context c, unsigned sz);

    /**
       \brief Create a named finite domain sort.

       To create constants that belong to the finite domain,
       use the APIs for creating numerals and pass a numeric
       constant together with the sort returned by this call.
       The numeric constant should be between 0 and the less
       than the size of the domain.

       \sa Z3_get_finite_domain_sort_size

       def_API('Z3_mk_finite_domain_sort', SORT, (_in(CONTEXT), _in(SYMBOL), _in(UINT64)))
    */
    Z3_sort Z3_API Z3_mk_finite_domain_sort(Z3_context c, Z3_symbol name, uint64_t size);

    /**
       \brief Create an array type.

       We usually represent the array type as: \ccode{[domain -> range]}.
       Arrays are usually used to model the heap/memory in software verification.

       \sa Z3_mk_select
       \sa Z3_mk_store

       def_API('Z3_mk_array_sort', SORT, (_in(CONTEXT), _in(SORT), _in(SORT)))
    */
    Z3_sort Z3_API Z3_mk_array_sort(Z3_context c, Z3_sort domain, Z3_sort range);

    /**
       \brief Create an array type with N arguments

       \sa Z3_mk_select_n
       \sa Z3_mk_store_n

       def_API('Z3_mk_array_sort_n', SORT, (_in(CONTEXT), _in(UINT), _in_array(1, SORT), _in(SORT)))
    */
    Z3_sort Z3_API Z3_mk_array_sort_n(Z3_context c, unsigned n, Z3_sort const * domain, Z3_sort range);

    /**
       \brief Create a tuple type.

       A tuple with \c n fields has a constructor and \c n projections.
       This function will also declare the constructor and projection functions.

       \param c logical context
       \param mk_tuple_name name of the constructor function associated with the tuple type.
       \param num_fields number of fields in the tuple type.
       \param field_names name of the projection functions.
       \param field_sorts type of the tuple fields.
       \param mk_tuple_decl output parameter that will contain the constructor declaration.
       \param proj_decl output parameter that will contain the projection function declarations. This field must be a buffer of size \c num_fields allocated by the user.

       def_API('Z3_mk_tuple_sort', SORT, (_in(CONTEXT), _in(SYMBOL), _in(UINT), _in_array(2, SYMBOL), _in_array(2, SORT), _out(FUNC_DECL), _out_array(2, FUNC_DECL)))
    */
    Z3_sort Z3_API Z3_mk_tuple_sort(Z3_context c,
                                        Z3_symbol mk_tuple_name,
                                        unsigned num_fields,
                                        Z3_symbol const field_names[],
                                        Z3_sort const field_sorts[],
                                        Z3_func_decl * mk_tuple_decl,
                                        Z3_func_decl proj_decl[]);

    /**
       \brief Create a enumeration sort.

       An enumeration sort with \c n elements.
       This function will also declare the functions corresponding to the enumerations.

       \param c logical context
       \param name name of the enumeration sort.
       \param n number of elements in enumeration sort.
       \param enum_names names of the enumerated elements.
       \param enum_consts constants corresponding to the enumerated elements.
       \param enum_testers predicates testing if terms of the enumeration sort correspond to an enumeration.

       For example, if this function is called with three symbols A, B, C and the name S, then
       \c s is a sort whose name is S, and the function returns three terms corresponding to A, B, C in
       \c enum_consts. The array \c enum_testers has three predicates of type \ccode{(s -> Bool)}.
       The first predicate (corresponding to A) is true when applied to A, and false otherwise.
       Similarly for the other predicates.

       def_API('Z3_mk_enumeration_sort', SORT, (_in(CONTEXT), _in(SYMBOL), _in(UINT), _in_array(2, SYMBOL), _out_array(2, FUNC_DECL), _out_array(2, FUNC_DECL)))
    */
    Z3_sort Z3_API Z3_mk_enumeration_sort(Z3_context c,
                                          Z3_symbol name,
                                          unsigned n,
                                          Z3_symbol  const enum_names[],
                                          Z3_func_decl enum_consts[],
                                          Z3_func_decl enum_testers[]);

    /**
       \brief Create a list sort

       A list sort over \c elem_sort
       This function declares the corresponding constructors and testers for lists.

       \param c logical context
       \param name name of the list sort.
       \param elem_sort sort of list elements.
       \param nil_decl declaration for the empty list.
       \param is_nil_decl test for the empty list.
       \param cons_decl declaration for a cons cell.
       \param is_cons_decl cons cell test.
       \param head_decl list head.
       \param tail_decl list tail.

       def_API('Z3_mk_list_sort', SORT, (_in(CONTEXT), _in(SYMBOL), _in(SORT), _out(FUNC_DECL), _out(FUNC_DECL), _out(FUNC_DECL), _out(FUNC_DECL), _out(FUNC_DECL), _out(FUNC_DECL)))
    */
    Z3_sort Z3_API Z3_mk_list_sort(Z3_context c,
                                   Z3_symbol name,
                                   Z3_sort   elem_sort,
                                   Z3_func_decl* nil_decl,
                                   Z3_func_decl* is_nil_decl,
                                   Z3_func_decl* cons_decl,
                                   Z3_func_decl* is_cons_decl,
                                   Z3_func_decl* head_decl,
                                   Z3_func_decl* tail_decl
                                   );

    /**
       \brief Create a constructor.

       \param c logical context.
       \param name constructor name.
       \param recognizer name of recognizer function.
       \param num_fields number of fields in constructor.
       \param field_names names of the constructor fields.
       \param sorts field sorts, 0 if the field sort refers to a recursive sort.
       \param sort_refs reference to datatype sort that is an argument to the constructor; if the corresponding
                        sort reference is 0, then the value in sort_refs should be an index referring to
                        one of the recursive datatypes that is declared.

       def_API('Z3_mk_constructor', CONSTRUCTOR, (_in(CONTEXT), _in(SYMBOL), _in(SYMBOL), _in(UINT), _in_array(3, SYMBOL), _in_array(3, SORT), _in_array(3, UINT)))
    */
    Z3_constructor Z3_API Z3_mk_constructor(Z3_context c,
                                            Z3_symbol name,
                                            Z3_symbol recognizer,
                                            unsigned num_fields,
                                            Z3_symbol const field_names[],
                                            Z3_sort_opt const sorts[],
                                            unsigned sort_refs[]
                                            );

    /**
       \brief Reclaim memory allocated to constructor.

       \param c logical context.
       \param constr constructor.

       def_API('Z3_del_constructor', VOID, (_in(CONTEXT), _in(CONSTRUCTOR)))
    */
    void Z3_API Z3_del_constructor(Z3_context c, Z3_constructor constr);

    /**
       \brief Create datatype, such as lists, trees, records, enumerations or unions of records.
       The datatype may be recursive. Return the datatype sort.

       \param c logical context.
       \param name name of datatype.
       \param num_constructors number of constructors passed in.
       \param constructors array of constructor containers.

       def_API('Z3_mk_datatype', SORT, (_in(CONTEXT), _in(SYMBOL), _in(UINT), _inout_array(2, CONSTRUCTOR)))
    */
    Z3_sort Z3_API Z3_mk_datatype(Z3_context c,
                                  Z3_symbol name,
                                  unsigned num_constructors,
                                  Z3_constructor constructors[]);

    /**
       \brief Create list of constructors.

       \param c logical context.
       \param num_constructors number of constructors in list.
       \param constructors list of constructors.

       def_API('Z3_mk_constructor_list', CONSTRUCTOR_LIST, (_in(CONTEXT), _in(UINT), _in_array(1, CONSTRUCTOR)))
    */
    Z3_constructor_list Z3_API Z3_mk_constructor_list(Z3_context c,
                                                      unsigned num_constructors,
                                                      Z3_constructor const constructors[]);

    /**
       \brief Reclaim memory allocated for constructor list.

       Each constructor inside the constructor list must be independently reclaimed using #Z3_del_constructor.

       \param c logical context.
       \param clist constructor list container.

       def_API('Z3_del_constructor_list', VOID, (_in(CONTEXT), _in(CONSTRUCTOR_LIST)))
    */
    void Z3_API Z3_del_constructor_list(Z3_context c, Z3_constructor_list clist);

    /**
       \brief Create mutually recursive datatypes.

       \param c logical context.
       \param num_sorts number of datatype sorts.
       \param sort_names names of datatype sorts.
       \param sorts array of datatype sorts.
       \param constructor_lists list of constructors, one list per sort.

       def_API('Z3_mk_datatypes', VOID, (_in(CONTEXT), _in(UINT), _in_array(1, SYMBOL), _out_array(1, SORT), _inout_array(1, CONSTRUCTOR_LIST)))
    */
    void Z3_API Z3_mk_datatypes(Z3_context c,
                                unsigned num_sorts,
                                Z3_symbol const sort_names[],
                                Z3_sort sorts[],
                                Z3_constructor_list constructor_lists[]);

    /**
       \brief Query constructor for declared functions.

       \param c logical context.
       \param constr constructor container. The container must have been passed in to a #Z3_mk_datatype call.
       \param num_fields number of accessor fields in the constructor.
       \param constructor constructor function declaration, allocated by user.
       \param tester constructor test function declaration, allocated by user.
       \param accessors array of accessor function declarations allocated by user. The array must contain num_fields elements.

       def_API('Z3_query_constructor', VOID, (_in(CONTEXT), _in(CONSTRUCTOR), _in(UINT), _out(FUNC_DECL), _out(FUNC_DECL), _out_array(2, FUNC_DECL)))
    */
    void Z3_API Z3_query_constructor(Z3_context c,
                                     Z3_constructor constr,
                                     unsigned num_fields,
                                     Z3_func_decl* constructor,
                                     Z3_func_decl* tester,
                                     Z3_func_decl accessors[]);

    /*@}*/

    /** @name Constants and Applications */
    /*@{*/

    /**
       \brief Declare a constant or function.

       \param c logical context.
       \param s name of the constant or function.
       \param domain_size number of arguments. It is 0 when declaring a constant.
       \param domain array containing the sort of each argument. The array must contain domain_size elements. It is 0 when declaring a constant.
       \param range sort of the constant or the return sort of the function.

       After declaring a constant or function, the function
       #Z3_mk_app can be used to create a constant or function
       application.

       \sa Z3_mk_app

       def_API('Z3_mk_func_decl', FUNC_DECL, (_in(CONTEXT), _in(SYMBOL), _in(UINT), _in_array(2, SORT), _in(SORT)))
    */
    Z3_func_decl Z3_API Z3_mk_func_decl(Z3_context c, Z3_symbol s,
                                        unsigned domain_size, Z3_sort const domain[],
                                        Z3_sort range);



    /**
       \brief Create a constant or function application.

       \sa Z3_mk_func_decl

       def_API('Z3_mk_app', AST, (_in(CONTEXT), _in(FUNC_DECL), _in(UINT), _in_array(2, AST)))
    */
    Z3_ast Z3_API Z3_mk_app(
        Z3_context c,
        Z3_func_decl d,
        unsigned num_args,
        Z3_ast const args[]);

    /**
       \brief Declare and create a constant.

       This function is a shorthand for:
       \code
       Z3_func_decl d = Z3_mk_func_decl(c, s, 0, 0, ty);
       Z3_ast n            = Z3_mk_app(c, d, 0, 0);
       \endcode

       \sa Z3_mk_func_decl
       \sa Z3_mk_app

       def_API('Z3_mk_const', AST, (_in(CONTEXT), _in(SYMBOL), _in(SORT)))
    */
    Z3_ast Z3_API Z3_mk_const(Z3_context c, Z3_symbol s, Z3_sort ty);

    /**
       \brief Declare a fresh constant or function.

       Z3 will generate an unique name for this function declaration.
       If prefix is different from \c NULL, then the name generate by Z3 will start with \c prefix.

       \remark If \c prefix is \c NULL, then it is assumed to be the empty string.

       \sa Z3_mk_func_decl

       def_API('Z3_mk_fresh_func_decl', FUNC_DECL, (_in(CONTEXT), _in(STRING), _in(UINT), _in_array(2, SORT), _in(SORT)))
    */
    Z3_func_decl Z3_API Z3_mk_fresh_func_decl(Z3_context c, Z3_string prefix,
                                                   unsigned domain_size, Z3_sort const domain[],
                                                   Z3_sort range);

    /**
       \brief Declare and create a fresh constant.

       This function is a shorthand for:
       \code Z3_func_decl d = Z3_mk_fresh_func_decl(c, prefix, 0, 0, ty); Z3_ast n = Z3_mk_app(c, d, 0, 0); \endcode

       \remark If \c prefix is \c NULL, then it is assumed to be the empty string.

       \sa Z3_mk_func_decl
       \sa Z3_mk_app

       def_API('Z3_mk_fresh_const', AST, (_in(CONTEXT), _in(STRING), _in(SORT)))
    */
    Z3_ast Z3_API Z3_mk_fresh_const(Z3_context c, Z3_string prefix, Z3_sort ty);


    /**
       \brief Declare a recursive function

       \param c logical context.
       \param s name of the function.
       \param domain_size number of arguments. It should be greater than 0.
       \param domain array containing the sort of each argument. The array must contain domain_size elements. 
       \param range sort of the constant or the return sort of the function.

       After declaring recursive function, it should be associated with a recursive definition #Z3_add_rec_def.
       The function #Z3_mk_app can be used to create a constant or function
       application.

       \sa Z3_mk_app
       \sa Z3_add_rec_def

       def_API('Z3_mk_rec_func_decl', FUNC_DECL, (_in(CONTEXT), _in(SYMBOL), _in(UINT), _in_array(2, SORT), _in(SORT)))
    */
    Z3_func_decl Z3_API Z3_mk_rec_func_decl(Z3_context c, Z3_symbol s,
                                        unsigned domain_size, Z3_sort const domain[],
                                        Z3_sort range);

    /**
       \brief Define the body of a recursive function.
       
       \param c logical context.
       \param f function declaration.
       \param n number of arguments to the function
       \param args constants that are used as arguments to the recursive function in the definition.
       \param body body of the recursive function

       After declaring a recursive function or a collection of  mutually recursive functions, use 
       this function to provide the definition for the recursive function.

       \sa Z3_mk_rec_func_decl

       def_API('Z3_add_rec_def', VOID, (_in(CONTEXT), _in(FUNC_DECL), _in(UINT), _in_array(2, AST), _in(AST)))
     */
    void Z3_API Z3_add_rec_def(Z3_context c, Z3_func_decl f, unsigned n, Z3_ast args[], Z3_ast body);

    /*@}*/

    /** @name Propositional Logic and Equality */
    /*@{*/
    /**
        \brief Create an AST node representing \c true.

        def_API('Z3_mk_true', AST, (_in(CONTEXT), ))
    */
    Z3_ast Z3_API Z3_mk_true(Z3_context c);

    /**
        \brief Create an AST node representing \c false.

        def_API('Z3_mk_false', AST, (_in(CONTEXT), ))
    */
    Z3_ast Z3_API Z3_mk_false(Z3_context c);

    /**
        \brief Create an AST node representing \ccode{l = r}.

        The nodes \c l and \c r must have the same type.

        def_API('Z3_mk_eq', AST, (_in(CONTEXT), _in(AST), _in(AST)))
    */
    Z3_ast Z3_API Z3_mk_eq(Z3_context c, Z3_ast l, Z3_ast r);

    /**
       \brief Create an AST node representing \ccode{distinct(args[0], ..., args[num_args-1])}.

       The \c distinct construct is used for declaring the arguments pairwise distinct.
       That is, \ccode{Forall 0 <= i < j < num_args. not args[i] = args[j]}.

       All arguments must have the same sort.

       \remark The number of arguments of a distinct construct must be greater than one.

       def_API('Z3_mk_distinct', AST, (_in(CONTEXT), _in(UINT), _in_array(1, AST)))
    */
    Z3_ast Z3_API Z3_mk_distinct(Z3_context c, unsigned num_args, Z3_ast const args[]);

    /**
        \brief Create an AST node representing \ccode{not(a)}.

        The node \c a must have Boolean sort.

        def_API('Z3_mk_not', AST, (_in(CONTEXT), _in(AST)))
    */
    Z3_ast Z3_API Z3_mk_not(Z3_context c, Z3_ast a);

    /**
       \brief Create an AST node representing an if-then-else: \ccode{ite(t1, t2, t3)}.

       The node \c t1 must have Boolean sort, \c t2 and \c t3 must have the same sort.
       The sort of the new node is equal to the sort of \c t2 and \c t3.

       def_API('Z3_mk_ite', AST, (_in(CONTEXT), _in(AST), _in(AST), _in(AST)))
    */
    Z3_ast Z3_API Z3_mk_ite(Z3_context c, Z3_ast t1, Z3_ast t2, Z3_ast t3);

    /**
       \brief Create an AST node representing \ccode{t1 iff t2}.

       The nodes \c t1 and \c t2 must have Boolean sort.

       def_API('Z3_mk_iff', AST, (_in(CONTEXT), _in(AST), _in(AST)))
    */
    Z3_ast Z3_API Z3_mk_iff(Z3_context c, Z3_ast t1, Z3_ast t2);

    /**
       \brief Create an AST node representing \ccode{t1 implies t2}.

       The nodes \c t1 and \c t2 must have Boolean sort.

       def_API('Z3_mk_implies', AST, (_in(CONTEXT), _in(AST), _in(AST)))
    */
    Z3_ast Z3_API Z3_mk_implies(Z3_context c, Z3_ast t1, Z3_ast t2);

    /**
       \brief Create an AST node representing \ccode{t1 xor t2}.

       The nodes \c t1 and \c t2 must have Boolean sort.

       def_API('Z3_mk_xor', AST, (_in(CONTEXT), _in(AST), _in(AST)))
    */
    Z3_ast Z3_API Z3_mk_xor(Z3_context c, Z3_ast t1, Z3_ast t2);

    /**
       \brief Create an AST node representing \ccode{args[0] and ... and args[num_args-1]}.

       The array \c args must have \c num_args elements.
       All arguments must have Boolean sort.

       \remark The number of arguments must be greater than zero.

       def_API('Z3_mk_and', AST, (_in(CONTEXT), _in(UINT), _in_array(1, AST)))
    */
    Z3_ast Z3_API Z3_mk_and(Z3_context c, unsigned num_args, Z3_ast const args[]);

    /**
       \brief Create an AST node representing \ccode{args[0] or ... or args[num_args-1]}.

       The array \c args must have \c num_args elements.
       All arguments must have Boolean sort.

       \remark The number of arguments must be greater than zero.

       def_API('Z3_mk_or', AST, (_in(CONTEXT), _in(UINT), _in_array(1, AST)))
    */
    Z3_ast Z3_API Z3_mk_or(Z3_context c, unsigned num_args, Z3_ast const args[]);
    /*@}*/

    /** @name Integers and Reals */
    /*@{*/
    /**
       \brief Create an AST node representing \ccode{args[0] + ... + args[num_args-1]}.

       The array \c args must have \c num_args elements.
       All arguments must have int or real sort.

       \remark The number of arguments must be greater than zero.

       def_API('Z3_mk_add', AST, (_in(CONTEXT), _in(UINT), _in_array(1, AST)))
    */
    Z3_ast Z3_API Z3_mk_add(Z3_context c, unsigned num_args, Z3_ast const args[]);

    /**
       \brief Create an AST node representing \ccode{args[0] * ... * args[num_args-1]}.

       The array \c args must have \c num_args elements.
       All arguments must have int or real sort.

       \remark Z3 has limited support for non-linear arithmetic.
       \remark The number of arguments must be greater than zero.

       def_API('Z3_mk_mul', AST, (_in(CONTEXT), _in(UINT), _in_array(1, AST)))
    */
    Z3_ast Z3_API Z3_mk_mul(Z3_context c, unsigned num_args, Z3_ast const args[]);

    /**
       \brief Create an AST node representing \ccode{args[0] - ... - args[num_args - 1]}.

       The array \c args must have \c num_args elements.
       All arguments must have int or real sort.

       \remark The number of arguments must be greater than zero.

       def_API('Z3_mk_sub', AST, (_in(CONTEXT), _in(UINT), _in_array(1, AST)))
    */
    Z3_ast Z3_API Z3_mk_sub(Z3_context c, unsigned num_args, Z3_ast const args[]);

    /**
       \brief Create an AST node representing \ccode{- arg}.

       The arguments must have int or real type.

       def_API('Z3_mk_unary_minus', AST, (_in(CONTEXT), _in(AST)))
    */
    Z3_ast Z3_API Z3_mk_unary_minus(Z3_context c, Z3_ast arg);

    /**
       \brief Create an AST node representing \ccode{arg1 div arg2}.

       The arguments must either both have int type or both have real type.
       If the arguments have int type, then the result type is an int type, otherwise the
       the result type is real.

       def_API('Z3_mk_div', AST, (_in(CONTEXT), _in(AST), _in(AST)))
    */
    Z3_ast Z3_API Z3_mk_div(Z3_context c, Z3_ast arg1, Z3_ast arg2);

    /**
       \brief Create an AST node representing \ccode{arg1 mod arg2}.

       The arguments must have int type.

       def_API('Z3_mk_mod', AST, (_in(CONTEXT), _in(AST), _in(AST)))
    */
    Z3_ast Z3_API Z3_mk_mod(Z3_context c, Z3_ast arg1, Z3_ast arg2);

    /**
       \brief Create an AST node representing \ccode{arg1 rem arg2}.

       The arguments must have int type.

       def_API('Z3_mk_rem', AST, (_in(CONTEXT), _in(AST), _in(AST)))
    */
    Z3_ast Z3_API Z3_mk_rem(Z3_context c, Z3_ast arg1, Z3_ast arg2);

    /**
       \brief Create an AST node representing \ccode{arg1 ^ arg2}.

       The arguments must have int or real type.

       def_API('Z3_mk_power', AST, (_in(CONTEXT), _in(AST), _in(AST)))
    */
    Z3_ast Z3_API Z3_mk_power(Z3_context c, Z3_ast arg1, Z3_ast arg2);

    /**
        \brief Create less than.

        The nodes \c t1 and \c t2 must have the same sort, and must be int or real.

        def_API('Z3_mk_lt', AST, (_in(CONTEXT), _in(AST), _in(AST)))
    */
    Z3_ast Z3_API Z3_mk_lt(Z3_context c, Z3_ast t1, Z3_ast t2);

    /**
        \brief Create less than or equal to.

        The nodes \c t1 and \c t2 must have the same sort, and must be int or real.

        def_API('Z3_mk_le', AST, (_in(CONTEXT), _in(AST), _in(AST)))
    */
    Z3_ast Z3_API Z3_mk_le(Z3_context c, Z3_ast t1, Z3_ast t2);

    /**
        \brief Create greater than.

        The nodes \c t1 and \c t2 must have the same sort, and must be int or real.

        def_API('Z3_mk_gt', AST, (_in(CONTEXT), _in(AST), _in(AST)))
    */
    Z3_ast Z3_API Z3_mk_gt(Z3_context c, Z3_ast t1, Z3_ast t2);

    /**
        \brief Create greater than or equal to.

        The nodes \c t1 and \c t2 must have the same sort, and must be int or real.

        def_API('Z3_mk_ge', AST, (_in(CONTEXT), _in(AST), _in(AST)))
    */
    Z3_ast Z3_API Z3_mk_ge(Z3_context c, Z3_ast t1, Z3_ast t2);

    /**
        \brief Coerce an integer to a real.

        There is also a converse operation exposed.
        It follows the semantics prescribed by the SMT-LIB standard.

        You can take the floor of a real by
        creating an auxiliary integer constant \c k and
        and asserting \ccode{mk_int2real(k) <= t1 < mk_int2real(k)+1}.

        The node \c t1 must have sort integer.

        \sa Z3_mk_real2int
        \sa Z3_mk_is_int

        def_API('Z3_mk_int2real', AST, (_in(CONTEXT), _in(AST)))
    */
    Z3_ast Z3_API Z3_mk_int2real(Z3_context c, Z3_ast t1);

    /**
        \brief Coerce a real to an integer.

        The semantics of this function follows the SMT-LIB standard
        for the function to_int

        \sa Z3_mk_int2real
        \sa Z3_mk_is_int

        def_API('Z3_mk_real2int', AST, (_in(CONTEXT), _in(AST)))
    */
    Z3_ast Z3_API Z3_mk_real2int(Z3_context c, Z3_ast t1);

    /**
        \brief Check if a real number is an integer.

        \sa Z3_mk_int2real
        \sa Z3_mk_real2int

        def_API('Z3_mk_is_int', AST, (_in(CONTEXT), _in(AST)))
    */
    Z3_ast Z3_API Z3_mk_is_int(Z3_context c, Z3_ast t1);
    /*@}*/

    /** @name Bit-vectors */
    /*@{*/
    /**
       \brief Bitwise negation.

       The node \c t1 must have a bit-vector sort.

       def_API('Z3_mk_bvnot', AST, (_in(CONTEXT), _in(AST)))
    */
    Z3_ast Z3_API Z3_mk_bvnot(Z3_context c, Z3_ast t1);

    /**
       \brief Take conjunction of bits in vector, return vector of length 1.

       The node \c t1 must have a bit-vector sort.

       def_API('Z3_mk_bvredand', AST, (_in(CONTEXT), _in(AST)))
    */
    Z3_ast Z3_API Z3_mk_bvredand(Z3_context c, Z3_ast t1);

    /**
       \brief Take disjunction of bits in vector, return vector of length 1.

       The node \c t1 must have a bit-vector sort.

       def_API('Z3_mk_bvredor', AST, (_in(CONTEXT), _in(AST)))
    */
    Z3_ast Z3_API Z3_mk_bvredor(Z3_context c, Z3_ast t1);

    /**
       \brief Bitwise and.

       The nodes \c t1 and \c t2 must have the same bit-vector sort.

       def_API('Z3_mk_bvand', AST, (_in(CONTEXT), _in(AST), _in(AST)))
    */
    Z3_ast Z3_API Z3_mk_bvand(Z3_context c, Z3_ast t1, Z3_ast t2);

    /**
       \brief Bitwise or.

       The nodes \c t1 and \c t2 must have the same bit-vector sort.

       def_API('Z3_mk_bvor', AST, (_in(CONTEXT), _in(AST), _in(AST)))
    */
    Z3_ast Z3_API Z3_mk_bvor(Z3_context c, Z3_ast t1, Z3_ast t2);

    /**
       \brief Bitwise exclusive-or.

       The nodes \c t1 and \c t2 must have the same bit-vector sort.

       def_API('Z3_mk_bvxor', AST, (_in(CONTEXT), _in(AST), _in(AST)))
    */
    Z3_ast Z3_API Z3_mk_bvxor(Z3_context c, Z3_ast t1, Z3_ast t2);

    /**
       \brief Bitwise nand.

       The nodes \c t1 and \c t2 must have the same bit-vector sort.

       def_API('Z3_mk_bvnand', AST, (_in(CONTEXT), _in(AST), _in(AST)))
    */
    Z3_ast Z3_API Z3_mk_bvnand(Z3_context c, Z3_ast t1, Z3_ast t2);

    /**
       \brief Bitwise nor.

       The nodes \c t1 and \c t2 must have the same bit-vector sort.

       def_API('Z3_mk_bvnor', AST, (_in(CONTEXT), _in(AST), _in(AST)))
    */
    Z3_ast Z3_API Z3_mk_bvnor(Z3_context c, Z3_ast t1, Z3_ast t2);

    /**
       \brief Bitwise xnor.

       The nodes \c t1 and \c t2 must have the same bit-vector sort.

       def_API('Z3_mk_bvxnor', AST, (_in(CONTEXT), _in(AST), _in(AST)))
    */
    Z3_ast Z3_API Z3_mk_bvxnor(Z3_context c, Z3_ast t1, Z3_ast t2);

    /**
       \brief Standard two's complement unary minus.

       The node \c t1 must have bit-vector sort.

       def_API('Z3_mk_bvneg', AST, (_in(CONTEXT), _in(AST)))
    */
    Z3_ast Z3_API Z3_mk_bvneg(Z3_context c, Z3_ast t1);

    /**
        \brief Standard two's complement addition.

        The nodes \c t1 and \c t2 must have the same bit-vector sort.

        def_API('Z3_mk_bvadd', AST, (_in(CONTEXT), _in(AST), _in(AST)))
    */
    Z3_ast Z3_API Z3_mk_bvadd(Z3_context c, Z3_ast t1, Z3_ast t2);

    /**
        \brief Standard two's complement subtraction.

        The nodes \c t1 and \c t2 must have the same bit-vector sort.

        def_API('Z3_mk_bvsub', AST, (_in(CONTEXT), _in(AST), _in(AST)))
    */
    Z3_ast Z3_API Z3_mk_bvsub(Z3_context c, Z3_ast t1, Z3_ast t2);

    /**
        \brief Standard two's complement multiplication.

        The nodes \c t1 and \c t2 must have the same bit-vector sort.

        def_API('Z3_mk_bvmul', AST, (_in(CONTEXT), _in(AST), _in(AST)))
    */
    Z3_ast Z3_API Z3_mk_bvmul(Z3_context c, Z3_ast t1, Z3_ast t2);

    /**
        \brief Unsigned division.

        It is defined as the \c floor of \ccode{t1/t2} if \c t2 is
        different from zero. If \ccode{t2} is zero, then the result
        is undefined.

        The nodes \c t1 and \c t2 must have the same bit-vector sort.

        def_API('Z3_mk_bvudiv', AST, (_in(CONTEXT), _in(AST), _in(AST)))
    */
    Z3_ast Z3_API Z3_mk_bvudiv(Z3_context c, Z3_ast t1, Z3_ast t2);

    /**
        \brief Two's complement signed division.

        It is defined in the following way:

        - The \c floor of \ccode{t1/t2} if \c t2 is different from zero, and \ccode{t1*t2 >= 0}.

        - The \c ceiling of \ccode{t1/t2} if \c t2 is different from zero, and \ccode{t1*t2 < 0}.

        If \ccode{t2} is zero, then the result is undefined.

        The nodes \c t1 and \c t2 must have the same bit-vector sort.

        def_API('Z3_mk_bvsdiv', AST, (_in(CONTEXT), _in(AST), _in(AST)))
    */
    Z3_ast Z3_API Z3_mk_bvsdiv(Z3_context c, Z3_ast t1, Z3_ast t2);

    /**
       \brief Unsigned remainder.

       It is defined as \ccode{t1 - (t1 /u t2) * t2}, where \ccode{/u} represents unsigned division.

       If \ccode{t2} is zero, then the result is undefined.

       The nodes \c t1 and \c t2 must have the same bit-vector sort.

       def_API('Z3_mk_bvurem', AST, (_in(CONTEXT), _in(AST), _in(AST)))
    */
    Z3_ast Z3_API Z3_mk_bvurem(Z3_context c, Z3_ast t1, Z3_ast t2);

    /**
       \brief Two's complement signed remainder (sign follows dividend).

       It is defined as \ccode{t1 - (t1 /s t2) * t2}, where \ccode{/s} represents signed division.
       The most significant bit (sign) of the result is equal to the most significant bit of \c t1.

       If \ccode{t2} is zero, then the result is undefined.

       The nodes \c t1 and \c t2 must have the same bit-vector sort.

       \sa Z3_mk_bvsmod

       def_API('Z3_mk_bvsrem', AST, (_in(CONTEXT), _in(AST), _in(AST)))
    */
    Z3_ast Z3_API Z3_mk_bvsrem(Z3_context c, Z3_ast t1, Z3_ast t2);

    /**
       \brief Two's complement signed remainder (sign follows divisor).

       If \ccode{t2} is zero, then the result is undefined.

       The nodes \c t1 and \c t2 must have the same bit-vector sort.

       \sa Z3_mk_bvsrem

       def_API('Z3_mk_bvsmod', AST, (_in(CONTEXT), _in(AST), _in(AST)))
    */
    Z3_ast Z3_API Z3_mk_bvsmod(Z3_context c, Z3_ast t1, Z3_ast t2);

    /**
       \brief Unsigned less than.

       The nodes \c t1 and \c t2 must have the same bit-vector sort.

       def_API('Z3_mk_bvult', AST, (_in(CONTEXT), _in(AST), _in(AST)))
    */
    Z3_ast Z3_API Z3_mk_bvult(Z3_context c, Z3_ast t1, Z3_ast t2);

    /**
       \brief Two's complement signed less than.

       It abbreviates:
       \code
        (or (and (= (extract[|m-1|:|m-1|] t1) bit1)
                (= (extract[|m-1|:|m-1|] t2) bit0))
            (and (= (extract[|m-1|:|m-1|] t1) (extract[|m-1|:|m-1|] t2))
                (bvult t1 t2)))
       \endcode

       The nodes \c t1 and \c t2 must have the same bit-vector sort.

       def_API('Z3_mk_bvslt', AST, (_in(CONTEXT), _in(AST), _in(AST)))
    */
    Z3_ast Z3_API Z3_mk_bvslt(Z3_context c, Z3_ast t1, Z3_ast t2);

    /**
       \brief Unsigned less than or equal to.

       The nodes \c t1 and \c t2 must have the same bit-vector sort.

       def_API('Z3_mk_bvule', AST, (_in(CONTEXT), _in(AST), _in(AST)))
    */
    Z3_ast Z3_API Z3_mk_bvule(Z3_context c, Z3_ast t1, Z3_ast t2);

    /**
       \brief Two's complement signed less than or equal to.

       The nodes \c t1 and \c t2 must have the same bit-vector sort.

       def_API('Z3_mk_bvsle', AST, (_in(CONTEXT), _in(AST), _in(AST)))
    */
    Z3_ast Z3_API Z3_mk_bvsle(Z3_context c, Z3_ast t1, Z3_ast t2);

    /**
       \brief Unsigned greater than or equal to.

       The nodes \c t1 and \c t2 must have the same bit-vector sort.

       def_API('Z3_mk_bvuge', AST, (_in(CONTEXT), _in(AST), _in(AST)))
    */
    Z3_ast Z3_API Z3_mk_bvuge(Z3_context c, Z3_ast t1, Z3_ast t2);

    /**
       \brief Two's complement signed greater than or equal to.

       The nodes \c t1 and \c t2 must have the same bit-vector sort.

       def_API('Z3_mk_bvsge', AST, (_in(CONTEXT), _in(AST), _in(AST)))
    */
    Z3_ast Z3_API Z3_mk_bvsge(Z3_context c, Z3_ast t1, Z3_ast t2);

    /**
       \brief Unsigned greater than.

       The nodes \c t1 and \c t2 must have the same bit-vector sort.

       def_API('Z3_mk_bvugt', AST, (_in(CONTEXT), _in(AST), _in(AST)))
    */
    Z3_ast Z3_API Z3_mk_bvugt(Z3_context c, Z3_ast t1, Z3_ast t2);

    /**
       \brief Two's complement signed greater than.

       The nodes \c t1 and \c t2 must have the same bit-vector sort.

       def_API('Z3_mk_bvsgt', AST, (_in(CONTEXT), _in(AST), _in(AST)))
    */
    Z3_ast Z3_API Z3_mk_bvsgt(Z3_context c, Z3_ast t1, Z3_ast t2);

    /**
       \brief Concatenate the given bit-vectors.

       The nodes \c t1 and \c t2 must have (possibly different) bit-vector sorts

       The result is a bit-vector of size \ccode{n1+n2}, where \c n1 (\c n2) is the size
       of \c t1 (\c t2).

       def_API('Z3_mk_concat', AST, (_in(CONTEXT), _in(AST), _in(AST)))
    */
    Z3_ast Z3_API Z3_mk_concat(Z3_context c, Z3_ast t1, Z3_ast t2);

    /**
       \brief Extract the bits \c high down to \c low from a bit-vector of
       size \c m to yield a new bit-vector of size \c n, where \ccode{n = high - low + 1}.

       The node \c t1 must have a bit-vector sort.

       def_API('Z3_mk_extract', AST, (_in(CONTEXT), _in(UINT), _in(UINT), _in(AST)))
    */
    Z3_ast Z3_API Z3_mk_extract(Z3_context c, unsigned high, unsigned low, Z3_ast t1);

    /**
       \brief Sign-extend of the given bit-vector to the (signed) equivalent bit-vector of
       size \ccode{m+i}, where \c m is the size of the given
       bit-vector.

       The node \c t1 must have a bit-vector sort.

       def_API('Z3_mk_sign_ext', AST, (_in(CONTEXT), _in(UINT), _in(AST)))
    */
    Z3_ast Z3_API Z3_mk_sign_ext(Z3_context c, unsigned i, Z3_ast t1);

    /**
       \brief Extend the given bit-vector with zeros to the (unsigned) equivalent
       bit-vector of size \ccode{m+i}, where \c m is the size of the
       given bit-vector.

       The node \c t1 must have a bit-vector sort.

       def_API('Z3_mk_zero_ext', AST, (_in(CONTEXT), _in(UINT), _in(AST)))
    */
    Z3_ast Z3_API Z3_mk_zero_ext(Z3_context c, unsigned i, Z3_ast t1);

    /**
       \brief Repeat the given bit-vector up length \ccode{i}.

       The node \c t1 must have a bit-vector sort.

       def_API('Z3_mk_repeat', AST, (_in(CONTEXT), _in(UINT), _in(AST)))
    */
    Z3_ast Z3_API Z3_mk_repeat(Z3_context c, unsigned i, Z3_ast t1);

    /**
       \brief Shift left.

       It is equivalent to multiplication by \ccode{2^x} where \c x is the value of the
       third argument.

       NB. The semantics of shift operations varies between environments. This
       definition does not necessarily capture directly the semantics of the
       programming language or assembly architecture you are modeling.

       The nodes \c t1 and \c t2 must have the same bit-vector sort.

       def_API('Z3_mk_bvshl', AST, (_in(CONTEXT), _in(AST), _in(AST)))
    */
    Z3_ast Z3_API Z3_mk_bvshl(Z3_context c, Z3_ast t1, Z3_ast t2);

    /**
       \brief Logical shift right.

       It is equivalent to unsigned division by \ccode{2^x} where \c x is the
       value of the third argument.

       NB. The semantics of shift operations varies between environments. This
       definition does not necessarily capture directly the semantics of the
       programming language or assembly architecture you are modeling.

       The nodes \c t1 and \c t2 must have the same bit-vector sort.

       def_API('Z3_mk_bvlshr', AST, (_in(CONTEXT), _in(AST), _in(AST)))
    */
    Z3_ast Z3_API Z3_mk_bvlshr(Z3_context c, Z3_ast t1, Z3_ast t2);

    /**
       \brief Arithmetic shift right.

       It is like logical shift right except that the most significant
       bits of the result always copy the most significant bit of the
       second argument.

       The semantics of shift operations varies between environments. This
       definition does not necessarily capture directly the semantics of the
       programming language or assembly architecture you are modeling.

       The nodes \c t1 and \c t2 must have the same bit-vector sort.

       def_API('Z3_mk_bvashr', AST, (_in(CONTEXT), _in(AST), _in(AST)))
    */
    Z3_ast Z3_API Z3_mk_bvashr(Z3_context c, Z3_ast t1, Z3_ast t2);

    /**
       \brief Rotate bits of \c t1 to the left \c i times.

       The node \c t1 must have a bit-vector sort.

       def_API('Z3_mk_rotate_left', AST, (_in(CONTEXT), _in(UINT), _in(AST)))
    */
    Z3_ast Z3_API Z3_mk_rotate_left(Z3_context c, unsigned i, Z3_ast t1);

    /**
       \brief Rotate bits of \c t1 to the right \c i times.

       The node \c t1 must have a bit-vector sort.

       def_API('Z3_mk_rotate_right', AST, (_in(CONTEXT), _in(UINT), _in(AST)))
    */
    Z3_ast Z3_API Z3_mk_rotate_right(Z3_context c, unsigned i, Z3_ast t1);

    /**
       \brief Rotate bits of \c t1 to the left \c t2 times.

       The nodes \c t1 and \c t2 must have the same bit-vector sort.

       def_API('Z3_mk_ext_rotate_left', AST, (_in(CONTEXT), _in(AST), _in(AST)))
    */
    Z3_ast Z3_API Z3_mk_ext_rotate_left(Z3_context c, Z3_ast t1, Z3_ast t2);

    /**
       \brief Rotate bits of \c t1 to the right \c t2 times.

       The nodes \c t1 and \c t2 must have the same bit-vector sort.

       def_API('Z3_mk_ext_rotate_right', AST, (_in(CONTEXT), _in(AST), _in(AST)))
    */
    Z3_ast Z3_API Z3_mk_ext_rotate_right(Z3_context c, Z3_ast t1, Z3_ast t2);

    /**
       \brief Create an \c n bit bit-vector from the integer argument \c t1.

       The resulting bit-vector has \c n bits, where the i'th bit (counting
       from 0 to \c n-1) is 1 if \c (t1 div 2^i) mod 2 is 1.       

       The node \c t1 must have integer sort.

       def_API('Z3_mk_int2bv', AST, (_in(CONTEXT), _in(UINT), _in(AST)))
    */
    Z3_ast Z3_API Z3_mk_int2bv(Z3_context c, unsigned n, Z3_ast t1);

    /**
       \brief Create an integer from the bit-vector argument \c t1.
       If \c is_signed is false, then the bit-vector \c t1 is treated as unsigned.
       So the result is non-negative
       and in the range \ccode{[0..2^N-1]}, where N are the number of bits in \c t1.
       If \c is_signed is true, \c t1 is treated as a signed bit-vector.


       The node \c t1 must have a bit-vector sort.

       def_API('Z3_mk_bv2int', AST, (_in(CONTEXT), _in(AST), _in(BOOL)))
    */
    Z3_ast Z3_API Z3_mk_bv2int(Z3_context c,Z3_ast t1, bool is_signed);

    /**
       \brief Create a predicate that checks that the bit-wise addition
       of \c t1 and \c t2 does not overflow.

       The nodes \c t1 and \c t2 must have the same bit-vector sort.

       def_API('Z3_mk_bvadd_no_overflow', AST, (_in(CONTEXT), _in(AST), _in(AST), _in(BOOL)))
    */
    Z3_ast Z3_API Z3_mk_bvadd_no_overflow(Z3_context c, Z3_ast t1, Z3_ast t2, bool is_signed);

    /**
       \brief Create a predicate that checks that the bit-wise signed addition
       of \c t1 and \c t2 does not underflow.

       The nodes \c t1 and \c t2 must have the same bit-vector sort.

       def_API('Z3_mk_bvadd_no_underflow', AST, (_in(CONTEXT), _in(AST), _in(AST)))
    */
    Z3_ast Z3_API Z3_mk_bvadd_no_underflow(Z3_context c, Z3_ast t1, Z3_ast t2);

    /**
       \brief Create a predicate that checks that the bit-wise signed subtraction
       of \c t1 and \c t2 does not overflow.

       The nodes \c t1 and \c t2 must have the same bit-vector sort.

       def_API('Z3_mk_bvsub_no_overflow', AST, (_in(CONTEXT), _in(AST), _in(AST)))
    */
    Z3_ast Z3_API Z3_mk_bvsub_no_overflow(Z3_context c, Z3_ast t1, Z3_ast t2);

    /**
       \brief Create a predicate that checks that the bit-wise subtraction
       of \c t1 and \c t2 does not underflow.

       The nodes \c t1 and \c t2 must have the same bit-vector sort.

       def_API('Z3_mk_bvsub_no_underflow', AST, (_in(CONTEXT), _in(AST), _in(AST), _in(BOOL)))
    */
    Z3_ast Z3_API Z3_mk_bvsub_no_underflow(Z3_context c, Z3_ast t1, Z3_ast t2, bool is_signed);

    /**
       \brief Create a predicate that checks that the bit-wise signed division
       of \c t1 and \c t2 does not overflow.

       The nodes \c t1 and \c t2 must have the same bit-vector sort.

       def_API('Z3_mk_bvsdiv_no_overflow', AST, (_in(CONTEXT), _in(AST), _in(AST)))
    */
    Z3_ast Z3_API Z3_mk_bvsdiv_no_overflow(Z3_context c, Z3_ast t1, Z3_ast t2);

    /**
       \brief Check that bit-wise negation does not overflow when
       \c t1 is interpreted as a signed bit-vector.

       The node \c t1 must have bit-vector sort.

       def_API('Z3_mk_bvneg_no_overflow', AST, (_in(CONTEXT), _in(AST)))
    */
    Z3_ast Z3_API Z3_mk_bvneg_no_overflow(Z3_context c, Z3_ast t1);

    /**
       \brief Create a predicate that checks that the bit-wise multiplication
       of \c t1 and \c t2 does not overflow.

       The nodes \c t1 and \c t2 must have the same bit-vector sort.

       def_API('Z3_mk_bvmul_no_overflow', AST, (_in(CONTEXT), _in(AST), _in(AST), _in(BOOL)))
    */
    Z3_ast Z3_API Z3_mk_bvmul_no_overflow(Z3_context c, Z3_ast t1, Z3_ast t2, bool is_signed);

    /**
       \brief Create a predicate that checks that the bit-wise signed multiplication
       of \c t1 and \c t2 does not underflow.

       The nodes \c t1 and \c t2 must have the same bit-vector sort.

       def_API('Z3_mk_bvmul_no_underflow', AST, (_in(CONTEXT), _in(AST), _in(AST)))
    */
    Z3_ast Z3_API Z3_mk_bvmul_no_underflow(Z3_context c, Z3_ast t1, Z3_ast t2);
    /*@}*/

    /** @name Arrays */
    /*@{*/
    /**
       \brief Array read.
       The argument \c a is the array and \c i is the index of the array that gets read.

       The node \c a must have an array sort \ccode{[domain -> range]},
       and \c i must have the sort \c domain.
       The sort of the result is \c range.

       \sa Z3_mk_array_sort
       \sa Z3_mk_store

       def_API('Z3_mk_select', AST, (_in(CONTEXT), _in(AST), _in(AST)))
    */
    Z3_ast Z3_API Z3_mk_select(Z3_context c, Z3_ast a, Z3_ast i);

    

    /**
       \brief n-ary Array read.
       The argument \c a is the array and \c idxs are the indices of the array that gets read.

       def_API('Z3_mk_select_n', AST, (_in(CONTEXT), _in(AST), _in(UINT), _in_array(2, AST)))

    */
    Z3_ast Z3_API Z3_mk_select_n(Z3_context c, Z3_ast a, unsigned n, Z3_ast const* idxs);


    /**
       \brief Array update.

       The node \c a must have an array sort \ccode{[domain -> range]}, \c i must have sort \c domain,
       \c v must have sort range. The sort of the result is \ccode{[domain -> range]}.
       The semantics of this function is given by the theory of arrays described in the SMT-LIB
       standard. See http://smtlib.org for more details.
       The result of this function is an array that is equal to \c a (with respect to \c select)
       on all indices except for \c i, where it maps to \c v (and the \c select of \c a with
       respect to \c i may be a different value).

       \sa Z3_mk_array_sort
       \sa Z3_mk_select

       def_API('Z3_mk_store', AST, (_in(CONTEXT), _in(AST), _in(AST), _in(AST)))
    */
    Z3_ast Z3_API Z3_mk_store(Z3_context c, Z3_ast a, Z3_ast i, Z3_ast v);


    /**
       \brief n-ary Array update.

       def_API('Z3_mk_store_n', AST, (_in(CONTEXT), _in(AST), _in(UINT), _in_array(2, AST), _in(AST)))

    */
    Z3_ast Z3_API Z3_mk_store_n(Z3_context c, Z3_ast a, unsigned n, Z3_ast const* idxs, Z3_ast v);

    /**
        \brief Create the constant array.

        The resulting term is an array, such that a \c select on an arbitrary index
        produces the value \c v.

        \param c logical context.
        \param domain domain sort for the array.
        \param v value that the array maps to.

        def_API('Z3_mk_const_array', AST, (_in(CONTEXT), _in(SORT), _in(AST)))
    */
    Z3_ast Z3_API Z3_mk_const_array(Z3_context c, Z3_sort domain, Z3_ast v);

    /**
       \brief Map f on the argument arrays.

       The \c n nodes \c args must be of array sorts \ccode{[domain_i -> range_i]}.
       The function declaration \c f must have type \ccode{ range_1 .. range_n -> range}.
       \c v must have sort range. The sort of the result is \ccode{[domain_i -> range]}.

       \sa Z3_mk_array_sort
       \sa Z3_mk_store
       \sa Z3_mk_select

       def_API('Z3_mk_map', AST, (_in(CONTEXT), _in(FUNC_DECL), _in(UINT), _in_array(2, AST)))
    */
    Z3_ast Z3_API Z3_mk_map(Z3_context c, Z3_func_decl f, unsigned n, Z3_ast const* args);

    /**
        \brief Access the array default value.
        Produces the default range value, for arrays that can be represented as
        finite maps with a default range value.

        \param c logical context.
        \param array array value whose default range value is accessed.

        def_API('Z3_mk_array_default', AST, (_in(CONTEXT), _in(AST)))
    */
    Z3_ast Z3_API Z3_mk_array_default(Z3_context c, Z3_ast array);

    /**
       \brief Create array with the same interpretation as a function.
       The array satisfies the property (f x) = (select (_ as-array f) x) 
       for every argument x.

       def_API('Z3_mk_as_array', AST, (_in(CONTEXT), _in(FUNC_DECL)))
     */
    Z3_ast Z3_API Z3_mk_as_array(Z3_context c, Z3_func_decl f);
<<<<<<< HEAD
=======

    /**
       \brief Create predicate that holds if Boolean array \c set has \c k elements set to true.       

       def_API('Z3_mk_set_has_size', AST, (_in(CONTEXT), _in(AST), _in(AST)))
    */
    Z3_ast Z3_API Z3_mk_set_has_size(Z3_context c, Z3_ast set, Z3_ast k);

>>>>>>> f9be976c
    /*@}*/

    /** @name Sets */
    /*@{*/
    /**
       \brief Create Set type.

       def_API('Z3_mk_set_sort', SORT, (_in(CONTEXT), _in(SORT)))
    */
    Z3_sort Z3_API Z3_mk_set_sort(Z3_context c, Z3_sort ty);

    /**
        \brief Create the empty set.

        def_API('Z3_mk_empty_set', AST, (_in(CONTEXT), _in(SORT)))
    */
    Z3_ast Z3_API Z3_mk_empty_set(Z3_context c, Z3_sort domain);

    /**
        \brief Create the full set.

        def_API('Z3_mk_full_set', AST, (_in(CONTEXT), _in(SORT)))
    */
    Z3_ast Z3_API Z3_mk_full_set(Z3_context c, Z3_sort domain);

    /**
       \brief Add an element to a set.

       The first argument must be a set, the second an element.

       def_API('Z3_mk_set_add', AST, (_in(CONTEXT), _in(AST), _in(AST)))
    */
    Z3_ast Z3_API Z3_mk_set_add(Z3_context c, Z3_ast set, Z3_ast elem);

    /**
       \brief Remove an element to a set.

       The first argument must be a set, the second an element.

       def_API('Z3_mk_set_del', AST, (_in(CONTEXT), _in(AST), _in(AST)))
    */
    Z3_ast Z3_API Z3_mk_set_del(Z3_context c, Z3_ast set, Z3_ast elem);

    /**
       \brief Take the union of a list of sets.

       def_API('Z3_mk_set_union', AST, (_in(CONTEXT), _in(UINT), _in_array(1, AST)))
    */
    Z3_ast Z3_API Z3_mk_set_union(Z3_context c, unsigned num_args, Z3_ast const args[]);

    /**
       \brief Take the intersection of a list of sets.

       def_API('Z3_mk_set_intersect', AST, (_in(CONTEXT), _in(UINT), _in_array(1, AST)))
    */
    Z3_ast Z3_API Z3_mk_set_intersect(Z3_context c, unsigned num_args, Z3_ast const args[]);

    /**
       \brief Take the set difference between two sets.

       def_API('Z3_mk_set_difference', AST, (_in(CONTEXT), _in(AST), _in(AST)))
    */
    Z3_ast Z3_API Z3_mk_set_difference(Z3_context c, Z3_ast arg1, Z3_ast arg2);

    /**
       \brief Take the complement of a set.

       def_API('Z3_mk_set_complement', AST, (_in(CONTEXT), _in(AST)))
    */
    Z3_ast Z3_API Z3_mk_set_complement(Z3_context c, Z3_ast arg);

    /**
       \brief Check for set membership.

       The first argument should be an element type of the set.

       def_API('Z3_mk_set_member', AST, (_in(CONTEXT), _in(AST), _in(AST)))
    */
    Z3_ast Z3_API Z3_mk_set_member(Z3_context c, Z3_ast elem, Z3_ast set);

    /**
       \brief Check for subsetness of sets.

       def_API('Z3_mk_set_subset', AST, (_in(CONTEXT), _in(AST), _in(AST)))
    */
    Z3_ast Z3_API Z3_mk_set_subset(Z3_context c, Z3_ast arg1, Z3_ast arg2);

    /**
       \brief Create array extensionality index given two arrays with the same sort.
              The meaning is given by the axiom:
              (=> (= (select A (array-ext A B)) (select B (array-ext A B))) (= A B))

       def_API('Z3_mk_array_ext', AST, (_in(CONTEXT), _in(AST), _in(AST)))
    */

    Z3_ast Z3_API Z3_mk_array_ext(Z3_context c, Z3_ast arg1, Z3_ast arg2);
    /*@}*/

    /** @name Numerals */
    /*@{*/
    /**
       \brief Create a numeral of a given sort.

       \param c logical context.
       \param numeral A string representing the numeral value in decimal notation. The string may be of the form `[num]*[.[num]*][E[+|-][num]+]`.
                      If the given sort is a real, then the numeral can be a rational, that is, a string of the form `[num]* / [num]*` .
       \param ty The sort of the numeral. In the current implementation, the given sort can be an int, real, finite-domain, or bit-vectors of arbitrary size.

       \sa Z3_mk_int
       \sa Z3_mk_unsigned_int

       def_API('Z3_mk_numeral', AST, (_in(CONTEXT), _in(STRING), _in(SORT)))
    */
    Z3_ast Z3_API Z3_mk_numeral(Z3_context c, Z3_string numeral, Z3_sort ty);

    /**
       \brief Create a real from a fraction.

       \param c logical context.
       \param num numerator of rational.
       \param den denominator of rational.

       \pre den != 0

       \sa Z3_mk_numeral
       \sa Z3_mk_int
       \sa Z3_mk_unsigned_int

       def_API('Z3_mk_real', AST, (_in(CONTEXT), _in(INT), _in(INT)))
    */
    Z3_ast Z3_API Z3_mk_real(Z3_context c, int num, int den);

    /**
       \brief Create a numeral of an int, bit-vector, or finite-domain sort.

       This function can be used to create numerals that fit in a machine integer.
       It is slightly faster than #Z3_mk_numeral since it is not necessary to parse a string.

       \sa Z3_mk_numeral

       def_API('Z3_mk_int', AST, (_in(CONTEXT), _in(INT), _in(SORT)))
    */
    Z3_ast Z3_API Z3_mk_int(Z3_context c, int v, Z3_sort ty);

    /**
       \brief Create a numeral of a int, bit-vector, or finite-domain sort.

       This function can be used to create numerals that fit in a machine unsigned integer.
       It is slightly faster than #Z3_mk_numeral since it is not necessary to parse a string.

       \sa Z3_mk_numeral

       def_API('Z3_mk_unsigned_int', AST, (_in(CONTEXT), _in(UINT), _in(SORT)))
    */
    Z3_ast Z3_API Z3_mk_unsigned_int(Z3_context c, unsigned v, Z3_sort ty);

    /**
       \brief Create a numeral of a int, bit-vector, or finite-domain sort.

       This function can be used to create numerals that fit in a machine \c int64_t integer.
       It is slightly faster than #Z3_mk_numeral since it is not necessary to parse a string.

       \sa Z3_mk_numeral

       def_API('Z3_mk_int64', AST, (_in(CONTEXT), _in(INT64), _in(SORT)))
    */
    Z3_ast Z3_API Z3_mk_int64(Z3_context c, int64_t v, Z3_sort ty);

    /**
       \brief Create a numeral of a int, bit-vector, or finite-domain sort.

       This function can be used to create numerals that fit in a machine \c uint64_t integer.
       It is slightly faster than #Z3_mk_numeral since it is not necessary to parse a string.

       \sa Z3_mk_numeral

       def_API('Z3_mk_unsigned_int64', AST, (_in(CONTEXT), _in(UINT64), _in(SORT)))
    */
    Z3_ast Z3_API Z3_mk_unsigned_int64(Z3_context c, uint64_t v, Z3_sort ty);

    /**
       \brief create a bit-vector numeral from a vector of Booleans.
       
       \sa Z3_mk_numeral
       def_API('Z3_mk_bv_numeral', AST, (_in(CONTEXT), _in(UINT), _in_array(1, BOOL)))
    */
<<<<<<< HEAD
    Z3_ast Z3_API Z3_mk_bv_numeral(Z3_context c, unsigned sz, Z3_bool const* bits);
=======
    Z3_ast Z3_API Z3_mk_bv_numeral(Z3_context c, unsigned sz, bool const* bits);
>>>>>>> f9be976c

    /*@}*/

    /** @name Sequences and regular expressions */
    /*@{*/

    /**
       \brief Create a sequence sort out of the sort for the elements.

       def_API('Z3_mk_seq_sort', SORT, (_in(CONTEXT), _in(SORT)))
     */
    Z3_sort Z3_API Z3_mk_seq_sort(Z3_context c, Z3_sort s);

    /**
       \brief Check if \c s is a sequence sort.

       def_API('Z3_is_seq_sort', BOOL, (_in(CONTEXT), _in(SORT)))
     */
    bool Z3_API Z3_is_seq_sort(Z3_context c, Z3_sort s);

    /**
       \brief Retrieve basis sort for sequence sort.

       def_API('Z3_get_seq_sort_basis', SORT, (_in(CONTEXT), _in(SORT)))
     */
    Z3_sort Z3_API Z3_get_seq_sort_basis(Z3_context c, Z3_sort s);

    /**
       \brief Create a regular expression sort out of a sequence sort.

       def_API('Z3_mk_re_sort', SORT, (_in(CONTEXT), _in(SORT)))
     */
    Z3_sort Z3_API Z3_mk_re_sort(Z3_context c, Z3_sort seq);

    /**
       \brief Check if \c s is a regular expression sort.

       def_API('Z3_is_re_sort', BOOL, (_in(CONTEXT), _in(SORT)))
     */
    bool Z3_API Z3_is_re_sort(Z3_context c, Z3_sort s);

    /**
       \brief Retrieve basis sort for regex sort.

       def_API('Z3_get_re_sort_basis', SORT, (_in(CONTEXT), _in(SORT)))
     */
    Z3_sort Z3_API Z3_get_re_sort_basis(Z3_context c, Z3_sort s);

    /**
       \brief Create a sort for 8 bit strings.

       This function creates a sort for ASCII strings.
       Each character is 8 bits.

       def_API('Z3_mk_string_sort', SORT ,(_in(CONTEXT), ))
     */
    Z3_sort Z3_API Z3_mk_string_sort(Z3_context c);

    /**
       \brief Check if \c s is a string sort.

       def_API('Z3_is_string_sort', BOOL, (_in(CONTEXT), _in(SORT)))
     */
    bool Z3_API Z3_is_string_sort(Z3_context c, Z3_sort s);

    /**
       \brief Create a string constant out of the string that is passed in
       def_API('Z3_mk_string' ,AST ,(_in(CONTEXT), _in(STRING)))
     */
    Z3_ast Z3_API Z3_mk_string(Z3_context c, Z3_string s);

    /**
       \brief Create a string constant out of the string that is passed in
       It takes the length of the string as well to take into account
       0 characters. The string is unescaped.

       def_API('Z3_mk_lstring' ,AST ,(_in(CONTEXT), _in(UINT), _in(STRING)))
     */
    Z3_ast Z3_API Z3_mk_lstring(Z3_context c, unsigned len, Z3_string s);

    /**
       \brief Determine if \c s is a string constant.

       def_API('Z3_is_string', BOOL, (_in(CONTEXT), _in(AST)))
     */
    bool Z3_API Z3_is_string(Z3_context c, Z3_ast s);

    /**
       \brief Retrieve the string constant stored in \c s.

       \pre  Z3_is_string(c, s)

       def_API('Z3_get_string' ,STRING ,(_in(CONTEXT), _in(AST)))
     */
    Z3_string Z3_API Z3_get_string(Z3_context c, Z3_ast s);

    /**
       \brief Retrieve the unescaped string constant stored in \c s.

       \pre  Z3_is_string(c, s)

       def_API('Z3_get_lstring' ,STRING ,(_in(CONTEXT), _in(AST), _out(UINT)))
     */
    Z3_string Z3_API Z3_get_lstring(Z3_context c, Z3_ast s, unsigned* length);

    /**
       \brief Create an empty sequence of the sequence sort \c seq.

       \pre s is a sequence sort.

       def_API('Z3_mk_seq_empty' ,AST ,(_in(CONTEXT), _in(SORT)))
     */
    Z3_ast Z3_API Z3_mk_seq_empty(Z3_context c, Z3_sort seq);

    /**
       \brief Create a unit sequence of \c a.

       def_API('Z3_mk_seq_unit' ,AST ,(_in(CONTEXT), _in(AST)))
     */
    Z3_ast Z3_API Z3_mk_seq_unit(Z3_context c, Z3_ast a);

    /**
       \brief Concatenate sequences.

       \pre n > 0

       def_API('Z3_mk_seq_concat' ,AST ,(_in(CONTEXT), _in(UINT), _in_array(1, AST)))
     */
    Z3_ast Z3_API Z3_mk_seq_concat(Z3_context c, unsigned n, Z3_ast const args[]);

    /**
       \brief Check if \c prefix is a prefix of \c s.

       \pre prefix and s are the same sequence sorts.

       def_API('Z3_mk_seq_prefix' ,AST ,(_in(CONTEXT), _in(AST), _in(AST)))
     */
    Z3_ast Z3_API Z3_mk_seq_prefix(Z3_context c, Z3_ast prefix, Z3_ast s);

    /**
       \brief Check if \c suffix is a suffix of \c s.

       \pre \c suffix and \c s are the same sequence sorts.

       def_API('Z3_mk_seq_suffix' ,AST ,(_in(CONTEXT), _in(AST), _in(AST)))
     */
    Z3_ast Z3_API Z3_mk_seq_suffix(Z3_context c, Z3_ast suffix, Z3_ast s);

    /**
       \brief Check if \c container contains \c containee.

       \pre \c container and \c containee are the same sequence sorts.

       def_API('Z3_mk_seq_contains' ,AST ,(_in(CONTEXT), _in(AST), _in(AST)))
     */
    Z3_ast Z3_API Z3_mk_seq_contains(Z3_context c, Z3_ast container, Z3_ast containee);

    /**
       \brief Extract subsequence starting at \c offset of \c length.

       def_API('Z3_mk_seq_extract' ,AST ,(_in(CONTEXT), _in(AST), _in(AST), _in(AST)))
     */
    Z3_ast Z3_API Z3_mk_seq_extract(Z3_context c, Z3_ast s, Z3_ast offset, Z3_ast length);

    /**
       \brief Replace the first occurrence of \c src with \c dst in \c s.

       def_API('Z3_mk_seq_replace' ,AST ,(_in(CONTEXT), _in(AST), _in(AST), _in(AST)))
     */
    Z3_ast Z3_API Z3_mk_seq_replace(Z3_context c, Z3_ast s, Z3_ast src, Z3_ast dst);

    /**
       \brief Retrieve from \c s the unit sequence positioned at position \c index.
<<<<<<< HEAD
=======
       The sequence is empty if the index is out of bounds.
>>>>>>> f9be976c

       def_API('Z3_mk_seq_at' ,AST ,(_in(CONTEXT), _in(AST), _in(AST)))
     */
    Z3_ast Z3_API Z3_mk_seq_at(Z3_context c, Z3_ast s, Z3_ast index);

    /**
       \brief Retrieve from \c s the element positioned at position \c index.
       The function is under-specified if the index is out of bounds.

       def_API('Z3_mk_seq_nth' ,AST ,(_in(CONTEXT), _in(AST), _in(AST)))
     */
    Z3_ast Z3_API Z3_mk_seq_nth(Z3_context c, Z3_ast s, Z3_ast index);

    /**
       \brief Return the length of the sequence \c s.

       def_API('Z3_mk_seq_length' ,AST ,(_in(CONTEXT), _in(AST)))
     */
    Z3_ast Z3_API Z3_mk_seq_length(Z3_context c, Z3_ast s);


    /**
       \brief Return index of first occurrence of \c substr in \c s starting from offset \c offset.
       If \c s does not contain \c substr, then the value is -1, if \c offset is the length of \c s, then the value is -1 as well.
       The value is -1 if \c offset is negative or larger than the length of \c s.

       def_API('Z3_mk_seq_index' ,AST ,(_in(CONTEXT), _in(AST), _in(AST), _in(AST)))
     */
    Z3_ast Z3_API Z3_mk_seq_index(Z3_context c, Z3_ast s, Z3_ast substr, Z3_ast offset);

    /**
       \brief Return the last occurrence of \c substr in \c s.
       If \c s does not contain \c substr, then the value is -1, 
       def_API('Z3_mk_seq_last_index', AST, (_in(CONTEXT), _in(AST), _in(AST)))
    */
    Z3_ast Z3_API Z3_mk_seq_last_index(Z3_context c, Z3_ast, Z3_ast substr);

    /**
       \brief Convert string to integer.

       def_API('Z3_mk_str_to_int' ,AST ,(_in(CONTEXT), _in(AST)))
     */
    Z3_ast Z3_API Z3_mk_str_to_int(Z3_context c, Z3_ast s);


    /**
       \brief Integer to string conversion.

       def_API('Z3_mk_int_to_str' ,AST ,(_in(CONTEXT), _in(AST)))
     */
    Z3_ast Z3_API Z3_mk_int_to_str(Z3_context c, Z3_ast s);

    /**
       \brief Create a regular expression that accepts the sequence \c seq.

       def_API('Z3_mk_seq_to_re' ,AST ,(_in(CONTEXT), _in(AST)))
     */
    Z3_ast Z3_API Z3_mk_seq_to_re(Z3_context c, Z3_ast seq);

    /**
       \brief Check if \c seq is in the language generated by the regular expression \c re.

       def_API('Z3_mk_seq_in_re' ,AST ,(_in(CONTEXT), _in(AST), _in(AST)))
     */
    Z3_ast Z3_API Z3_mk_seq_in_re(Z3_context c, Z3_ast seq, Z3_ast re);

    /**
       \brief Create the regular language \c re+.

       def_API('Z3_mk_re_plus' ,AST ,(_in(CONTEXT), _in(AST)))
     */
    Z3_ast Z3_API Z3_mk_re_plus(Z3_context c, Z3_ast re);

    /**
       \brief Create the regular language \c re*.

       def_API('Z3_mk_re_star' ,AST ,(_in(CONTEXT), _in(AST)))
     */
    Z3_ast Z3_API Z3_mk_re_star(Z3_context c, Z3_ast re);

    /**
       \brief Create the regular language \c [re].

       def_API('Z3_mk_re_option' ,AST ,(_in(CONTEXT), _in(AST)))
     */
    Z3_ast Z3_API Z3_mk_re_option(Z3_context c, Z3_ast re);

    /**
       \brief Create the union of the regular languages.

       \pre n > 0

       def_API('Z3_mk_re_union' ,AST ,(_in(CONTEXT), _in(UINT), _in_array(1, AST)))
     */
    Z3_ast Z3_API Z3_mk_re_union(Z3_context c, unsigned n, Z3_ast const args[]);

    /**
       \brief Create the concatenation of the regular languages.

       \pre n > 0

       def_API('Z3_mk_re_concat' ,AST ,(_in(CONTEXT), _in(UINT), _in_array(1, AST)))
     */
    Z3_ast Z3_API Z3_mk_re_concat(Z3_context c, unsigned n, Z3_ast const args[]);


    /**
       \brief Create the range regular expression over two sequences of length 1.

       def_API('Z3_mk_re_range' ,AST ,(_in(CONTEXT), _in(AST), _in(AST)))
     */
    Z3_ast Z3_API Z3_mk_re_range(Z3_context c, Z3_ast lo, Z3_ast hi);

    /**
       \brief Create a regular expression loop. The supplied regular expression \c r is repeated
       between \c lo and \c hi times. The \c lo should be below \c hi with one exception: when
       supplying the value \c hi as 0, the meaning is to repeat the argument \c r at least
       \c lo number of times, and with an unbounded upper bound.

       def_API('Z3_mk_re_loop', AST, (_in(CONTEXT), _in(AST), _in(UINT), _in(UINT)))
     */
    Z3_ast Z3_API Z3_mk_re_loop(Z3_context c, Z3_ast r, unsigned lo, unsigned hi);

    /**
       \brief Create the intersection of the regular languages.

       \pre n > 0

       def_API('Z3_mk_re_intersect' ,AST ,(_in(CONTEXT), _in(UINT), _in_array(1, AST)))
     */
    Z3_ast Z3_API Z3_mk_re_intersect(Z3_context c, unsigned n, Z3_ast const args[]);

    /**
       \brief Create the complement of the regular language \c re.

       def_API('Z3_mk_re_complement' ,AST ,(_in(CONTEXT), _in(AST)))
     */
    Z3_ast Z3_API Z3_mk_re_complement(Z3_context c, Z3_ast re);

    /**
       \brief Create an empty regular expression of sort \c re.

       \pre re is a regular expression sort.

       def_API('Z3_mk_re_empty' ,AST ,(_in(CONTEXT), _in(SORT)))
     */
    Z3_ast Z3_API Z3_mk_re_empty(Z3_context c, Z3_sort re);


    /**
       \brief Create an universal regular expression of sort \c re.

       \pre re is a regular expression sort.

       def_API('Z3_mk_re_full' ,AST ,(_in(CONTEXT), _in(SORT)))
     */
    Z3_ast Z3_API Z3_mk_re_full(Z3_context c, Z3_sort re);

    /*@}*/


    /** @name Special relations */
    /*@{*/
    /**
       \brief declare \c a and \c b are in linear order over a relation indexed by \c id.

       \pre a and b are of same type.
       

       def_API('Z3_mk_linear_order', FUNC_DECL ,(_in(CONTEXT), _in(SORT), _in(UINT)))
     */
    Z3_func_decl Z3_API Z3_mk_linear_order(Z3_context c, Z3_sort a, unsigned id);

    /**
       \brief create a partial ordering relation over signature \c a and index \c id.

       def_API('Z3_mk_partial_order', FUNC_DECL ,(_in(CONTEXT), _in(SORT), _in(UINT)))
     */
    Z3_func_decl Z3_API Z3_mk_partial_order(Z3_context c, Z3_sort a, unsigned id);

    /**
       \brief create a piecewise linear ordering relation over signature \c a and index \c id.

       def_API('Z3_mk_piecewise_linear_order', FUNC_DECL ,(_in(CONTEXT), _in(SORT), _in(UINT)))
     */
    Z3_func_decl Z3_API Z3_mk_piecewise_linear_order(Z3_context c, Z3_sort a, unsigned id);

    /**
       \brief create a tree ordering lreation over signature \c a identified using index \c id.

       def_API('Z3_mk_tree_order', FUNC_DECL, (_in(CONTEXT), _in(SORT), _in(UINT)))
     */
    Z3_func_decl Z3_API Z3_mk_tree_order(Z3_context c, Z3_sort a, unsigned id);

    /**
       \brief create transitive closure of binary relation.

       \pre f is a binary relation, such that the two arguments have the same sorts.

       The resulting relation f+ represents the transitive closure of f.

       def_API('Z3_mk_transitive_closure', FUNC_DECL ,(_in(CONTEXT), _in(FUNC_DECL)))
     */
    Z3_func_decl Z3_API Z3_mk_transitive_closure(Z3_context c, Z3_func_decl f);

    /*@}*/

    /** @name Quantifiers */
    /*@{*/
    /**
       \brief Create a pattern for quantifier instantiation.

       Z3 uses pattern matching to instantiate quantifiers. If a
       pattern is not provided for a quantifier, then Z3 will
       automatically compute a set of patterns for it. However, for
       optimal performance, the user should provide the patterns.

       Patterns comprise a list of terms. The list should be
       non-empty.  If the list comprises of more than one term, it is
       a called a multi-pattern.

       In general, one can pass in a list of (multi-)patterns in the
       quantifier constructor.

       \sa Z3_mk_forall
       \sa Z3_mk_exists

       def_API('Z3_mk_pattern', PATTERN, (_in(CONTEXT), _in(UINT), _in_array(1, AST)))
    */
    Z3_pattern Z3_API Z3_mk_pattern(Z3_context c, unsigned num_patterns, Z3_ast const terms[]);

    /**
       \brief Create a bound variable.

       Bound variables are indexed by de-Bruijn indices. It is perhaps easiest to explain
       the meaning of de-Bruijn indices by indicating the compilation process from
       non-de-Bruijn formulas to de-Bruijn format.

       \verbatim
       abs(forall (x1) phi) = forall (x1) abs1(phi, x1, 0)
       abs(forall (x1, x2) phi) = abs(forall (x1) abs(forall (x2) phi))
       abs1(x, x, n) = b_n
       abs1(y, x, n) = y
       abs1(f(t1,...,tn), x, n) = f(abs1(t1,x,n), ..., abs1(tn,x,n))
       abs1(forall (x1) phi, x, n) = forall (x1) (abs1(phi, x, n+1))
       \endverbatim

       The last line is significant: the index of a bound variable is different depending
       on the scope in which it appears. The deeper x appears, the higher is its
       index.

       \param c logical context
       \param index de-Bruijn index
       \param ty sort of the bound variable

       \sa Z3_mk_forall
       \sa Z3_mk_exists

       def_API('Z3_mk_bound', AST, (_in(CONTEXT), _in(UINT), _in(SORT)))
    */
    Z3_ast Z3_API Z3_mk_bound(Z3_context c, unsigned index, Z3_sort ty);

    /**
       \brief Create a forall formula. It takes an expression \c body that contains bound variables
       of the same sorts as the sorts listed in the array \c sorts. The bound variables are de-Bruijn indices created
       using #Z3_mk_bound. The array \c decl_names contains the names that the quantified formula uses for the
       bound variables. Z3 applies the convention that the last element in the \c decl_names and \c sorts array
       refers to the variable with index 0, the second to last element of \c decl_names and \c sorts refers
       to the variable with index 1, etc.

       \param c logical context.
       \param weight quantifiers are associated with weights indicating the importance of using the quantifier during instantiation. By default, pass the weight 0.
       \param num_patterns number of patterns.
       \param patterns array containing the patterns created using #Z3_mk_pattern.
       \param num_decls number of variables to be bound.
       \param sorts the sorts of the bound variables.
       \param decl_names names of the bound variables
       \param body the body of the quantifier.

       \sa Z3_mk_pattern
       \sa Z3_mk_bound
       \sa Z3_mk_exists

       def_API('Z3_mk_forall', AST, (_in(CONTEXT), _in(UINT), _in(UINT), _in_array(2, PATTERN), _in(UINT), _in_array(4, SORT), _in_array(4, SYMBOL), _in(AST)))
    */
    Z3_ast Z3_API Z3_mk_forall(Z3_context c, unsigned weight,
                               unsigned num_patterns, Z3_pattern const patterns[],
                               unsigned num_decls, Z3_sort const sorts[],
                               Z3_symbol const decl_names[],
                               Z3_ast body);

    /**
       \brief Create an exists formula. Similar to #Z3_mk_forall.

       \sa Z3_mk_pattern
       \sa Z3_mk_bound
       \sa Z3_mk_forall
       \sa Z3_mk_quantifier

       def_API('Z3_mk_exists', AST, (_in(CONTEXT), _in(UINT), _in(UINT), _in_array(2, PATTERN), _in(UINT), _in_array(4, SORT), _in_array(4, SYMBOL), _in(AST)))
    */
    Z3_ast Z3_API Z3_mk_exists(Z3_context c, unsigned weight,
                               unsigned num_patterns, Z3_pattern const patterns[],
                               unsigned num_decls, Z3_sort const sorts[],
                               Z3_symbol const decl_names[],
                               Z3_ast body);

    /**
       \brief Create a quantifier - universal or existential, with pattern hints.
       See the documentation for #Z3_mk_forall for an explanation of the parameters.

       \param c logical context.
       \param is_forall flag to indicate if this is a universal or existential quantifier.
       \param weight quantifiers are associated with weights indicating the importance of using the quantifier during instantiation. By default, pass the weight 0.
       \param num_patterns number of patterns.
       \param patterns array containing the patterns created using #Z3_mk_pattern.
       \param num_decls number of variables to be bound.
       \param sorts array of sorts of the bound variables.
       \param decl_names names of the bound variables.
       \param body the body of the quantifier.

       \sa Z3_mk_pattern
       \sa Z3_mk_bound
       \sa Z3_mk_forall
       \sa Z3_mk_exists

       def_API('Z3_mk_quantifier', AST, (_in(CONTEXT), _in(BOOL), _in(UINT), _in(UINT), _in_array(3, PATTERN), _in(UINT), _in_array(5, SORT), _in_array(5, SYMBOL), _in(AST)))
    */
    Z3_ast Z3_API Z3_mk_quantifier(
        Z3_context c,
        bool is_forall,
        unsigned weight,
        unsigned num_patterns, Z3_pattern const patterns[],
        unsigned num_decls, Z3_sort const sorts[],
        Z3_symbol const decl_names[],
        Z3_ast body);


    /**
       \brief Create a quantifier - universal or existential, with pattern hints, no patterns, and attributes

       \param c logical context.
       \param is_forall flag to indicate if this is a universal or existential quantifier.
       \param quantifier_id identifier to identify quantifier
       \param skolem_id identifier to identify skolem constants introduced by quantifier.
       \param weight quantifiers are associated with weights indicating the importance of using the quantifier during instantiation. By default, pass the weight 0.
       \param num_patterns number of patterns.
       \param patterns array containing the patterns created using #Z3_mk_pattern.
       \param num_no_patterns number of no_patterns.
       \param no_patterns array containing subexpressions to be excluded from inferred patterns.
       \param num_decls number of variables to be bound.
       \param sorts array of sorts of the bound variables.
       \param decl_names names of the bound variables.
       \param body the body of the quantifier.

       \sa Z3_mk_pattern
       \sa Z3_mk_bound
       \sa Z3_mk_forall
       \sa Z3_mk_exists

       def_API('Z3_mk_quantifier_ex', AST, (_in(CONTEXT), _in(BOOL), _in(UINT), _in(SYMBOL), _in(SYMBOL), _in(UINT), _in_array(5, PATTERN), _in(UINT), _in_array(7, AST), _in(UINT), _in_array(9, SORT), _in_array(9, SYMBOL), _in(AST)))
    */
    Z3_ast Z3_API Z3_mk_quantifier_ex(
        Z3_context c,
        bool is_forall,
        unsigned weight,
        Z3_symbol quantifier_id,
        Z3_symbol skolem_id,
        unsigned num_patterns, Z3_pattern const patterns[],
        unsigned num_no_patterns, Z3_ast const no_patterns[],
        unsigned num_decls, Z3_sort const sorts[],
        Z3_symbol const decl_names[],
        Z3_ast body);

    /**
       \brief Create a universal quantifier using a list of constants that
       will form the set of bound variables.

       \param c logical context.
       \param weight quantifiers are associated with weights indicating the importance of using
              the quantifier during instantiation. By default, pass the weight 0.
       \param num_bound number of constants to be abstracted into bound variables.
       \param bound array of constants to be abstracted into bound variables.
       \param num_patterns number of patterns.
       \param patterns array containing the patterns created using #Z3_mk_pattern.
       \param body the body of the quantifier.

       \sa Z3_mk_pattern
       \sa Z3_mk_exists_const

       def_API('Z3_mk_forall_const', AST, (_in(CONTEXT), _in(UINT), _in(UINT), _in_array(2, APP), _in(UINT), _in_array(4, PATTERN), _in(AST)))
    */
    Z3_ast Z3_API Z3_mk_forall_const(
        Z3_context c,
        unsigned weight,
        unsigned num_bound,
        Z3_app const bound[],
        unsigned num_patterns,
        Z3_pattern const patterns[],
        Z3_ast body
        );

    /**
       \brief Similar to #Z3_mk_forall_const.

       \brief Create an existential quantifier using a list of constants that
       will form the set of bound variables.

       \param c logical context.
       \param weight quantifiers are associated with weights indicating the importance of using
              the quantifier during instantiation. By default, pass the weight 0.
       \param num_bound number of constants to be abstracted into bound variables.
       \param bound array of constants to be abstracted into bound variables.
       \param num_patterns number of patterns.
       \param patterns array containing the patterns created using #Z3_mk_pattern.
       \param body the body of the quantifier.

       \sa Z3_mk_pattern
       \sa Z3_mk_forall_const

       def_API('Z3_mk_exists_const', AST, (_in(CONTEXT), _in(UINT), _in(UINT), _in_array(2, APP), _in(UINT), _in_array(4, PATTERN), _in(AST)))
    */
    Z3_ast Z3_API Z3_mk_exists_const(
        Z3_context c,
        unsigned weight,
        unsigned num_bound,
        Z3_app const bound[],
        unsigned num_patterns,
        Z3_pattern const patterns[],
        Z3_ast body
        );

    /**
       \brief Create a universal or existential quantifier using a list of
       constants that will form the set of bound variables.

       def_API('Z3_mk_quantifier_const', AST, (_in(CONTEXT), _in(BOOL), _in(UINT), _in(UINT), _in_array(3, APP), _in(UINT), _in_array(5, PATTERN), _in(AST)))
    */
    Z3_ast Z3_API Z3_mk_quantifier_const(
        Z3_context c,
        bool is_forall,
        unsigned weight,
        unsigned num_bound,  Z3_app const bound[],
        unsigned num_patterns, Z3_pattern const patterns[],
        Z3_ast body
        );

    /**
       \brief Create a universal or existential quantifier using a list of
       constants that will form the set of bound variables.

       def_API('Z3_mk_quantifier_const_ex', AST, (_in(CONTEXT), _in(BOOL), _in(UINT), _in(SYMBOL), _in(SYMBOL), _in(UINT), _in_array(5, APP), _in(UINT), _in_array(7, PATTERN), _in(UINT), _in_array(9, AST), _in(AST)))
    */
    Z3_ast Z3_API Z3_mk_quantifier_const_ex(
        Z3_context c,
        bool is_forall,
        unsigned weight,
        Z3_symbol quantifier_id,
        Z3_symbol skolem_id,
        unsigned num_bound,  Z3_app const bound[],
        unsigned num_patterns, Z3_pattern const patterns[],
        unsigned num_no_patterns, Z3_ast const no_patterns[],
        Z3_ast body
        );

    /**
<<<<<<< HEAD
       \brief Create a lambda expression. It taks an expression \c body that contains bound variables 
=======
       \brief Create a lambda expression. It takes an expression \c body that contains bound variables
>>>>>>> f9be976c
       of the same sorts as the sorts listed in the array \c sorts. The bound variables are de-Bruijn indices created
       using #Z3_mk_bound. The array \c decl_names contains the names that the quantified formula uses for the
       bound variables. Z3 applies the convention that the last element in the \c decl_names and \c sorts array
       refers to the variable with index 0, the second to last element of \c decl_names and \c sorts refers
       to the variable with index 1, etc.
       The sort of the resulting expression is \c (Array sorts range) where \c range is the sort of \c body.
       For example, if the lambda binds two variables of sort \c Int and \c Bool, and the \c body has sort \c Real, 
       the sort of the expression is \c (Array Int Bool Real).

       \param c logical context
       \param num_decls number of variables to be bound.
       \param sorts the sorts of the bound variables.
       \param decl_names names of the bound variables
       \param body the body of the lambda expression.       

       \sa Z3_mk_bound
       \sa Z3_mk_forall
       \sa Z3_mk_lambda_const

       def_API('Z3_mk_lambda', AST, (_in(CONTEXT), _in(UINT), _in_array(1, SORT), _in_array(1, SYMBOL), _in(AST)))
    */
    Z3_ast Z3_API Z3_mk_lambda(Z3_context c, 
                               unsigned num_decls, Z3_sort const sorts[],
                               Z3_symbol const decl_names[],
                               Z3_ast body);

    /**
       \brief Create a lambda expression using a list of constants that form the set
       of bound variables

       \param c logical context.
       \param num_bound number of constants to be abstracted into bound variables.
       \param bound array of constants to be abstracted into bound variables.
       \param body the body of the lambda expression.

       \sa Z3_mk_bound
       \sa Z3_mk_forall
       \sa Z3_mk_lambda

       def_API('Z3_mk_lambda_const', AST, (_in(CONTEXT), _in(UINT), _in_array(1, APP), _in(AST)))
    */
    Z3_ast Z3_API Z3_mk_lambda_const(Z3_context c, 
                                     unsigned num_bound, Z3_app const bound[],
                                     Z3_ast body);


    /*@}*/

    /** @name Accessors */
    /*@{*/
    /**
       \brief Return \c Z3_INT_SYMBOL if the symbol was constructed
       using #Z3_mk_int_symbol, and \c Z3_STRING_SYMBOL if the symbol
       was constructed using #Z3_mk_string_symbol.

       def_API('Z3_get_symbol_kind', UINT, (_in(CONTEXT), _in(SYMBOL)))
    */
    Z3_symbol_kind Z3_API Z3_get_symbol_kind(Z3_context c, Z3_symbol s);

    /**
       \brief Return the symbol int value.

       \pre Z3_get_symbol_kind(s) == Z3_INT_SYMBOL

       \sa Z3_mk_int_symbol

       def_API('Z3_get_symbol_int', INT, (_in(CONTEXT), _in(SYMBOL)))
    */
    int Z3_API Z3_get_symbol_int(Z3_context c, Z3_symbol s);

    /**
       \brief Return the symbol name.

       \pre Z3_get_symbol_kind(s) == Z3_STRING_SYMBOL

       \warning The returned buffer is statically allocated by Z3. It will
       be automatically deallocated when #Z3_del_context is invoked.
       So, the buffer is invalidated in the next call to \c Z3_get_symbol_string.

       \sa Z3_mk_string_symbol

       def_API('Z3_get_symbol_string', STRING, (_in(CONTEXT), _in(SYMBOL)))
    */
    Z3_string Z3_API Z3_get_symbol_string(Z3_context c, Z3_symbol s);

    /**
       \brief Return the sort name as a symbol.

       def_API('Z3_get_sort_name', SYMBOL, (_in(CONTEXT), _in(SORT)))
    */
    Z3_symbol Z3_API Z3_get_sort_name(Z3_context c, Z3_sort d);

    /**
        \brief Return a unique identifier for \c s.

        def_API('Z3_get_sort_id', UINT, (_in(CONTEXT), _in(SORT)))
    */
    unsigned Z3_API Z3_get_sort_id(Z3_context c, Z3_sort s);

    /**
       \brief Convert a \c Z3_sort into \c Z3_ast. This is just type casting.

       def_API('Z3_sort_to_ast', AST, (_in(CONTEXT), _in(SORT)))
    */
    Z3_ast Z3_API Z3_sort_to_ast(Z3_context c, Z3_sort s);

    /**
       \brief compare sorts.

       def_API('Z3_is_eq_sort', BOOL, (_in(CONTEXT), _in(SORT), _in(SORT)))
    */
    bool Z3_API Z3_is_eq_sort(Z3_context c, Z3_sort s1, Z3_sort s2);

    /**
       \brief Return the sort kind (e.g., array, tuple, int, bool, etc).

       \sa Z3_sort_kind

       def_API('Z3_get_sort_kind', UINT, (_in(CONTEXT), _in(SORT)))
    */
    Z3_sort_kind Z3_API Z3_get_sort_kind(Z3_context c, Z3_sort t);

    /**
       \brief Return the size of the given bit-vector sort.

       \pre Z3_get_sort_kind(c, t) == Z3_BV_SORT

       \sa Z3_mk_bv_sort
       \sa Z3_get_sort_kind

       def_API('Z3_get_bv_sort_size', UINT, (_in(CONTEXT), _in(SORT)))
    */
    unsigned Z3_API Z3_get_bv_sort_size(Z3_context c, Z3_sort t);

    /**
        \brief Store the size of the sort in \c r. Return \c false if the call failed.
        That is, Z3_get_sort_kind(s) == Z3_FINITE_DOMAIN_SORT

        def_API('Z3_get_finite_domain_sort_size', BOOL, (_in(CONTEXT), _in(SORT), _out(UINT64)))
    */
    Z3_bool_opt Z3_API Z3_get_finite_domain_sort_size(Z3_context c, Z3_sort s, uint64_t* r);

    /**
       \brief Return the domain of the given array sort.
       In the case of a multi-dimensional array, this function returns the sort of the first dimension.

       \pre Z3_get_sort_kind(c, t) == Z3_ARRAY_SORT

       \sa Z3_mk_array_sort
       \sa Z3_get_sort_kind

       def_API('Z3_get_array_sort_domain', SORT, (_in(CONTEXT), _in(SORT)))
    */
    Z3_sort Z3_API Z3_get_array_sort_domain(Z3_context c, Z3_sort t);

    /**
       \brief Return the range of the given array sort.

       \pre Z3_get_sort_kind(c, t) == Z3_ARRAY_SORT

       \sa Z3_mk_array_sort
       \sa Z3_get_sort_kind

       def_API('Z3_get_array_sort_range', SORT, (_in(CONTEXT), _in(SORT)))
    */
    Z3_sort Z3_API Z3_get_array_sort_range(Z3_context c, Z3_sort t);

    /**
       \brief Return the constructor declaration of the given tuple
       sort.

       \pre Z3_get_sort_kind(c, t) == Z3_DATATYPE_SORT

       \sa Z3_mk_tuple_sort
       \sa Z3_get_sort_kind

       def_API('Z3_get_tuple_sort_mk_decl', FUNC_DECL, (_in(CONTEXT), _in(SORT)))
    */
    Z3_func_decl Z3_API Z3_get_tuple_sort_mk_decl(Z3_context c, Z3_sort t);

    /**
       \brief Return the number of fields of the given tuple sort.

       \pre Z3_get_sort_kind(c, t) == Z3_DATATYPE_SORT

       \sa Z3_mk_tuple_sort
       \sa Z3_get_sort_kind

       def_API('Z3_get_tuple_sort_num_fields', UINT, (_in(CONTEXT), _in(SORT)))
    */
    unsigned Z3_API Z3_get_tuple_sort_num_fields(Z3_context c, Z3_sort t);

    /**
       \brief Return the i-th field declaration (i.e., projection function declaration)
       of the given tuple sort.

       \pre Z3_get_sort_kind(t) == Z3_DATATYPE_SORT
       \pre i < Z3_get_tuple_sort_num_fields(c, t)

       \sa Z3_mk_tuple_sort
       \sa Z3_get_sort_kind

       def_API('Z3_get_tuple_sort_field_decl', FUNC_DECL, (_in(CONTEXT), _in(SORT), _in(UINT)))
    */
    Z3_func_decl Z3_API Z3_get_tuple_sort_field_decl(Z3_context c, Z3_sort t, unsigned i);

    /**
        \brief Return number of constructors for datatype.

        \pre Z3_get_sort_kind(t) == Z3_DATATYPE_SORT

        \sa Z3_get_datatype_sort_constructor
        \sa Z3_get_datatype_sort_recognizer
        \sa Z3_get_datatype_sort_constructor_accessor

        def_API('Z3_get_datatype_sort_num_constructors', UINT, (_in(CONTEXT), _in(SORT)))
    */
    unsigned Z3_API Z3_get_datatype_sort_num_constructors(
        Z3_context c, Z3_sort t);

    /**
        \brief Return idx'th constructor.

        \pre Z3_get_sort_kind(t) == Z3_DATATYPE_SORT
        \pre idx < Z3_get_datatype_sort_num_constructors(c, t)

        \sa Z3_get_datatype_sort_num_constructors
        \sa Z3_get_datatype_sort_recognizer
        \sa Z3_get_datatype_sort_constructor_accessor

        def_API('Z3_get_datatype_sort_constructor', FUNC_DECL, (_in(CONTEXT), _in(SORT), _in(UINT)))
    */
    Z3_func_decl Z3_API Z3_get_datatype_sort_constructor(
        Z3_context c, Z3_sort t, unsigned idx);

    /**
        \brief Return idx'th recognizer.

        \pre Z3_get_sort_kind(t) == Z3_DATATYPE_SORT
        \pre idx < Z3_get_datatype_sort_num_constructors(c, t)

        \sa Z3_get_datatype_sort_num_constructors
        \sa Z3_get_datatype_sort_constructor
        \sa Z3_get_datatype_sort_constructor_accessor

        def_API('Z3_get_datatype_sort_recognizer', FUNC_DECL, (_in(CONTEXT), _in(SORT), _in(UINT)))
    */
    Z3_func_decl Z3_API Z3_get_datatype_sort_recognizer(
        Z3_context c, Z3_sort t, unsigned idx);

    /**
        \brief Return idx_a'th accessor for the idx_c'th constructor.

        \pre Z3_get_sort_kind(t) == Z3_DATATYPE_SORT
        \pre idx_c < Z3_get_datatype_sort_num_constructors(c, t)
        \pre idx_a < Z3_get_domain_size(c, Z3_get_datatype_sort_constructor(c, idx_c))

        \sa Z3_get_datatype_sort_num_constructors
        \sa Z3_get_datatype_sort_constructor
        \sa Z3_get_datatype_sort_recognizer

        def_API('Z3_get_datatype_sort_constructor_accessor', FUNC_DECL, (_in(CONTEXT), _in(SORT), _in(UINT), _in(UINT)))
    */
    Z3_func_decl Z3_API Z3_get_datatype_sort_constructor_accessor(Z3_context c,
                                                                  Z3_sort t,
                                                                  unsigned idx_c,
                                                                  unsigned idx_a);

    /**
       \brief Update record field with a value.

       This corresponds to the 'with' construct in OCaml.
       It has the effect of updating a record field with a given value.
       The remaining fields are left unchanged. It is the record
       equivalent of an array store (see \sa Z3_mk_store).
       If the datatype has more than one constructor, then the update function
       behaves as identity if there is a mismatch between the accessor and
       constructor. For example ((_ update-field car) nil 1) is nil,
       while ((_ update-field car) (cons 2 nil) 1) is (cons 1 nil).


       \pre Z3_get_sort_kind(Z3_get_sort(c, t)) == Z3_get_domain(c, field_access, 1) == Z3_DATATYPE_SORT
       \pre Z3_get_sort(c, value) == Z3_get_range(c, field_access)


       def_API('Z3_datatype_update_field', AST, (_in(CONTEXT), _in(FUNC_DECL), _in(AST), _in(AST)))
    */
    Z3_ast Z3_API Z3_datatype_update_field(Z3_context c, Z3_func_decl field_access,
                                           Z3_ast t, Z3_ast value);

    /**
        \brief Return arity of relation.

        \pre Z3_get_sort_kind(s) == Z3_RELATION_SORT

        \sa Z3_get_relation_column

        def_API('Z3_get_relation_arity', UINT, (_in(CONTEXT), _in(SORT)))
    */
    unsigned Z3_API Z3_get_relation_arity(Z3_context c, Z3_sort s);

    /**
        \brief Return sort at i'th column of relation sort.

        \pre Z3_get_sort_kind(c, s) == Z3_RELATION_SORT
        \pre col < Z3_get_relation_arity(c, s)

        \sa Z3_get_relation_arity

        def_API('Z3_get_relation_column', SORT, (_in(CONTEXT), _in(SORT), _in(UINT)))
    */
    Z3_sort Z3_API Z3_get_relation_column(Z3_context c, Z3_sort s, unsigned col);

    /**
       \brief Pseudo-Boolean relations.

       Encode p1 + p2 + ... + pn <= k

       def_API('Z3_mk_atmost', AST, (_in(CONTEXT), _in(UINT), _in_array(1,AST), _in(UINT)))
    */
    Z3_ast Z3_API Z3_mk_atmost(Z3_context c, unsigned num_args,
                               Z3_ast const args[], unsigned k);

    /**
       \brief Pseudo-Boolean relations.

       Encode p1 + p2 + ... + pn >= k

       def_API('Z3_mk_atleast', AST, (_in(CONTEXT), _in(UINT), _in_array(1,AST), _in(UINT)))
    */
    Z3_ast Z3_API Z3_mk_atleast(Z3_context c, unsigned num_args,
                                Z3_ast const args[], unsigned k);

    /**
       \brief Pseudo-Boolean relations.

       Encode k1*p1 + k2*p2 + ... + kn*pn <= k

       def_API('Z3_mk_pble', AST, (_in(CONTEXT), _in(UINT), _in_array(1,AST), _in_array(1,INT), _in(INT)))
    */
    Z3_ast Z3_API Z3_mk_pble(Z3_context c, unsigned num_args,
                             Z3_ast const args[], int const coeffs[],
                             int k);

    /**
       \brief Pseudo-Boolean relations.

       Encode k1*p1 + k2*p2 + ... + kn*pn >= k

       def_API('Z3_mk_pbge', AST, (_in(CONTEXT), _in(UINT), _in_array(1,AST), _in_array(1,INT), _in(INT)))
    */
    Z3_ast Z3_API Z3_mk_pbge(Z3_context c, unsigned num_args,
                             Z3_ast const args[], int const coeffs[],
                             int k);

    /**
       \brief Pseudo-Boolean relations.

       Encode k1*p1 + k2*p2 + ... + kn*pn = k

       def_API('Z3_mk_pbeq', AST, (_in(CONTEXT), _in(UINT), _in_array(1,AST), _in_array(1,INT), _in(INT)))
    */
    Z3_ast Z3_API Z3_mk_pbeq(Z3_context c, unsigned num_args,
                             Z3_ast const args[], int const coeffs[],
                             int k);

    /**
       \brief Convert a \c Z3_func_decl into \c Z3_ast. This is just type casting.

       def_API('Z3_func_decl_to_ast', AST, (_in(CONTEXT), _in(FUNC_DECL)))
    */
    Z3_ast Z3_API Z3_func_decl_to_ast(Z3_context c, Z3_func_decl f);

    /**
       \brief Compare terms.

       def_API('Z3_is_eq_func_decl', BOOL, (_in(CONTEXT), _in(FUNC_DECL), _in(FUNC_DECL)))
    */
    bool Z3_API Z3_is_eq_func_decl(Z3_context c, Z3_func_decl f1, Z3_func_decl f2);

    /**
        \brief Return a unique identifier for \c f.

        def_API('Z3_get_func_decl_id', UINT, (_in(CONTEXT), _in(FUNC_DECL)))
    */
    unsigned Z3_API Z3_get_func_decl_id(Z3_context c, Z3_func_decl f);

    /**
       \brief Return the constant declaration name as a symbol.

       def_API('Z3_get_decl_name', SYMBOL, (_in(CONTEXT), _in(FUNC_DECL)))
    */
    Z3_symbol Z3_API Z3_get_decl_name(Z3_context c, Z3_func_decl d);

    /**
       \brief Return declaration kind corresponding to declaration.

       def_API('Z3_get_decl_kind', UINT, (_in(CONTEXT), _in(FUNC_DECL)))
    */
    Z3_decl_kind Z3_API Z3_get_decl_kind(Z3_context c, Z3_func_decl d);

    /**
       \brief Return the number of parameters of the given declaration.

       \sa Z3_get_arity

       def_API('Z3_get_domain_size', UINT, (_in(CONTEXT), _in(FUNC_DECL)))
    */
    unsigned Z3_API Z3_get_domain_size(Z3_context c, Z3_func_decl d);

    /**
       \brief Alias for \c Z3_get_domain_size.

       \sa Z3_get_domain_size

       def_API('Z3_get_arity', UINT, (_in(CONTEXT), _in(FUNC_DECL)))
    */
    unsigned Z3_API Z3_get_arity(Z3_context c, Z3_func_decl d);

    /**
       \brief Return the sort of the i-th parameter of the given function declaration.

       \pre i < Z3_get_domain_size(d)

       \sa Z3_get_domain_size

       def_API('Z3_get_domain', SORT, (_in(CONTEXT), _in(FUNC_DECL), _in(UINT)))
    */
    Z3_sort Z3_API Z3_get_domain(Z3_context c, Z3_func_decl d, unsigned i);

    /**
       \brief Return the range of the given declaration.

       If \c d is a constant (i.e., has zero arguments), then this
       function returns the sort of the constant.

       def_API('Z3_get_range', SORT, (_in(CONTEXT), _in(FUNC_DECL)))
    */
    Z3_sort Z3_API Z3_get_range(Z3_context c, Z3_func_decl d);

    /**
       \brief Return the number of parameters associated with a declaration.

       def_API('Z3_get_decl_num_parameters', UINT, (_in(CONTEXT), _in(FUNC_DECL)))
    */
    unsigned Z3_API Z3_get_decl_num_parameters(Z3_context c, Z3_func_decl d);

    /**
       \brief Return the parameter type associated with a declaration.

       \param c the context
       \param d the function declaration
       \param idx is the index of the named parameter it should be between 0 and the number of parameters.

       def_API('Z3_get_decl_parameter_kind', UINT, (_in(CONTEXT), _in(FUNC_DECL), _in(UINT)))
    */
    Z3_parameter_kind Z3_API Z3_get_decl_parameter_kind(Z3_context c, Z3_func_decl d, unsigned idx);

    /**
       \brief Return the integer value associated with an integer parameter.

       \pre Z3_get_decl_parameter_kind(c, d, idx) == Z3_PARAMETER_INT

       def_API('Z3_get_decl_int_parameter', INT, (_in(CONTEXT), _in(FUNC_DECL), _in(UINT)))
    */
    int Z3_API Z3_get_decl_int_parameter(Z3_context c, Z3_func_decl d, unsigned idx);

    /**
       \brief Return the double value associated with an double parameter.

       \pre Z3_get_decl_parameter_kind(c, d, idx) == Z3_PARAMETER_DOUBLE

       def_API('Z3_get_decl_double_parameter', DOUBLE, (_in(CONTEXT), _in(FUNC_DECL), _in(UINT)))
    */
    double Z3_API Z3_get_decl_double_parameter(Z3_context c, Z3_func_decl d, unsigned idx);

    /**
       \brief Return the double value associated with an double parameter.

       \pre Z3_get_decl_parameter_kind(c, d, idx) == Z3_PARAMETER_SYMBOL

       def_API('Z3_get_decl_symbol_parameter', SYMBOL, (_in(CONTEXT), _in(FUNC_DECL), _in(UINT)))
    */
    Z3_symbol Z3_API Z3_get_decl_symbol_parameter(Z3_context c, Z3_func_decl d, unsigned idx);

    /**
       \brief Return the sort value associated with a sort parameter.

       \pre Z3_get_decl_parameter_kind(c, d, idx) == Z3_PARAMETER_SORT

       def_API('Z3_get_decl_sort_parameter', SORT, (_in(CONTEXT), _in(FUNC_DECL), _in(UINT)))
    */
    Z3_sort Z3_API Z3_get_decl_sort_parameter(Z3_context c, Z3_func_decl d, unsigned idx);

    /**
       \brief Return the expression value associated with an expression parameter.

       \pre Z3_get_decl_parameter_kind(c, d, idx) == Z3_PARAMETER_AST

       def_API('Z3_get_decl_ast_parameter', AST, (_in(CONTEXT), _in(FUNC_DECL), _in(UINT)))
    */
    Z3_ast Z3_API Z3_get_decl_ast_parameter(Z3_context c, Z3_func_decl d, unsigned idx);

    /**
       \brief Return the expression value associated with an expression parameter.

       \pre Z3_get_decl_parameter_kind(c, d, idx) == Z3_PARAMETER_FUNC_DECL

       def_API('Z3_get_decl_func_decl_parameter', FUNC_DECL, (_in(CONTEXT), _in(FUNC_DECL), _in(UINT)))
    */
    Z3_func_decl Z3_API Z3_get_decl_func_decl_parameter(Z3_context c, Z3_func_decl d, unsigned idx);

    /**
       \brief Return the rational value, as a string, associated with a rational parameter.

       \pre Z3_get_decl_parameter_kind(c, d, idx) == Z3_PARAMETER_RATIONAL

       def_API('Z3_get_decl_rational_parameter', STRING, (_in(CONTEXT), _in(FUNC_DECL), _in(UINT)))
    */
    Z3_string Z3_API Z3_get_decl_rational_parameter(Z3_context c, Z3_func_decl d, unsigned idx);

    /**
       \brief Convert a \c Z3_app into \c Z3_ast. This is just type casting.

       def_API('Z3_app_to_ast', AST, (_in(CONTEXT), _in(APP)))
    */
    Z3_ast Z3_API Z3_app_to_ast(Z3_context c, Z3_app a);

    /**
       \brief Return the declaration of a constant or function application.

       def_API('Z3_get_app_decl', FUNC_DECL, (_in(CONTEXT), _in(APP)))
    */
    Z3_func_decl Z3_API Z3_get_app_decl(Z3_context c, Z3_app a);

    /**
       \brief Return the number of argument of an application. If \c t
       is an constant, then the number of arguments is 0.

       def_API('Z3_get_app_num_args', UINT, (_in(CONTEXT), _in(APP)))
    */
    unsigned Z3_API Z3_get_app_num_args(Z3_context c, Z3_app a);

    /**
       \brief Return the i-th argument of the given application.

       \pre i < Z3_get_app_num_args(c, a)

       def_API('Z3_get_app_arg', AST, (_in(CONTEXT), _in(APP), _in(UINT)))
    */
    Z3_ast Z3_API Z3_get_app_arg(Z3_context c, Z3_app a, unsigned i);

    /**
       \brief Compare terms.

       def_API('Z3_is_eq_ast', BOOL, (_in(CONTEXT), _in(AST), _in(AST)))
    */
    bool Z3_API Z3_is_eq_ast(Z3_context c, Z3_ast t1, Z3_ast t2);

    /**
        \brief Return a unique identifier for \c t.
        The identifier is unique up to structural equality. Thus, two ast nodes
        created by the same context and having the same children and same function symbols
        have the same identifiers. Ast nodes created in the same context, but having
        different children or different functions have different identifiers.
        Variables and quantifiers are also assigned different identifiers according to
        their structure.

        def_API('Z3_get_ast_id', UINT, (_in(CONTEXT), _in(AST)))
    */
    unsigned Z3_API Z3_get_ast_id(Z3_context c, Z3_ast t);

    /**
       \brief Return a hash code for the given AST.
       The hash code is structural. You can use Z3_get_ast_id interchangeably with
       this function.

       def_API('Z3_get_ast_hash', UINT, (_in(CONTEXT), _in(AST)))
    */
    unsigned Z3_API Z3_get_ast_hash(Z3_context c, Z3_ast a);

    /**
       \brief Return the sort of an AST node.

       The AST node must be a constant, application, numeral, bound variable, or quantifier.

       def_API('Z3_get_sort', SORT, (_in(CONTEXT), _in(AST)))
    */
    Z3_sort Z3_API Z3_get_sort(Z3_context c, Z3_ast a);

    /**
       \brief Return true if the given expression \c t is well sorted.

       def_API('Z3_is_well_sorted', BOOL, (_in(CONTEXT), _in(AST)))
    */
    bool Z3_API Z3_is_well_sorted(Z3_context c, Z3_ast t);

    /**
       \brief Return \c Z3_L_TRUE if \c a is true, \c Z3_L_FALSE if it is false, and \c Z3_L_UNDEF otherwise.

       def_API('Z3_get_bool_value', INT, (_in(CONTEXT), _in(AST)))
    */
    Z3_lbool Z3_API Z3_get_bool_value(Z3_context c, Z3_ast a);

    /**
       \brief Return the kind of the given AST.

       def_API('Z3_get_ast_kind', UINT, (_in(CONTEXT), _in(AST)))
    */
    Z3_ast_kind Z3_API Z3_get_ast_kind(Z3_context c, Z3_ast a);

    /**
      def_API('Z3_is_app', BOOL, (_in(CONTEXT), _in(AST)))
    */
    bool Z3_API Z3_is_app(Z3_context c, Z3_ast a);

    /**
      def_API('Z3_is_numeral_ast', BOOL, (_in(CONTEXT), _in(AST)))
    */
    bool Z3_API Z3_is_numeral_ast(Z3_context c, Z3_ast a);

    /**
       \brief Return true if the given AST is a real algebraic number.

       def_API('Z3_is_algebraic_number', BOOL, (_in(CONTEXT), _in(AST)))
    */
    bool Z3_API Z3_is_algebraic_number(Z3_context c, Z3_ast a);

    /**
       \brief Convert an \c ast into an \c APP_AST. This is just type casting.

       \pre \code Z3_get_ast_kind(c, a) == \c Z3_APP_AST \endcode

       def_API('Z3_to_app', APP, (_in(CONTEXT), _in(AST)))
    */
    Z3_app Z3_API Z3_to_app(Z3_context c, Z3_ast a);

    /**
       \brief Convert an AST into a FUNC_DECL_AST. This is just type casting.

       \pre \code Z3_get_ast_kind(c, a) == Z3_FUNC_DECL_AST \endcode

       def_API('Z3_to_func_decl', FUNC_DECL, (_in(CONTEXT), _in(AST)))
    */
    Z3_func_decl Z3_API Z3_to_func_decl(Z3_context c, Z3_ast a);

    /**
       \brief Return numeral value, as a string of a numeric constant term

       \pre Z3_get_ast_kind(c, a) == Z3_NUMERAL_AST

       def_API('Z3_get_numeral_string', STRING, (_in(CONTEXT), _in(AST)))
    */
    Z3_string Z3_API Z3_get_numeral_string(Z3_context c, Z3_ast a);

    /**
       \brief Return numeral as a string in decimal notation.
       The result has at most \c precision decimal places.

       \pre Z3_get_ast_kind(c, a) == Z3_NUMERAL_AST || Z3_is_algebraic_number(c, a)

       def_API('Z3_get_numeral_decimal_string', STRING, (_in(CONTEXT), _in(AST), _in(UINT)))
    */
    Z3_string Z3_API Z3_get_numeral_decimal_string(Z3_context c, Z3_ast a, unsigned precision);

    /**
       \brief Return numeral as a double.

       \pre Z3_get_ast_kind(c, a) == Z3_NUMERAL_AST || Z3_is_algebraic_number(c, a)

       def_API('Z3_get_numeral_double', DOUBLE, (_in(CONTEXT), _in(AST)))
    */
    double Z3_API Z3_get_numeral_double(Z3_context c, Z3_ast a);

    /**
       \brief Return the numerator (as a numeral AST) of a numeral AST of sort Real.

       \pre Z3_get_ast_kind(c, a) == Z3_NUMERAL_AST

       def_API('Z3_get_numerator', AST, (_in(CONTEXT), _in(AST)))
    */
    Z3_ast Z3_API Z3_get_numerator(Z3_context c, Z3_ast a);

    /**
       \brief Return the denominator (as a numeral AST) of a numeral AST of sort Real.

       \pre Z3_get_ast_kind(c, a) == Z3_NUMERAL_AST

       def_API('Z3_get_denominator', AST, (_in(CONTEXT), _in(AST)))
    */
    Z3_ast Z3_API Z3_get_denominator(Z3_context c, Z3_ast a);

    /**
       \brief Return numeral value, as a pair of 64 bit numbers if the representation fits.

       \param c logical context.
       \param a term.
       \param num numerator.
       \param den denominator.

       Return \c true if the numeral value fits in 64 bit numerals, \c false otherwise.

       \pre Z3_get_ast_kind(a) == Z3_NUMERAL_AST

       def_API('Z3_get_numeral_small', BOOL, (_in(CONTEXT), _in(AST), _out(INT64), _out(INT64)))
    */
<<<<<<< HEAD
    Z3_bool Z3_API Z3_get_numeral_small(Z3_context c, Z3_ast a, int64_t* num, int64_t* den);
=======
    bool Z3_API Z3_get_numeral_small(Z3_context c, Z3_ast a, int64_t* num, int64_t* den);
>>>>>>> f9be976c

    /**
       \brief Similar to #Z3_get_numeral_string, but only succeeds if
       the value can fit in a machine int. Return \c true if the call succeeded.

       \pre Z3_get_ast_kind(c, v) == Z3_NUMERAL_AST

       \sa Z3_get_numeral_string

       def_API('Z3_get_numeral_int', BOOL, (_in(CONTEXT), _in(AST), _out(INT)))
    */
    bool Z3_API Z3_get_numeral_int(Z3_context c, Z3_ast v, int* i);

    /**
       \brief Similar to #Z3_get_numeral_string, but only succeeds if
       the value can fit in a machine unsigned int. Return \c true if the call succeeded.

       \pre Z3_get_ast_kind(c, v) == Z3_NUMERAL_AST

       \sa Z3_get_numeral_string

       def_API('Z3_get_numeral_uint', BOOL, (_in(CONTEXT), _in(AST), _out(UINT)))
    */
    bool Z3_API Z3_get_numeral_uint(Z3_context c, Z3_ast v, unsigned* u);

    /**
       \brief Similar to #Z3_get_numeral_string, but only succeeds if
<<<<<<< HEAD
       the value can fit in a machine \c uint64_t int. Return Z3_TRUE if the call succeeded.
=======
       the value can fit in a machine \c uint64_t int. Return \c true if the call succeeded.
>>>>>>> f9be976c

       \pre Z3_get_ast_kind(c, v) == Z3_NUMERAL_AST

       \sa Z3_get_numeral_string

       def_API('Z3_get_numeral_uint64', BOOL, (_in(CONTEXT), _in(AST), _out(UINT64)))
    */
<<<<<<< HEAD
    Z3_bool Z3_API Z3_get_numeral_uint64(Z3_context c, Z3_ast v, uint64_t* u);

    /**
       \brief Similar to #Z3_get_numeral_string, but only succeeds if
       the value can fit in a machine \c int64_t int. Return Z3_TRUE if the call succeeded.
=======
    bool Z3_API Z3_get_numeral_uint64(Z3_context c, Z3_ast v, uint64_t* u);

    /**
       \brief Similar to #Z3_get_numeral_string, but only succeeds if
       the value can fit in a machine \c int64_t int. Return \c true if the call succeeded.
>>>>>>> f9be976c

       \pre Z3_get_ast_kind(c, v) == Z3_NUMERAL_AST

       \sa Z3_get_numeral_string

       def_API('Z3_get_numeral_int64', BOOL, (_in(CONTEXT), _in(AST), _out(INT64)))
    */
<<<<<<< HEAD
    Z3_bool Z3_API Z3_get_numeral_int64(Z3_context c, Z3_ast v, int64_t* i);

    /**
       \brief Similar to #Z3_get_numeral_string, but only succeeds if
       the value can fit as a rational number as machine \c int64_t int. Return Z3_TRUE if the call succeeded.
=======
    bool Z3_API Z3_get_numeral_int64(Z3_context c, Z3_ast v, int64_t* i);

    /**
       \brief Similar to #Z3_get_numeral_string, but only succeeds if
       the value can fit as a rational number as machine \c int64_t int. Return \c true if the call succeeded.
>>>>>>> f9be976c

       \pre Z3_get_ast_kind(c, v) == Z3_NUMERAL_AST

       \sa Z3_get_numeral_string

       def_API('Z3_get_numeral_rational_int64', BOOL, (_in(CONTEXT), _in(AST), _out(INT64), _out(INT64)))
    */
<<<<<<< HEAD
    Z3_bool Z3_API Z3_get_numeral_rational_int64(Z3_context c, Z3_ast v, int64_t* num, int64_t* den);
=======
    bool Z3_API Z3_get_numeral_rational_int64(Z3_context c, Z3_ast v, int64_t* num, int64_t* den);
>>>>>>> f9be976c

    /**
       \brief Return a lower bound for the given real algebraic number.
       The interval isolating the number is smaller than 1/10^precision.
       The result is a numeral AST of sort Real.

       \pre Z3_is_algebraic_number(c, a)

       def_API('Z3_get_algebraic_number_lower', AST, (_in(CONTEXT), _in(AST), _in(UINT)))
    */
    Z3_ast Z3_API Z3_get_algebraic_number_lower(Z3_context c, Z3_ast a, unsigned precision);

    /**
       \brief Return a upper bound for the given real algebraic number.
       The interval isolating the number is smaller than 1/10^precision.
       The result is a numeral AST of sort Real.

       \pre Z3_is_algebraic_number(c, a)

       def_API('Z3_get_algebraic_number_upper', AST, (_in(CONTEXT), _in(AST), _in(UINT)))
    */
    Z3_ast Z3_API Z3_get_algebraic_number_upper(Z3_context c, Z3_ast a, unsigned precision);

    /**
       \brief Convert a Z3_pattern into Z3_ast. This is just type casting.

       def_API('Z3_pattern_to_ast', AST, (_in(CONTEXT), _in(PATTERN)))
    */
    Z3_ast Z3_API Z3_pattern_to_ast(Z3_context c, Z3_pattern p);

    /**
        \brief Return number of terms in pattern.

        def_API('Z3_get_pattern_num_terms', UINT, (_in(CONTEXT), _in(PATTERN)))
    */
    unsigned Z3_API Z3_get_pattern_num_terms(Z3_context c, Z3_pattern p);

    /**
       \brief Return i'th ast in pattern.

       def_API('Z3_get_pattern', AST, (_in(CONTEXT), _in(PATTERN), _in(UINT)))
    */
    Z3_ast Z3_API Z3_get_pattern(Z3_context c, Z3_pattern p, unsigned idx);

    /**
       \brief Return index of de-Bruijn bound variable.

       \pre Z3_get_ast_kind(a) == Z3_VAR_AST

       def_API('Z3_get_index_value', UINT, (_in(CONTEXT), _in(AST)))
    */
    unsigned Z3_API Z3_get_index_value(Z3_context c, Z3_ast a);

    /**
       \brief Determine if an ast is a universal quantifier.
<<<<<<< HEAD
=======

       def_API('Z3_is_quantifier_forall', BOOL, (_in(CONTEXT), _in(AST)))
    */
    bool Z3_API Z3_is_quantifier_forall(Z3_context c, Z3_ast a);

    /**
       \brief Determine if ast is an existential quantifier.


       def_API('Z3_is_quantifier_exists', BOOL, (_in(CONTEXT), _in(AST)))
    */
    bool Z3_API Z3_is_quantifier_exists(Z3_context c, Z3_ast a);

    /**
       \brief Determine if ast is a lambda expression.

       \pre Z3_get_ast_kind(a) == Z3_QUANTIFIER_AST
>>>>>>> f9be976c

       def_API('Z3_is_lambda', BOOL, (_in(CONTEXT), _in(AST)))
    */
    bool Z3_API Z3_is_lambda(Z3_context c, Z3_ast a);

    /**
       \brief Determine if ast is an existential quantifier.


       def_API('Z3_is_quantifier_exists', BOOL, (_in(CONTEXT), _in(AST)))
    */
    Z3_bool Z3_API Z3_is_quantifier_exists(Z3_context c, Z3_ast a);

    /**
       \brief Determine if ast is a lambda expresion.

       \pre Z3_get_ast_kind(a) == Z3_QUANTIFIER_AST

       def_API('Z3_is_lambda', BOOL, (_in(CONTEXT), _in(AST)))
    */
    Z3_bool Z3_API Z3_is_lambda(Z3_context c, Z3_ast a);

    /**
       \brief Obtain weight of quantifier.

       \pre Z3_get_ast_kind(a) == Z3_QUANTIFIER_AST

       def_API('Z3_get_quantifier_weight', UINT, (_in(CONTEXT), _in(AST)))
    */
    unsigned Z3_API Z3_get_quantifier_weight(Z3_context c, Z3_ast a);

    /**
       \brief Return number of patterns used in quantifier.

       \pre Z3_get_ast_kind(a) == Z3_QUANTIFIER_AST

       def_API('Z3_get_quantifier_num_patterns', UINT, (_in(CONTEXT), _in(AST)))
    */
    unsigned Z3_API Z3_get_quantifier_num_patterns(Z3_context c, Z3_ast a);

    /**
       \brief Return i'th pattern.

       \pre Z3_get_ast_kind(a) == Z3_QUANTIFIER_AST

       def_API('Z3_get_quantifier_pattern_ast', PATTERN, (_in(CONTEXT), _in(AST), _in(UINT)))
    */
    Z3_pattern Z3_API Z3_get_quantifier_pattern_ast(Z3_context c, Z3_ast a, unsigned i);

    /**
       \brief Return number of no_patterns used in quantifier.

       \pre Z3_get_ast_kind(a) == Z3_QUANTIFIER_AST

       def_API('Z3_get_quantifier_num_no_patterns', UINT, (_in(CONTEXT), _in(AST)))
    */
    unsigned Z3_API Z3_get_quantifier_num_no_patterns(Z3_context c, Z3_ast a);

    /**
       \brief Return i'th no_pattern.

       \pre Z3_get_ast_kind(a) == Z3_QUANTIFIER_AST

       def_API('Z3_get_quantifier_no_pattern_ast', AST, (_in(CONTEXT), _in(AST), _in(UINT)))
    */
    Z3_ast Z3_API Z3_get_quantifier_no_pattern_ast(Z3_context c, Z3_ast a, unsigned i);

    /**
       \brief Return number of bound variables of quantifier.

       \pre Z3_get_ast_kind(a) == Z3_QUANTIFIER_AST

       def_API('Z3_get_quantifier_num_bound', UINT, (_in(CONTEXT), _in(AST)))
    */
    unsigned Z3_API Z3_get_quantifier_num_bound(Z3_context c, Z3_ast a);

    /**
       \brief Return symbol of the i'th bound variable.

       \pre Z3_get_ast_kind(a) == Z3_QUANTIFIER_AST

       def_API('Z3_get_quantifier_bound_name', SYMBOL, (_in(CONTEXT), _in(AST), _in(UINT)))
    */
    Z3_symbol Z3_API Z3_get_quantifier_bound_name(Z3_context c, Z3_ast a, unsigned i);

    /**
       \brief Return sort of the i'th bound variable.

       \pre Z3_get_ast_kind(a) == Z3_QUANTIFIER_AST

       def_API('Z3_get_quantifier_bound_sort', SORT, (_in(CONTEXT), _in(AST), _in(UINT)))
    */
    Z3_sort Z3_API Z3_get_quantifier_bound_sort(Z3_context c, Z3_ast a, unsigned i);

    /**
       \brief Return body of quantifier.

       \pre Z3_get_ast_kind(a) == Z3_QUANTIFIER_AST

       def_API('Z3_get_quantifier_body', AST, (_in(CONTEXT), _in(AST)))
    */
    Z3_ast Z3_API Z3_get_quantifier_body(Z3_context c, Z3_ast a);

    /**
        \brief Interface to simplifier.

        Provides an interface to the AST simplifier used by Z3.
        It returns an AST object which is equal to the argument.
        The returned AST is simplified using algebraic simplification rules,
        such as constant propagation (propagating true/false over logical connectives).

        \sa Z3_simplify_ex

        def_API('Z3_simplify', AST, (_in(CONTEXT), _in(AST)))
    */
    Z3_ast Z3_API Z3_simplify(Z3_context c, Z3_ast a);

    /**
        \brief Interface to simplifier.

        Provides an interface to the AST simplifier used by Z3.
        This procedure is similar to #Z3_simplify, but the behavior of the simplifier
        can be configured using the given parameter set.

        \sa Z3_simplify
        \sa Z3_simplify_get_help
        \sa Z3_simplify_get_param_descrs

        def_API('Z3_simplify_ex', AST, (_in(CONTEXT), _in(AST), _in(PARAMS)))
    */
    Z3_ast Z3_API Z3_simplify_ex(Z3_context c, Z3_ast a, Z3_params p);

    /**
       \brief Return a string describing all available parameters.

        \sa Z3_simplify_ex
        \sa Z3_simplify_get_param_descrs

       def_API('Z3_simplify_get_help', STRING, (_in(CONTEXT),))
    */
    Z3_string Z3_API Z3_simplify_get_help(Z3_context c);

    /**
       \brief Return the parameter description set for the simplify procedure.

        \sa Z3_simplify_ex
        \sa Z3_simplify_get_help

       def_API('Z3_simplify_get_param_descrs', PARAM_DESCRS, (_in(CONTEXT),))
    */
    Z3_param_descrs Z3_API Z3_simplify_get_param_descrs(Z3_context c);
    /*@}*/

    /** @name Modifiers */
    /*@{*/
    /**
       \brief Update the arguments of term \c a using the arguments \c args.
       The number of arguments \c num_args should coincide
       with the number of arguments to \c a.
       If \c a is a quantifier, then num_args has to be 1.

       def_API('Z3_update_term', AST, (_in(CONTEXT), _in(AST), _in(UINT), _in_array(2, AST)))
    */
    Z3_ast Z3_API Z3_update_term(Z3_context c, Z3_ast a, unsigned num_args, Z3_ast const args[]);

    /**
       \brief Substitute every occurrence of \ccode{from[i]} in \c a with \ccode{to[i]}, for \c i smaller than \c num_exprs.
       The result is the new AST. The arrays \c from and \c to must have size \c num_exprs.
       For every \c i smaller than \c num_exprs, we must have that sort of \ccode{from[i]} must be equal to sort of \ccode{to[i]}.

       def_API('Z3_substitute', AST, (_in(CONTEXT), _in(AST), _in(UINT), _in_array(2, AST), _in_array(2, AST)))
    */
    Z3_ast Z3_API Z3_substitute(Z3_context c,
                                Z3_ast a,
                                unsigned num_exprs,
                                Z3_ast const from[],
                                Z3_ast const to[]);

    /**
       \brief Substitute the free variables in \c a with the expressions in \c to.
       For every \c i smaller than \c num_exprs, the variable with de-Bruijn index \c i is replaced with term \ccode{to[i]}.

       def_API('Z3_substitute_vars', AST, (_in(CONTEXT), _in(AST), _in(UINT), _in_array(2, AST)))
    */
    Z3_ast Z3_API Z3_substitute_vars(Z3_context c,
                                     Z3_ast a,
                                     unsigned num_exprs,
                                     Z3_ast const to[]);

    /**
       \brief Translate/Copy the AST \c a from context \c source to context \c target.
       AST \c a must have been created using context \c source.
       \pre source != target

       def_API('Z3_translate', AST, (_in(CONTEXT), _in(AST), _in(CONTEXT)))
    */
    Z3_ast Z3_API Z3_translate(Z3_context source, Z3_ast a, Z3_context target);
    /*@}*/

    /** @name Models */
    /*@{*/

    /**
       \brief Create a fresh model object. It has reference count 0.

       def_API('Z3_mk_model', MODEL, (_in(CONTEXT),))
    */
    Z3_model Z3_API Z3_mk_model(Z3_context c);

    /**
       \brief Increment the reference counter of the given model.

       def_API('Z3_model_inc_ref', VOID, (_in(CONTEXT), _in(MODEL)))
    */
    void Z3_API Z3_model_inc_ref(Z3_context c, Z3_model m);

    /**
       \brief Decrement the reference counter of the given model.

       def_API('Z3_model_dec_ref', VOID, (_in(CONTEXT), _in(MODEL)))
    */
    void Z3_API Z3_model_dec_ref(Z3_context c, Z3_model m);

    /**
       \brief Evaluate the AST node \c t in the given model.
       Return \c true if succeeded, and store the result in \c v.

       If \c model_completion is \c true, then Z3 will assign an interpretation for any constant or function that does
       not have an interpretation in \c m. These constants and functions were essentially don't cares.

       If \c model_completion is \c false, then Z3 will not assign interpretations to constants for functions that do
       not have interpretations in \c m. Evaluation behaves as the identify function in this case.

       The evaluation may fail for the following reasons:

       - \c t contains a quantifier.

       - the model \c m is partial, that is, it doesn't have a complete interpretation for uninterpreted functions.
       That is, the option \ccode{MODEL_PARTIAL=true} was used.

       - \c t is type incorrect.

       - \c Z3_interrupt was invoked during evaluation.

       def_API('Z3_model_eval', BOOL, (_in(CONTEXT), _in(MODEL), _in(AST), _in(BOOL), _out(AST)))
    */
    Z3_bool_opt Z3_API Z3_model_eval(Z3_context c, Z3_model m, Z3_ast t, bool model_completion, Z3_ast * v);

    /**
       \brief Return the interpretation (i.e., assignment) of constant \c a in the model \c m.
       Return \c NULL, if the model does not assign an interpretation for \c a.
       That should be interpreted as: the value of \c a does not matter.

       \pre Z3_get_arity(c, a) == 0

       def_API('Z3_model_get_const_interp', AST, (_in(CONTEXT), _in(MODEL), _in(FUNC_DECL)))
    */
    Z3_ast_opt Z3_API Z3_model_get_const_interp(Z3_context c, Z3_model m, Z3_func_decl a);

    /**
       \brief Test if there exists an interpretation (i.e., assignment) for \c a in the model \c m.

       def_API('Z3_model_has_interp', BOOL, (_in(CONTEXT), _in(MODEL), _in(FUNC_DECL)))
    */
    bool Z3_API Z3_model_has_interp(Z3_context c, Z3_model m, Z3_func_decl a);

    /**
       \brief Return the interpretation of the function \c f in the model \c m.
       Return \c NULL, if the model does not assign an interpretation for \c f.
       That should be interpreted as: the \c f does not matter.

       \pre Z3_get_arity(c, f) > 0

       \remark Reference counting must be used to manage Z3_func_interp objects, even when the Z3_context was
       created using #Z3_mk_context instead of #Z3_mk_context_rc.

       def_API('Z3_model_get_func_interp', FUNC_INTERP, (_in(CONTEXT), _in(MODEL), _in(FUNC_DECL)))
    */
    Z3_func_interp_opt Z3_API Z3_model_get_func_interp(Z3_context c, Z3_model m, Z3_func_decl f);

    /**
       \brief Return the number of constants assigned by the given model.

       \sa Z3_model_get_const_decl

       def_API('Z3_model_get_num_consts', UINT, (_in(CONTEXT), _in(MODEL)))
    */
    unsigned Z3_API Z3_model_get_num_consts(Z3_context c, Z3_model m);

    /**
       \brief Return the i-th constant in the given model.

       \pre i < Z3_model_get_num_consts(c, m)

       \sa Z3_model_eval

       def_API('Z3_model_get_const_decl', FUNC_DECL, (_in(CONTEXT), _in(MODEL), _in(UINT)))
    */
    Z3_func_decl Z3_API Z3_model_get_const_decl(Z3_context c, Z3_model m, unsigned i);

    /**
       \brief Return the number of function interpretations in the given model.

       A function interpretation is represented as a finite map and an 'else' value.
       Each entry in the finite map represents the value of a function given a set of arguments.

       def_API('Z3_model_get_num_funcs', UINT, (_in(CONTEXT), _in(MODEL)))
    */
    unsigned Z3_API Z3_model_get_num_funcs(Z3_context c, Z3_model m);

    /**
       \brief Return the declaration of the i-th function in the given model.

       \pre i < Z3_model_get_num_funcs(c, m)

       \sa Z3_model_get_num_funcs

       def_API('Z3_model_get_func_decl', FUNC_DECL, (_in(CONTEXT), _in(MODEL), _in(UINT)))
    */
    Z3_func_decl Z3_API Z3_model_get_func_decl(Z3_context c, Z3_model m, unsigned i);

    /**
       \brief Return the number of uninterpreted sorts that \c m assigns an interpretation to.

       Z3 also provides an interpretation for uninterpreted sorts used in a formula.
       The interpretation for a sort \c s is a finite set of distinct values. We say this finite set is
       the "universe" of \c s.

       \sa Z3_model_get_sort
       \sa Z3_model_get_sort_universe

       def_API('Z3_model_get_num_sorts', UINT, (_in(CONTEXT), _in(MODEL)))
    */
    unsigned Z3_API Z3_model_get_num_sorts(Z3_context c, Z3_model m);

    /**
       \brief Return a uninterpreted sort that \c m assigns an interpretation.

       \pre i < Z3_model_get_num_sorts(c, m)

       \sa Z3_model_get_num_sorts
       \sa Z3_model_get_sort_universe

       def_API('Z3_model_get_sort', SORT, (_in(CONTEXT), _in(MODEL), _in(UINT)))
    */
    Z3_sort Z3_API Z3_model_get_sort(Z3_context c, Z3_model m, unsigned i);

    /**
       \brief Return the finite set of distinct values that represent the interpretation for sort \c s.

       \sa Z3_model_get_num_sorts
       \sa Z3_model_get_sort

       def_API('Z3_model_get_sort_universe', AST_VECTOR, (_in(CONTEXT), _in(MODEL), _in(SORT)))
    */
    Z3_ast_vector Z3_API Z3_model_get_sort_universe(Z3_context c, Z3_model m, Z3_sort s);

    /**
<<<<<<< HEAD
       \brief translate model from context c to context \c dst.
=======
       \brief translate model from context \c c to context \c dst.
>>>>>>> f9be976c

       def_API('Z3_model_translate', MODEL, (_in(CONTEXT), _in(MODEL), _in(CONTEXT)))
    */
    Z3_model Z3_API Z3_model_translate(Z3_context c, Z3_model m, Z3_context dst);

    /**
       \brief The \ccode{(_ as-array f)} AST node is a construct for assigning interpretations for arrays in Z3.
       It is the array such that forall indices \c i we have that \ccode{(select (_ as-array f) i)} is equal to \ccode{(f i)}.
       This procedure returns \c true if the \c a is an \c as-array AST node.

       Z3 current solvers have minimal support for \c as_array nodes.

       \sa Z3_get_as_array_func_decl

       def_API('Z3_is_as_array', BOOL, (_in(CONTEXT), _in(AST)))
    */
    bool Z3_API Z3_is_as_array(Z3_context c, Z3_ast a);

    /**
       \brief Return the function declaration \c f associated with a \ccode{(_ as_array f)} node.

       \sa Z3_is_as_array

       def_API('Z3_get_as_array_func_decl', FUNC_DECL, (_in(CONTEXT), _in(AST)))
    */
    Z3_func_decl Z3_API Z3_get_as_array_func_decl(Z3_context c, Z3_ast a);

    /**
       \brief Create a fresh func_interp object, add it to a model for a specified function.
       It has reference count 0.

       \param c context
       \param m model
       \param f function declaration
       \param default_value default value for function interpretation

       def_API('Z3_add_func_interp', FUNC_INTERP, (_in(CONTEXT), _in(MODEL), _in(FUNC_DECL), _in(AST)))
    */
    Z3_func_interp Z3_API Z3_add_func_interp(Z3_context c, Z3_model m, Z3_func_decl f, Z3_ast default_value);

    /**
       \brief Add a constant interpretation.

       def_API('Z3_add_const_interp', VOID, (_in(CONTEXT), _in(MODEL), _in(FUNC_DECL), _in(AST)))
     */
    void Z3_API Z3_add_const_interp(Z3_context c, Z3_model m, Z3_func_decl f, Z3_ast a);

    /**
       \brief Increment the reference counter of the given Z3_func_interp object.

       def_API('Z3_func_interp_inc_ref', VOID, (_in(CONTEXT), _in(FUNC_INTERP)))
    */
    void Z3_API Z3_func_interp_inc_ref(Z3_context c, Z3_func_interp f);

    /**
       \brief Decrement the reference counter of the given Z3_func_interp object.

       def_API('Z3_func_interp_dec_ref', VOID, (_in(CONTEXT), _in(FUNC_INTERP)))
    */
    void Z3_API Z3_func_interp_dec_ref(Z3_context c, Z3_func_interp f);

    /**
       \brief Return the number of entries in the given function interpretation.

       A function interpretation is represented as a finite map and an 'else' value.
       Each entry in the finite map represents the value of a function given a set of arguments.
       This procedure return the number of element in the finite map of \c f.

       def_API('Z3_func_interp_get_num_entries', UINT, (_in(CONTEXT), _in(FUNC_INTERP)))
    */
    unsigned Z3_API Z3_func_interp_get_num_entries(Z3_context c, Z3_func_interp f);

    /**
       \brief Return a "point" of the given function interpretation. It represents the
       value of \c f in a particular point.

       \pre i < Z3_func_interp_get_num_entries(c, f)

       \sa Z3_func_interp_get_num_entries

       def_API('Z3_func_interp_get_entry', FUNC_ENTRY, (_in(CONTEXT), _in(FUNC_INTERP), _in(UINT)))
    */
    Z3_func_entry Z3_API Z3_func_interp_get_entry(Z3_context c, Z3_func_interp f, unsigned i);

    /**
       \brief Return the 'else' value of the given function interpretation.

       A function interpretation is represented as a finite map and an 'else' value.
       This procedure returns the 'else' value.

       def_API('Z3_func_interp_get_else', AST, (_in(CONTEXT), _in(FUNC_INTERP)))
    */
    Z3_ast Z3_API Z3_func_interp_get_else(Z3_context c, Z3_func_interp f);

    /**
       \brief Return the 'else' value of the given function interpretation.

       A function interpretation is represented as a finite map and an 'else' value.
       This procedure can be used to update the 'else' value.

       def_API('Z3_func_interp_set_else', VOID, (_in(CONTEXT), _in(FUNC_INTERP), _in(AST)))
    */
    void Z3_API Z3_func_interp_set_else(Z3_context c, Z3_func_interp f, Z3_ast else_value);

    /**
       \brief Return the arity (number of arguments) of the given function interpretation.

       def_API('Z3_func_interp_get_arity', UINT, (_in(CONTEXT), _in(FUNC_INTERP)))
    */
    unsigned Z3_API Z3_func_interp_get_arity(Z3_context c, Z3_func_interp f);

    /**
       \brief add a function entry to a function interpretation.

       \param c logical context
       \param fi a function interpretation to be updated.
       \param args list of arguments. They should be constant values (such as integers) and be of the same types as the domain of the function.
       \param value value of the function when the parameters match args.

       It is assumed that entries added to a function cover disjoint arguments.
       If an two entries are added with the same arguments, only the second insertion survives and the
       first inserted entry is removed.

       def_API('Z3_func_interp_add_entry', VOID, (_in(CONTEXT), _in(FUNC_INTERP), _in(AST_VECTOR), _in(AST)))
     */
    void Z3_API Z3_func_interp_add_entry(Z3_context c, Z3_func_interp fi, Z3_ast_vector args, Z3_ast value);

    /**
       \brief Increment the reference counter of the given Z3_func_entry object.

       def_API('Z3_func_entry_inc_ref', VOID, (_in(CONTEXT), _in(FUNC_ENTRY)))
    */
    void Z3_API Z3_func_entry_inc_ref(Z3_context c, Z3_func_entry e);

    /**
       \brief Decrement the reference counter of the given Z3_func_entry object.

       def_API('Z3_func_entry_dec_ref', VOID, (_in(CONTEXT), _in(FUNC_ENTRY)))
    */
    void Z3_API Z3_func_entry_dec_ref(Z3_context c, Z3_func_entry e);

    /**
       \brief Return the value of this point.

       A Z3_func_entry object represents an element in the finite map used to encode
       a function interpretation.

       \sa Z3_func_interp_get_entry

       def_API('Z3_func_entry_get_value', AST, (_in(CONTEXT), _in(FUNC_ENTRY)))
    */
    Z3_ast Z3_API Z3_func_entry_get_value(Z3_context c, Z3_func_entry e);

    /**
       \brief Return the number of arguments in a Z3_func_entry object.

       \sa Z3_func_interp_get_entry

       def_API('Z3_func_entry_get_num_args', UINT, (_in(CONTEXT), _in(FUNC_ENTRY)))
    */
    unsigned Z3_API Z3_func_entry_get_num_args(Z3_context c, Z3_func_entry e);

    /**
       \brief Return an argument of a Z3_func_entry object.

       \pre i < Z3_func_entry_get_num_args(c, e)

       \sa Z3_func_interp_get_entry

       def_API('Z3_func_entry_get_arg', AST, (_in(CONTEXT), _in(FUNC_ENTRY), _in(UINT)))
    */
    Z3_ast Z3_API Z3_func_entry_get_arg(Z3_context c, Z3_func_entry e, unsigned i);
    /*@}*/

    /** @name Interaction logging */
    /*@{*/
    /**
       \brief Log interaction to a file.

       extra_API('Z3_open_log', INT, (_in(STRING),))
    */
    bool Z3_API Z3_open_log(Z3_string filename);

    /**
       \brief Append user-defined string to interaction log.

       The interaction log is opened using Z3_open_log.
       It contains the formulas that are checked using Z3.
       You can use this command to append comments, for instance.

       extra_API('Z3_append_log', VOID, (_in(STRING),))
    */
    void Z3_API Z3_append_log(Z3_string string);

    /**
       \brief Close interaction log.

       extra_API('Z3_close_log', VOID, ())
    */
    void Z3_API Z3_close_log(void);

    /**
       \brief Enable/disable printing warning messages to the console.

       Warnings are printed after passing \c true, warning messages are
       suppressed after calling this method with \c false.

       def_API('Z3_toggle_warning_messages', VOID, (_in(BOOL),))
    */
    void Z3_API Z3_toggle_warning_messages(bool enabled);
    /*@}*/

    /** @name String conversion */
    /*@{*/
    /**
       \brief Select mode for the format used for pretty-printing AST nodes.

       The default mode for pretty printing AST nodes is to produce
       SMT-LIB style output where common subexpressions are printed
       at each occurrence. The mode is called Z3_PRINT_SMTLIB_FULL.
       To print shared common subexpressions only once,
       use the Z3_PRINT_LOW_LEVEL mode.
       To print in way that conforms to SMT-LIB standards and uses let
       expressions to share common sub-expressions use Z3_PRINT_SMTLIB2_COMPLIANT.

       \sa Z3_ast_to_string
       \sa Z3_pattern_to_string
       \sa Z3_func_decl_to_string

       def_API('Z3_set_ast_print_mode', VOID, (_in(CONTEXT), _in(PRINT_MODE)))
    */
    void Z3_API Z3_set_ast_print_mode(Z3_context c, Z3_ast_print_mode mode);

    /**
       \brief Convert the given AST node into a string.

       \warning The result buffer is statically allocated by Z3. It will
       be automatically deallocated when #Z3_del_context is invoked.
       So, the buffer is invalidated in the next call to \c Z3_ast_to_string.

       \sa Z3_pattern_to_string
       \sa Z3_sort_to_string

       def_API('Z3_ast_to_string', STRING, (_in(CONTEXT), _in(AST)))
    */
    Z3_string Z3_API Z3_ast_to_string(Z3_context c, Z3_ast a);

    /**
      def_API('Z3_pattern_to_string', STRING, (_in(CONTEXT), _in(PATTERN)))
    */
    Z3_string Z3_API Z3_pattern_to_string(Z3_context c, Z3_pattern p);

    /**
      def_API('Z3_sort_to_string', STRING, (_in(CONTEXT), _in(SORT)))
    */
    Z3_string Z3_API Z3_sort_to_string(Z3_context c, Z3_sort s);

    /**
      def_API('Z3_func_decl_to_string', STRING, (_in(CONTEXT), _in(FUNC_DECL)))
    */
    Z3_string Z3_API Z3_func_decl_to_string(Z3_context c, Z3_func_decl d);

    /**
       \brief Convert the given model into a string.

       \warning The result buffer is statically allocated by Z3. It will
       be automatically deallocated when #Z3_del_context is invoked.
       So, the buffer is invalidated in the next call to \c Z3_model_to_string.

       def_API('Z3_model_to_string', STRING, (_in(CONTEXT), _in(MODEL)))
    */
    Z3_string Z3_API Z3_model_to_string(Z3_context c, Z3_model m);

    /**
       \brief Convert the given benchmark into SMT-LIB formatted string.

       \warning The result buffer is statically allocated by Z3. It will
       be automatically deallocated when #Z3_del_context is invoked.
       So, the buffer is invalidated in the next call to \c Z3_benchmark_to_smtlib_string.

       \param c - context.
       \param name - name of benchmark. The argument is optional.
       \param logic - the benchmark logic.
       \param status - the status string (sat, unsat, or unknown)
       \param attributes - other attributes, such as source, difficulty or category.
       \param num_assumptions - number of assumptions.
       \param assumptions - auxiliary assumptions.
       \param formula - formula to be checked for consistency in conjunction with assumptions.

       def_API('Z3_benchmark_to_smtlib_string', STRING, (_in(CONTEXT), _in(STRING), _in(STRING), _in(STRING), _in(STRING), _in(UINT), _in_array(5, AST), _in(AST)))
    */
    Z3_string Z3_API Z3_benchmark_to_smtlib_string(Z3_context c,
                                                   Z3_string name,
                                                   Z3_string logic,
                                                   Z3_string status,
                                                   Z3_string attributes,
                                                   unsigned num_assumptions,
                                                   Z3_ast const assumptions[],
                                                   Z3_ast formula);

    /*@}*/

    /** @name Parser interface */
    /*@{*/
    /**
       \brief Parse the given string using the SMT-LIB2 parser.

       It returns a formula comprising of the conjunction of assertions in the scope
       (up to push/pop) at the end of the string.

       def_API('Z3_parse_smtlib2_string', AST_VECTOR, (_in(CONTEXT), _in(STRING), _in(UINT), _in_array(2, SYMBOL), _in_array(2, SORT), _in(UINT), _in_array(5, SYMBOL), _in_array(5, FUNC_DECL)))
    */
    Z3_ast_vector Z3_API Z3_parse_smtlib2_string(Z3_context c,
                                          Z3_string str,
                                          unsigned num_sorts,
                                          Z3_symbol const sort_names[],
                                          Z3_sort const sorts[],
                                          unsigned num_decls,
                                          Z3_symbol const decl_names[],
                                          Z3_func_decl const decls[]);

    /**
       \brief Similar to #Z3_parse_smtlib2_string, but reads the benchmark from a file.

       def_API('Z3_parse_smtlib2_file', AST_VECTOR, (_in(CONTEXT), _in(STRING), _in(UINT), _in_array(2, SYMBOL), _in_array(2, SORT), _in(UINT), _in_array(5, SYMBOL), _in_array(5, FUNC_DECL)))
    */
    Z3_ast_vector Z3_API Z3_parse_smtlib2_file(Z3_context c,
                                        Z3_string file_name,
                                        unsigned num_sorts,
                                        Z3_symbol const sort_names[],
                                        Z3_sort const sorts[],
                                        unsigned num_decls,
                                        Z3_symbol const decl_names[],
                                        Z3_func_decl const decls[]);


    /**
       \brief Parse and evaluate and SMT-LIB2 command sequence. The state from a previous call is saved so the next
              evaluation builds on top of the previous call.
<<<<<<< HEAD

       \returns output generated from processing commands.

=======

       \returns output generated from processing commands.

>>>>>>> f9be976c
       def_API('Z3_eval_smtlib2_string', STRING, (_in(CONTEXT), _in(STRING),))
    */

    Z3_string Z3_API Z3_eval_smtlib2_string(Z3_context, Z3_string str);
    
    /*@}*/

    /** @name Error Handling */
    /*@{*/
#ifndef SAFE_ERRORS
    /**
       \brief Return the error code for the last API call.

       A call to a Z3 function may return a non Z3_OK error code,
       when it is not used correctly.

       \sa Z3_set_error_handler

       def_API('Z3_get_error_code', UINT, (_in(CONTEXT), ))
    */
    Z3_error_code Z3_API Z3_get_error_code(Z3_context c);

    /**
       \brief Register a Z3 error handler.

       A call to a Z3 function may return a non Z3_OK error code, when
       it is not used correctly.  An error handler can be registered
       and will be called in this case.  To disable the use of the
       error handler, simply register with \c h=NULL.

       \warning Log files, created using #Z3_open_log, may be potentially incomplete/incorrect if error handlers are used.

       \sa Z3_get_error_code
    */
    void Z3_API Z3_set_error_handler(Z3_context c, Z3_error_handler h);
#endif

    /**
       \brief Set an error.

       def_API('Z3_set_error', VOID, (_in(CONTEXT), _in(ERROR_CODE)))
    */
    void Z3_API Z3_set_error(Z3_context c, Z3_error_code e);

    /**
       \brief Return a string describing the given error code.

       def_API('Z3_get_error_msg', STRING, (_in(CONTEXT), _in(ERROR_CODE)))
    */
    Z3_string Z3_API Z3_get_error_msg(Z3_context c, Z3_error_code err);

    /*@}*/

    /** @name Miscellaneous */
    /*@{*/

    /**
       \brief Return Z3 version number information.

       def_API('Z3_get_version', VOID, (_out(UINT), _out(UINT), _out(UINT), _out(UINT)))
    */
    void Z3_API Z3_get_version(unsigned * major, unsigned * minor, unsigned * build_number, unsigned * revision_number);

    /**
        \brief Return a string that fully describes the version of Z3 in use.

        def_API('Z3_get_full_version', STRING, ())
    */
    Z3_string Z3_API Z3_get_full_version(void);

    /**
       \brief Enable tracing messages tagged as \c tag when Z3 is compiled in debug mode.
       It is a NOOP otherwise

       def_API('Z3_enable_trace', VOID, (_in(STRING),))
    */
    void Z3_API Z3_enable_trace(Z3_string tag);

    /**
       \brief Disable tracing messages tagged as \c tag when Z3 is compiled in debug mode.
       It is a NOOP otherwise

       def_API('Z3_disable_trace', VOID, (_in(STRING),))
    */
    void Z3_API Z3_disable_trace(Z3_string tag);

    /**
       \brief Reset all allocated resources.

       Use this facility on out-of memory errors.
       It allows discharging the previous state and resuming afresh.
       Any pointers previously returned by the API
       become invalid.

       def_API('Z3_reset_memory', VOID, ())
    */
    void Z3_API Z3_reset_memory(void);

    /**
       \brief Destroy all allocated resources.

       Any pointers previously returned by the API become invalid.
       Can be used for memory leak detection.

       def_API('Z3_finalize_memory', VOID, ())
    */
    void Z3_API Z3_finalize_memory(void);
    /*@}*/

    /** @name Goals */
    /*@{*/
    /**
       \brief Create a goal (aka problem). A goal is essentially a set
       of formulas, that can be solved and/or transformed using
       tactics and solvers.

       If models == true, then model generation is enabled for the new goal.

       If unsat_cores == true, then unsat core generation is enabled for the new goal.

       If proofs == true, then proof generation is enabled for the new goal. Remark, the
       Z3 context c must have been created with proof generation support.

       \remark Reference counting must be used to manage goals, even when the Z3_context was
       created using #Z3_mk_context instead of #Z3_mk_context_rc.

       def_API('Z3_mk_goal', GOAL, (_in(CONTEXT), _in(BOOL), _in(BOOL), _in(BOOL)))
    */
    Z3_goal Z3_API Z3_mk_goal(Z3_context c, bool models, bool unsat_cores, bool proofs);

    /**
       \brief Increment the reference counter of the given goal.

       def_API('Z3_goal_inc_ref', VOID, (_in(CONTEXT), _in(GOAL)))
    */
    void Z3_API Z3_goal_inc_ref(Z3_context c, Z3_goal g);

    /**
       \brief Decrement the reference counter of the given goal.

       def_API('Z3_goal_dec_ref', VOID, (_in(CONTEXT), _in(GOAL)))
    */
    void Z3_API Z3_goal_dec_ref(Z3_context c, Z3_goal g);

    /**
       \brief Return the "precision" of the given goal. Goals can be transformed using over and under approximations.
       A under approximation is applied when the objective is to find a model for a given goal.
       An over approximation is applied when the objective is to find a proof for a given goal.

       def_API('Z3_goal_precision', UINT, (_in(CONTEXT), _in(GOAL)))
    */
    Z3_goal_prec Z3_API Z3_goal_precision(Z3_context c, Z3_goal g);

    /**
       \brief Add a new formula \c a to the given goal.
        The formula is split according to the following procedure that is applied
        until a fixed-point:
           Conjunctions are split into separate formulas.
           Negations are distributed over disjunctions, resulting in separate formulas.
        If the goal is \c false, adding new formulas is a no-op.
        If the formula \c a is \c true, then nothing is added.
        If the formula \c a is \c false, then the entire goal is replaced by the formula \c false.

       def_API('Z3_goal_assert', VOID, (_in(CONTEXT), _in(GOAL), _in(AST)))
    */
    void Z3_API Z3_goal_assert(Z3_context c, Z3_goal g, Z3_ast a);

    /**
       \brief Return true if the given goal contains the formula \c false.

       def_API('Z3_goal_inconsistent', BOOL, (_in(CONTEXT), _in(GOAL)))
    */
    bool Z3_API Z3_goal_inconsistent(Z3_context c, Z3_goal g);

    /**
       \brief Return the depth of the given goal. It tracks how many transformations were applied to it.

       def_API('Z3_goal_depth', UINT, (_in(CONTEXT), _in(GOAL)))
    */
    unsigned Z3_API Z3_goal_depth(Z3_context c, Z3_goal g);

    /**
       \brief Erase all formulas from the given goal.

       def_API('Z3_goal_reset', VOID, (_in(CONTEXT), _in(GOAL)))
    */
    void Z3_API Z3_goal_reset(Z3_context c, Z3_goal g);

    /**
       \brief Return the number of formulas in the given goal.

       def_API('Z3_goal_size', UINT, (_in(CONTEXT), _in(GOAL)))
    */
    unsigned Z3_API Z3_goal_size(Z3_context c, Z3_goal g);

    /**
       \brief Return a formula from the given goal.

       \pre idx < Z3_goal_size(c, g)

       def_API('Z3_goal_formula', AST, (_in(CONTEXT), _in(GOAL), _in(UINT)))
    */
    Z3_ast Z3_API Z3_goal_formula(Z3_context c, Z3_goal g, unsigned idx);

    /**
       \brief Return the number of formulas, subformulas and terms in the given goal.

       def_API('Z3_goal_num_exprs', UINT, (_in(CONTEXT), _in(GOAL)))
    */
    unsigned Z3_API Z3_goal_num_exprs(Z3_context c, Z3_goal g);

    /**
       \brief Return true if the goal is empty, and it is precise or the product of a under approximation.

       def_API('Z3_goal_is_decided_sat', BOOL, (_in(CONTEXT), _in(GOAL)))
    */
    bool Z3_API Z3_goal_is_decided_sat(Z3_context c, Z3_goal g);

    /**
       \brief Return true if the goal contains false, and it is precise or the product of an over approximation.

       def_API('Z3_goal_is_decided_unsat', BOOL, (_in(CONTEXT), _in(GOAL)))
    */
    bool Z3_API Z3_goal_is_decided_unsat(Z3_context c, Z3_goal g);

    /**
       \brief Copy a goal \c g from the context \c source to the context \c target.

       def_API('Z3_goal_translate', GOAL, (_in(CONTEXT), _in(GOAL), _in(CONTEXT)))
    */
    Z3_goal Z3_API Z3_goal_translate(Z3_context source, Z3_goal g, Z3_context target);

    /**
       \brief Convert a model of the formulas of a goal to a model of an original goal.
       The model may be null, in which case the returned model is valid if the goal was
       established satisfiable.

       def_API('Z3_goal_convert_model', MODEL, (_in(CONTEXT), _in(GOAL), _in(MODEL)))
    */
    Z3_model Z3_API Z3_goal_convert_model(Z3_context c, Z3_goal g, Z3_model m);

    /**
       \brief Convert a goal into a string.

       def_API('Z3_goal_to_string', STRING, (_in(CONTEXT), _in(GOAL)))
    */
    Z3_string Z3_API Z3_goal_to_string(Z3_context c, Z3_goal g);

    /**
       \brief Convert a goal into a DIMACS formatted string.
       The goal must be in CNF. You can convert a goal to CNF
       by applying the tseitin-cnf tactic. Bit-vectors are not automatically
<<<<<<< HEAD
       converted to Booleans either, so the caller intends to 
=======
       converted to Booleans either, so if the caller intends to
>>>>>>> f9be976c
       preserve satisfiability, it should apply bit-blasting tactics.
       Quantifiers and theory atoms will not be encoded.

       def_API('Z3_goal_to_dimacs_string', STRING, (_in(CONTEXT), _in(GOAL)))
    */
    Z3_string Z3_API Z3_goal_to_dimacs_string(Z3_context c, Z3_goal g);

    /*@}*/

    /** @name Tactics and Probes */
    /*@{*/
    /**
       \brief Return a tactic associated with the given name.
       The complete list of tactics may be obtained using the procedures #Z3_get_num_tactics and #Z3_get_tactic_name.
       It may also be obtained using the command \ccode{(help-tactic)} in the SMT 2.0 front-end.

       Tactics are the basic building block for creating custom solvers for specific problem domains.

       def_API('Z3_mk_tactic', TACTIC, (_in(CONTEXT), _in(STRING)))
    */
    Z3_tactic Z3_API Z3_mk_tactic(Z3_context c, Z3_string name);

    /**
       \brief Increment the reference counter of the given tactic.

       def_API('Z3_tactic_inc_ref', VOID, (_in(CONTEXT), _in(TACTIC)))
    */
    void Z3_API Z3_tactic_inc_ref(Z3_context c, Z3_tactic t);

    /**
       \brief Decrement the reference counter of the given tactic.

       def_API('Z3_tactic_dec_ref', VOID, (_in(CONTEXT), _in(TACTIC)))
    */
    void Z3_API Z3_tactic_dec_ref(Z3_context c, Z3_tactic g);

    /**
       \brief Return a probe associated with the given name.
       The complete list of probes may be obtained using the procedures #Z3_get_num_probes and #Z3_get_probe_name.
       It may also be obtained using the command \ccode{(help-tactic)} in the SMT 2.0 front-end.

       Probes are used to inspect a goal (aka problem) and collect information that may be used to decide
       which solver and/or preprocessing step will be used.

       def_API('Z3_mk_probe', PROBE, (_in(CONTEXT), _in(STRING)))
    */
    Z3_probe Z3_API Z3_mk_probe(Z3_context c, Z3_string name);

    /**
       \brief Increment the reference counter of the given probe.

       def_API('Z3_probe_inc_ref', VOID, (_in(CONTEXT), _in(PROBE)))
    */
    void Z3_API Z3_probe_inc_ref(Z3_context c, Z3_probe p);

    /**
       \brief Decrement the reference counter of the given probe.

       def_API('Z3_probe_dec_ref', VOID, (_in(CONTEXT), _in(PROBE)))
    */
    void Z3_API Z3_probe_dec_ref(Z3_context c, Z3_probe p);

    /**
       \brief Return a tactic that applies \c t1 to a given goal and \c t2
       to every subgoal produced by t1.

       def_API('Z3_tactic_and_then', TACTIC, (_in(CONTEXT), _in(TACTIC), _in(TACTIC)))
    */
    Z3_tactic Z3_API Z3_tactic_and_then(Z3_context c, Z3_tactic t1, Z3_tactic t2);

    /**
       \brief Return a tactic that first applies \c t1 to a given goal,
       if it fails then returns the result of \c t2 applied to the given goal.

       def_API('Z3_tactic_or_else', TACTIC, (_in(CONTEXT), _in(TACTIC), _in(TACTIC)))
    */
    Z3_tactic Z3_API Z3_tactic_or_else(Z3_context c, Z3_tactic t1, Z3_tactic t2);

    /**
       \brief Return a tactic that applies the given tactics in parallel.

       def_API('Z3_tactic_par_or', TACTIC, (_in(CONTEXT), _in(UINT), _in_array(1, TACTIC)))
    */
    Z3_tactic Z3_API Z3_tactic_par_or(Z3_context c, unsigned num, Z3_tactic const ts[]);

    /**
       \brief Return a tactic that applies \c t1 to a given goal and then \c t2
       to every subgoal produced by t1. The subgoals are processed in parallel.

       def_API('Z3_tactic_par_and_then', TACTIC, (_in(CONTEXT), _in(TACTIC), _in(TACTIC)))
    */
    Z3_tactic Z3_API Z3_tactic_par_and_then(Z3_context c, Z3_tactic t1, Z3_tactic t2);

    /**
       \brief Return a tactic that applies \c t to a given goal for \c ms milliseconds.
       If \c t does not terminate in \c ms milliseconds, then it fails.

       def_API('Z3_tactic_try_for', TACTIC, (_in(CONTEXT), _in(TACTIC), _in(UINT)))
     */
    Z3_tactic Z3_API Z3_tactic_try_for(Z3_context c, Z3_tactic t, unsigned ms);

    /**
       \brief Return a tactic that applies \c t to a given goal is the probe \c p evaluates to true.
       If \c p evaluates to false, then the new tactic behaves like the skip tactic.

       def_API('Z3_tactic_when', TACTIC, (_in(CONTEXT), _in(PROBE), _in(TACTIC)))
    */
    Z3_tactic Z3_API Z3_tactic_when(Z3_context c, Z3_probe p, Z3_tactic t);

    /**
       \brief Return a tactic that applies \c t1 to a given goal if the probe \c p evaluates to true,
       and \c t2 if \c p evaluates to false.

       def_API('Z3_tactic_cond', TACTIC, (_in(CONTEXT), _in(PROBE), _in(TACTIC), _in(TACTIC)))
     */
    Z3_tactic Z3_API Z3_tactic_cond(Z3_context c, Z3_probe p, Z3_tactic t1, Z3_tactic t2);

    /**
       \brief Return a tactic that keeps applying \c t until the goal is not modified anymore or the maximum
       number of iterations \c max is reached.

       def_API('Z3_tactic_repeat', TACTIC, (_in(CONTEXT), _in(TACTIC), _in(UINT)))
    */
    Z3_tactic Z3_API Z3_tactic_repeat(Z3_context c, Z3_tactic t, unsigned max);

    /**
       \brief Return a tactic that just return the given goal.

       def_API('Z3_tactic_skip', TACTIC, (_in(CONTEXT),))
    */
    Z3_tactic Z3_API Z3_tactic_skip(Z3_context c);

    /**
       \brief Return a tactic that always fails.

       def_API('Z3_tactic_fail', TACTIC, (_in(CONTEXT),))
    */
    Z3_tactic Z3_API Z3_tactic_fail(Z3_context c);

    /**
       \brief Return a tactic that fails if the probe \c p evaluates to false.

       def_API('Z3_tactic_fail_if', TACTIC, (_in(CONTEXT), _in(PROBE)))
    */
    Z3_tactic Z3_API Z3_tactic_fail_if(Z3_context c, Z3_probe p);

    /**
       \brief Return a tactic that fails if the goal is not trivially satisfiable (i.e., empty) or
       trivially unsatisfiable (i.e., contains false).

       def_API('Z3_tactic_fail_if_not_decided', TACTIC, (_in(CONTEXT),))
    */
    Z3_tactic Z3_API Z3_tactic_fail_if_not_decided(Z3_context c);

    /**
       \brief Return a tactic that applies \c t using the given set of parameters.

       def_API('Z3_tactic_using_params', TACTIC, (_in(CONTEXT), _in(TACTIC), _in(PARAMS)))
    */
    Z3_tactic Z3_API Z3_tactic_using_params(Z3_context c, Z3_tactic t, Z3_params p);

    /**
       \brief Return a probe that always evaluates to val.

       def_API('Z3_probe_const', PROBE, (_in(CONTEXT), _in(DOUBLE)))
    */
    Z3_probe Z3_API Z3_probe_const(Z3_context x, double val);

    /**
       \brief Return a probe that evaluates to "true" when the value returned by \c p1 is less than the value returned by \c p2.

       \remark For probes, "true" is any value different from 0.0.

       def_API('Z3_probe_lt', PROBE, (_in(CONTEXT), _in(PROBE), _in(PROBE)))
    */
    Z3_probe Z3_API Z3_probe_lt(Z3_context x, Z3_probe p1, Z3_probe p2);

    /**
       \brief Return a probe that evaluates to "true" when the value returned by \c p1 is greater than the value returned by \c p2.

       \remark For probes, "true" is any value different from 0.0.

       def_API('Z3_probe_gt', PROBE, (_in(CONTEXT), _in(PROBE), _in(PROBE)))
    */
    Z3_probe Z3_API Z3_probe_gt(Z3_context x, Z3_probe p1, Z3_probe p2);

    /**
       \brief Return a probe that evaluates to "true" when the value returned by \c p1 is less than or equal to the value returned by \c p2.

       \remark For probes, "true" is any value different from 0.0.

       def_API('Z3_probe_le', PROBE, (_in(CONTEXT), _in(PROBE), _in(PROBE)))
    */
    Z3_probe Z3_API Z3_probe_le(Z3_context x, Z3_probe p1, Z3_probe p2);

    /**
       \brief Return a probe that evaluates to "true" when the value returned by \c p1 is greater than or equal to the value returned by \c p2.

       \remark For probes, "true" is any value different from 0.0.

       def_API('Z3_probe_ge', PROBE, (_in(CONTEXT), _in(PROBE), _in(PROBE)))
    */
    Z3_probe Z3_API Z3_probe_ge(Z3_context x, Z3_probe p1, Z3_probe p2);

    /**
       \brief Return a probe that evaluates to "true" when the value returned by \c p1 is equal to the value returned by \c p2.

       \remark For probes, "true" is any value different from 0.0.

       def_API('Z3_probe_eq', PROBE, (_in(CONTEXT), _in(PROBE), _in(PROBE)))
    */
    Z3_probe Z3_API Z3_probe_eq(Z3_context x, Z3_probe p1, Z3_probe p2);

    /**
       \brief Return a probe that evaluates to "true" when \c p1 and \c p2 evaluates to true.

       \remark For probes, "true" is any value different from 0.0.

       def_API('Z3_probe_and', PROBE, (_in(CONTEXT), _in(PROBE), _in(PROBE)))
    */
    Z3_probe Z3_API Z3_probe_and(Z3_context x, Z3_probe p1, Z3_probe p2);

    /**
       \brief Return a probe that evaluates to "true" when \c p1 or \c p2 evaluates to true.

       \remark For probes, "true" is any value different from 0.0.

       def_API('Z3_probe_or', PROBE, (_in(CONTEXT), _in(PROBE), _in(PROBE)))
    */
    Z3_probe Z3_API Z3_probe_or(Z3_context x, Z3_probe p1, Z3_probe p2);

    /**
       \brief Return a probe that evaluates to "true" when \c p does not evaluate to true.

       \remark For probes, "true" is any value different from 0.0.

       def_API('Z3_probe_not', PROBE, (_in(CONTEXT), _in(PROBE)))
    */
    Z3_probe Z3_API Z3_probe_not(Z3_context x, Z3_probe p);

    /**
       \brief Return the number of builtin tactics available in Z3.

       def_API('Z3_get_num_tactics', UINT, (_in(CONTEXT),))
    */
    unsigned Z3_API Z3_get_num_tactics(Z3_context c);

    /**
       \brief Return the name of the idx tactic.

       \pre i < Z3_get_num_tactics(c)

       def_API('Z3_get_tactic_name', STRING, (_in(CONTEXT), _in(UINT)))
    */
    Z3_string Z3_API Z3_get_tactic_name(Z3_context c, unsigned i);

    /**
       \brief Return the number of builtin probes available in Z3.

       def_API('Z3_get_num_probes', UINT, (_in(CONTEXT),))
    */
    unsigned Z3_API Z3_get_num_probes(Z3_context c);

    /**
       \brief Return the name of the i probe.

       \pre i < Z3_get_num_probes(c)

       def_API('Z3_get_probe_name', STRING, (_in(CONTEXT), _in(UINT)))
    */
    Z3_string Z3_API Z3_get_probe_name(Z3_context c, unsigned i);

    /**
       \brief Return a string containing a description of parameters accepted by the given tactic.

       def_API('Z3_tactic_get_help', STRING, (_in(CONTEXT), _in(TACTIC)))
    */
    Z3_string Z3_API Z3_tactic_get_help(Z3_context c, Z3_tactic t);

    /**
       \brief Return the parameter description set for the given tactic object.

       def_API('Z3_tactic_get_param_descrs', PARAM_DESCRS, (_in(CONTEXT), _in(TACTIC)))
    */
    Z3_param_descrs Z3_API Z3_tactic_get_param_descrs(Z3_context c, Z3_tactic t);

    /**
       \brief Return a string containing a description of the tactic with the given name.

       def_API('Z3_tactic_get_descr', STRING, (_in(CONTEXT), _in(STRING)))
    */
    Z3_string Z3_API Z3_tactic_get_descr(Z3_context c, Z3_string name);

    /**
       \brief Return a string containing a description of the probe with the given name.

       def_API('Z3_probe_get_descr', STRING, (_in(CONTEXT), _in(STRING)))
    */
    Z3_string Z3_API Z3_probe_get_descr(Z3_context c, Z3_string name);

    /**
       \brief Execute the probe over the goal. The probe always produce a double value.
       "Boolean" probes return 0.0 for false, and a value different from 0.0 for true.

       def_API('Z3_probe_apply', DOUBLE, (_in(CONTEXT), _in(PROBE), _in(GOAL)))
    */
    double Z3_API Z3_probe_apply(Z3_context c, Z3_probe p, Z3_goal g);

    /**
       \brief Apply tactic \c t to the goal \c g.

       def_API('Z3_tactic_apply', APPLY_RESULT, (_in(CONTEXT), _in(TACTIC), _in(GOAL)))
    */
    Z3_apply_result Z3_API Z3_tactic_apply(Z3_context c, Z3_tactic t, Z3_goal g);

    /**
       \brief Apply tactic \c t to the goal \c g using the parameter set \c p.

       def_API('Z3_tactic_apply_ex', APPLY_RESULT, (_in(CONTEXT), _in(TACTIC), _in(GOAL), _in(PARAMS)))
    */
    Z3_apply_result Z3_API Z3_tactic_apply_ex(Z3_context c, Z3_tactic t, Z3_goal g, Z3_params p);

    /**
       \brief Increment the reference counter of the given \c Z3_apply_result object.

       def_API('Z3_apply_result_inc_ref', VOID, (_in(CONTEXT), _in(APPLY_RESULT)))
    */
    void Z3_API Z3_apply_result_inc_ref(Z3_context c, Z3_apply_result r);

    /**
       \brief Decrement the reference counter of the given \c Z3_apply_result object.

       def_API('Z3_apply_result_dec_ref', VOID, (_in(CONTEXT), _in(APPLY_RESULT)))
    */
    void Z3_API Z3_apply_result_dec_ref(Z3_context c, Z3_apply_result r);

    /**
       \brief Convert the \c Z3_apply_result object returned by #Z3_tactic_apply into a string.

       def_API('Z3_apply_result_to_string', STRING, (_in(CONTEXT), _in(APPLY_RESULT)))
    */
    Z3_string Z3_API Z3_apply_result_to_string(Z3_context c, Z3_apply_result r);

    /**
       \brief Return the number of subgoals in the \c Z3_apply_result object returned by #Z3_tactic_apply.

       def_API('Z3_apply_result_get_num_subgoals', UINT, (_in(CONTEXT), _in(APPLY_RESULT)))
    */
    unsigned Z3_API Z3_apply_result_get_num_subgoals(Z3_context c, Z3_apply_result r);

    /**
       \brief Return one of the subgoals in the \c Z3_apply_result object returned by #Z3_tactic_apply.

       \pre i < Z3_apply_result_get_num_subgoals(c, r)

       def_API('Z3_apply_result_get_subgoal', GOAL, (_in(CONTEXT), _in(APPLY_RESULT), _in(UINT)))
    */
    Z3_goal Z3_API Z3_apply_result_get_subgoal(Z3_context c, Z3_apply_result r, unsigned i);

    /*@}*/

    /** @name Solvers*/
    /*@{*/
    /**
       \brief Create a new solver. This solver is a "combined solver" (see
       combined_solver module) that internally uses a non-incremental (solver1) and an
       incremental solver (solver2). This combined solver changes its behaviour based
       on how it is used and how its parameters are set.

       If the solver is used in a non incremental way (i.e. no calls to
<<<<<<< HEAD
       `Z3_solver_push()` or `Z3_solver_pop()`, and no calls to
       `Z3_solver_assert()` or `Z3_solver_assert_and_track()` after checking
       satisfiability without an intervening `Z3_solver_reset()`) then solver1
=======
       #Z3_solver_push() or #Z3_solver_pop(), and no calls to
       #Z3_solver_assert() or #Z3_solver_assert_and_track() after checking
       satisfiability without an intervening #Z3_solver_reset()) then solver1
>>>>>>> f9be976c
       will be used. This solver will apply Z3's "default" tactic.

       The "default" tactic will attempt to probe the logic used by the
       assertions and will apply a specialized tactic if one is supported.
       Otherwise the general `(and-then simplify smt)` tactic will be used.

       If the solver is used in an incremental way then the combined solver
       will switch to using solver2 (which behaves similarly to the general
       "smt" tactic).

       Note however it is possible to set the `solver2_timeout`,
       `solver2_unknown`, and `ignore_solver1` parameters of the combined
       solver to change its behaviour.

       The function #Z3_solver_get_model retrieves a model if the
       assertions is satisfiable (i.e., the result is \c
       Z3_L_TRUE) and model construction is enabled.
       The function #Z3_solver_get_model can also be used even
       if the result is \c Z3_L_UNDEF, but the returned model
       is not guaranteed to satisfy quantified assertions.

       \remark User must use #Z3_solver_inc_ref and #Z3_solver_dec_ref to manage solver objects.
       Even if the context was created using #Z3_mk_context instead of #Z3_mk_context_rc.

       def_API('Z3_mk_solver', SOLVER, (_in(CONTEXT),))
    */
    Z3_solver Z3_API Z3_mk_solver(Z3_context c);

    /**
       \brief Create a new incremental solver.

       This is equivalent to applying the "smt" tactic.

<<<<<<< HEAD
       Unlike `Z3_mk_solver()` this solver
=======
       Unlike #Z3_mk_solver() this solver
>>>>>>> f9be976c
         - Does not attempt to apply any logic specific tactics.
         - Does not change its behaviour based on whether it used
           incrementally/non-incrementally.

       Note that these differences can result in very different performance
<<<<<<< HEAD
       compared to `Z3_mk_solver()`.
=======
       compared to #Z3_mk_solver().
>>>>>>> f9be976c

       The function #Z3_solver_get_model retrieves a model if the
       assertions is satisfiable (i.e., the result is \c
       Z3_L_TRUE) and model construction is enabled.
       The function #Z3_solver_get_model can also be used even
       if the result is \c Z3_L_UNDEF, but the returned model
       is not guaranteed to satisfy quantified assertions.

       \remark User must use #Z3_solver_inc_ref and #Z3_solver_dec_ref to manage solver objects.
       Even if the context was created using #Z3_mk_context instead of #Z3_mk_context_rc.

       def_API('Z3_mk_simple_solver', SOLVER, (_in(CONTEXT),))
    */
    Z3_solver Z3_API Z3_mk_simple_solver(Z3_context c);

    /**
       \brief Create a new solver customized for the given logic.
       It behaves like #Z3_mk_solver if the logic is unknown or unsupported.

       \remark User must use #Z3_solver_inc_ref and #Z3_solver_dec_ref to manage solver objects.
       Even if the context was created using #Z3_mk_context instead of #Z3_mk_context_rc.

       def_API('Z3_mk_solver_for_logic', SOLVER, (_in(CONTEXT), _in(SYMBOL)))
    */
    Z3_solver Z3_API Z3_mk_solver_for_logic(Z3_context c, Z3_symbol logic);

    /**
       \brief Create a new solver that is implemented using the given tactic.
       The solver supports the commands #Z3_solver_push and #Z3_solver_pop, but it
       will always solve each #Z3_solver_check from scratch.

       \remark User must use #Z3_solver_inc_ref and #Z3_solver_dec_ref to manage solver objects.
       Even if the context was created using #Z3_mk_context instead of #Z3_mk_context_rc.

       def_API('Z3_mk_solver_from_tactic', SOLVER, (_in(CONTEXT), _in(TACTIC)))
    */
    Z3_solver Z3_API Z3_mk_solver_from_tactic(Z3_context c, Z3_tactic t);

    /**
       \brief Copy a solver \c s from the context \c source to the context \c target.

       def_API('Z3_solver_translate', SOLVER, (_in(CONTEXT), _in(SOLVER), _in(CONTEXT)))
    */
    Z3_solver Z3_API Z3_solver_translate(Z3_context source, Z3_solver s, Z3_context target);

    /**
<<<<<<< HEAD
       \brief Ad-hoc method for importing model convertion from solver.
=======
       \brief Ad-hoc method for importing model conversion from solver.
>>>>>>> f9be976c
       
       def_API('Z3_solver_import_model_converter', VOID, (_in(CONTEXT), _in(SOLVER), _in(SOLVER)))
     */
    void Z3_API Z3_solver_import_model_converter(Z3_context ctx, Z3_solver src, Z3_solver dst);

    /**
       \brief Return a string describing all solver available parameters.

       \sa Z3_solver_get_param_descrs
       \sa Z3_solver_set_params

       def_API('Z3_solver_get_help', STRING, (_in(CONTEXT), _in(SOLVER)))
    */
    Z3_string Z3_API Z3_solver_get_help(Z3_context c, Z3_solver s);

    /**
       \brief Return the parameter description set for the given solver object.

       \sa Z3_solver_get_help
       \sa Z3_solver_set_params

       def_API('Z3_solver_get_param_descrs', PARAM_DESCRS, (_in(CONTEXT), _in(SOLVER)))
    */
    Z3_param_descrs Z3_API Z3_solver_get_param_descrs(Z3_context c, Z3_solver s);

    /**
       \brief Set the given solver using the given parameters.

       \sa Z3_solver_get_help
       \sa Z3_solver_get_param_descrs

       def_API('Z3_solver_set_params', VOID, (_in(CONTEXT), _in(SOLVER), _in(PARAMS)))
    */
    void Z3_API Z3_solver_set_params(Z3_context c, Z3_solver s, Z3_params p);

    /**
       \brief Increment the reference counter of the given solver.

       def_API('Z3_solver_inc_ref', VOID, (_in(CONTEXT), _in(SOLVER)))
    */
    void Z3_API Z3_solver_inc_ref(Z3_context c, Z3_solver s);

    /**
       \brief Decrement the reference counter of the given solver.

       def_API('Z3_solver_dec_ref', VOID, (_in(CONTEXT), _in(SOLVER)))
    */
    void Z3_API Z3_solver_dec_ref(Z3_context c, Z3_solver s);

    /**
       \brief Create a backtracking point.

       The solver contains a stack of assertions.

       \sa Z3_solver_get_num_scopes
       \sa Z3_solver_pop

       def_API('Z3_solver_push', VOID, (_in(CONTEXT), _in(SOLVER)))
    */
    void Z3_API Z3_solver_push(Z3_context c, Z3_solver s);

    /**
       \brief Backtrack \c n backtracking points.

       \sa Z3_solver_get_num_scopes
       \sa Z3_solver_push

       \pre n <= Z3_solver_get_num_scopes(c, s)

       def_API('Z3_solver_pop', VOID, (_in(CONTEXT), _in(SOLVER), _in(UINT)))
    */
    void Z3_API Z3_solver_pop(Z3_context c, Z3_solver s, unsigned n);

    /**
       \brief Remove all assertions from the solver.

       \sa Z3_solver_assert
       \sa Z3_solver_assert_and_track

       def_API('Z3_solver_reset', VOID, (_in(CONTEXT), _in(SOLVER)))
    */
    void Z3_API Z3_solver_reset(Z3_context c, Z3_solver s);

    /**
       \brief Return the number of backtracking points.

       \sa Z3_solver_push
       \sa Z3_solver_pop

       def_API('Z3_solver_get_num_scopes', UINT, (_in(CONTEXT), _in(SOLVER)))
    */
    unsigned Z3_API Z3_solver_get_num_scopes(Z3_context c, Z3_solver s);

    /**
       \brief Assert a constraint into the solver.

       The functions #Z3_solver_check and #Z3_solver_check_assumptions should be
       used to check whether the logical context is consistent or not.

       \sa Z3_solver_assert_and_track
       \sa Z3_solver_reset

       def_API('Z3_solver_assert', VOID, (_in(CONTEXT), _in(SOLVER), _in(AST)))
    */
    void Z3_API Z3_solver_assert(Z3_context c, Z3_solver s, Z3_ast a);

    /**
       \brief Assert a constraint \c a into the solver, and track it (in the unsat) core using
       the Boolean constant \c p.

       This API is an alternative to #Z3_solver_check_assumptions for extracting unsat cores.
       Both APIs can be used in the same solver. The unsat core will contain a combination
       of the Boolean variables provided using Z3_solver_assert_and_track and the Boolean literals
       provided using #Z3_solver_check_assumptions.

       \pre \c a must be a Boolean expression
       \pre \c p must be a Boolean constant (aka variable).

       \sa Z3_solver_assert
       \sa Z3_solver_reset

       def_API('Z3_solver_assert_and_track', VOID, (_in(CONTEXT), _in(SOLVER), _in(AST), _in(AST)))
    */
    void Z3_API Z3_solver_assert_and_track(Z3_context c, Z3_solver s, Z3_ast a, Z3_ast p);

    /**
       \brief load solver assertions from a file.

<<<<<<< HEAD
=======
       \sa Z3_solver_from_string
       \sa Z3_solver_to_string

>>>>>>> f9be976c
       def_API('Z3_solver_from_file', VOID, (_in(CONTEXT), _in(SOLVER), _in(STRING)))
    */
    void Z3_API Z3_solver_from_file(Z3_context c, Z3_solver s, Z3_string file_name);

    /**
       \brief load solver assertions from a string.

<<<<<<< HEAD
=======
       \sa Z3_solver_from_file
       \sa Z3_solver_to_string

>>>>>>> f9be976c
       def_API('Z3_solver_from_string', VOID, (_in(CONTEXT), _in(SOLVER), _in(STRING)))
    */
    void Z3_API Z3_solver_from_string(Z3_context c, Z3_solver s, Z3_string file_name);

    /**
       \brief Return the set of asserted formulas on the solver.

       def_API('Z3_solver_get_assertions', AST_VECTOR, (_in(CONTEXT), _in(SOLVER)))
    */
    Z3_ast_vector Z3_API Z3_solver_get_assertions(Z3_context c, Z3_solver s);

    /**
       \brief Return the set of units modulo model conversion.

       def_API('Z3_solver_get_units', AST_VECTOR, (_in(CONTEXT), _in(SOLVER)))
    */
    Z3_ast_vector Z3_API Z3_solver_get_units(Z3_context c, Z3_solver s);

    /**
<<<<<<< HEAD
=======
       \brief Return the trail modulo model conversion, in order of decision level
       The decision level can be retrieved using \c Z3_solver_get_level based on the trail.

       def_API('Z3_solver_get_trail', AST_VECTOR, (_in(CONTEXT), _in(SOLVER)))
    */
    Z3_ast_vector Z3_API Z3_solver_get_trail(Z3_context c, Z3_solver s);

    /**
       \brief Return the set of non units in the solver state.

       def_API('Z3_solver_get_non_units', AST_VECTOR, (_in(CONTEXT), _in(SOLVER)))
    */
    Z3_ast_vector Z3_API Z3_solver_get_non_units(Z3_context c, Z3_solver s);

    /**
       \brief retrieve the decision depth of Boolean literals (variables or their negations).
       Assumes a check-sat call and no other calls (to extract models) have been invoked.
       
       def_API('Z3_solver_get_levels', VOID, (_in(CONTEXT), _in(SOLVER), _in(AST_VECTOR), _in(UINT), _in_array(3, UINT)))
    */
    void Z3_API Z3_solver_get_levels(Z3_context c, Z3_solver s, Z3_ast_vector literals, unsigned sz,  unsigned levels[]);

    /**
>>>>>>> f9be976c
       \brief Check whether the assertions in a given solver are consistent or not.

       The function #Z3_solver_get_model retrieves a model if the
       assertions is satisfiable (i.e., the result is \c
       Z3_L_TRUE) and model construction is enabled.
       Note that if the call returns \c Z3_L_UNDEF, Z3 does not
       ensure that calls to #Z3_solver_get_model succeed and any models
       produced in this case are not guaranteed to satisfy the assertions.

       The function #Z3_solver_get_proof retrieves a proof if proof
       generation was enabled when the context was created, and the
       assertions are unsatisfiable (i.e., the result is \c Z3_L_FALSE).

       \sa Z3_solver_check_assumptions

       def_API('Z3_solver_check', INT, (_in(CONTEXT), _in(SOLVER)))
    */
    Z3_lbool Z3_API Z3_solver_check(Z3_context c, Z3_solver s);

    /**
       \brief Check whether the assertions in the given solver and
       optional assumptions are consistent or not.

       The function #Z3_solver_get_unsat_core retrieves the subset of the
       assumptions used in the unsatisfiability proof produced by Z3.

       \sa Z3_solver_check

       def_API('Z3_solver_check_assumptions', INT, (_in(CONTEXT), _in(SOLVER), _in(UINT), _in_array(2, AST)))
    */
    Z3_lbool Z3_API Z3_solver_check_assumptions(Z3_context c, Z3_solver s,
                                                unsigned num_assumptions, Z3_ast const assumptions[]);

    /**
       \brief Retrieve congruence class representatives for terms.

       The function can be used for relying on Z3 to identify equal terms under the current
       set of assumptions. The array of terms and array of class identifiers should have
       the same length. The class identifiers are numerals that are assigned to the same
       value for their corresponding terms if the current context forces the terms to be
       equal. You cannot deduce that terms corresponding to different numerals must be all different,
       (especially when using non-convex theories).
       All implied equalities are returned by this call.
       This means that two terms map to the same class identifier if and only if
       the current context implies that they are equal.

       A side-effect of the function is a satisfiability check on the assertions on the solver that is passed in.
       The function return \c Z3_L_FALSE if the current assertions are not satisfiable.

       def_API('Z3_get_implied_equalities', INT, (_in(CONTEXT), _in(SOLVER), _in(UINT), _in_array(2, AST), _out_array(2, UINT)))
    */
    Z3_lbool Z3_API Z3_get_implied_equalities(Z3_context c,
                                              Z3_solver  s,
                                              unsigned num_terms,
                                              Z3_ast const terms[],
                                              unsigned class_ids[]);

    /**
       \brief retrieve consequences from solver that determine values of the supplied function symbols.

       def_API('Z3_solver_get_consequences', INT, (_in(CONTEXT), _in(SOLVER), _in(AST_VECTOR), _in(AST_VECTOR), _in(AST_VECTOR)))
     */

    Z3_lbool Z3_API Z3_solver_get_consequences(Z3_context c,
                                               Z3_solver s,
                                               Z3_ast_vector assumptions,
                                               Z3_ast_vector variables,
                                               Z3_ast_vector consequences);


    /**
       \brief extract a next cube for a solver. The last cube is the constant \c true or \c false.
       The number of (non-constant) cubes is by default 1. For the sat solver cubing is controlled
       using parameters sat.lookahead.cube.cutoff and sat.lookahead.cube.fraction.
       
       The third argument is a vector of variables that may be used for cubing.
       The contents of the vector is only used in the first call. The initial list of variables
       is used in subsequent calls until it returns the unsatisfiable cube. 
<<<<<<< HEAD
       The vector is modified to contain a set of Autarky variables that occor in clauses that
=======
       The vector is modified to contain a set of Autarky variables that occur in clauses that
>>>>>>> f9be976c
       are affected by the (last literal in the) cube. These variables could be used by a different
       cuber (on a different solver object) for further recursive cubing. 

       The last argument is a backtracking level. It instructs the cube process to backtrack below
       the indicated level for the next cube.
       
       def_API('Z3_solver_cube', AST_VECTOR, (_in(CONTEXT), _in(SOLVER), _in(AST_VECTOR), _in(UINT)))
    */

    Z3_ast_vector Z3_API Z3_solver_cube(Z3_context c, Z3_solver s, Z3_ast_vector vars, unsigned backtrack_level);

    /**
       \brief Retrieve the model for the last #Z3_solver_check or #Z3_solver_check_assumptions

       The error handler is invoked if a model is not available because
       the commands above were not invoked for the given solver, or if the result was \c Z3_L_FALSE.

       def_API('Z3_solver_get_model', MODEL, (_in(CONTEXT), _in(SOLVER)))
    */
    Z3_model Z3_API Z3_solver_get_model(Z3_context c, Z3_solver s);

    /**
       \brief Retrieve the proof for the last #Z3_solver_check or #Z3_solver_check_assumptions

       The error handler is invoked if proof generation is not enabled,
       or if the commands above were not invoked for the given solver,
       or if the result was different from \c Z3_L_FALSE.

       def_API('Z3_solver_get_proof', AST, (_in(CONTEXT), _in(SOLVER)))
    */
    Z3_ast Z3_API Z3_solver_get_proof(Z3_context c, Z3_solver s);

    /**
       \brief Retrieve the unsat core for the last #Z3_solver_check_assumptions
       The unsat core is a subset of the assumptions \c a.

       def_API('Z3_solver_get_unsat_core', AST_VECTOR, (_in(CONTEXT), _in(SOLVER)))
    */
    Z3_ast_vector Z3_API Z3_solver_get_unsat_core(Z3_context c, Z3_solver s);

    /**
       \brief Return a brief justification for an "unknown" result (i.e., \c Z3_L_UNDEF) for
       the commands #Z3_solver_check and #Z3_solver_check_assumptions

       def_API('Z3_solver_get_reason_unknown', STRING, (_in(CONTEXT), _in(SOLVER)))
    */
    Z3_string Z3_API Z3_solver_get_reason_unknown(Z3_context c, Z3_solver s);

    /**
       \brief Return statistics for the given solver.

       \remark User must use #Z3_stats_inc_ref and #Z3_stats_dec_ref to manage Z3_stats objects.

       def_API('Z3_solver_get_statistics', STATS, (_in(CONTEXT), _in(SOLVER)))
    */
    Z3_stats Z3_API Z3_solver_get_statistics(Z3_context c, Z3_solver s);

    /**
       \brief Convert a solver into a string.

       \sa Z3_solver_from_file
       \sa Z3_solver_from_string

       def_API('Z3_solver_to_string', STRING, (_in(CONTEXT), _in(SOLVER)))
    */
    Z3_string Z3_API Z3_solver_to_string(Z3_context c, Z3_solver s);

    /**
       \brief Convert a solver into a DIMACS formatted string.
       \sa Z3_goal_to_diamcs_string for requirements.

       def_API('Z3_solver_to_dimacs_string', STRING, (_in(CONTEXT), _in(SOLVER)))
    */
    Z3_string Z3_API Z3_solver_to_dimacs_string(Z3_context c, Z3_solver s);

    /*@}*/

    /** @name Statistics */
    /*@{*/

    /**
       \brief Convert a statistics into a string.

       def_API('Z3_stats_to_string', STRING, (_in(CONTEXT), _in(STATS)))
    */
    Z3_string Z3_API Z3_stats_to_string(Z3_context c, Z3_stats s);

    /**
       \brief Increment the reference counter of the given statistics object.

       def_API('Z3_stats_inc_ref', VOID, (_in(CONTEXT), _in(STATS)))
    */
    void Z3_API Z3_stats_inc_ref(Z3_context c, Z3_stats s);

    /**
       \brief Decrement the reference counter of the given statistics object.

       def_API('Z3_stats_dec_ref', VOID, (_in(CONTEXT), _in(STATS)))
    */
    void Z3_API Z3_stats_dec_ref(Z3_context c, Z3_stats s);

    /**
       \brief Return the number of statistical data in \c s.

       def_API('Z3_stats_size', UINT, (_in(CONTEXT), _in(STATS)))
    */
    unsigned Z3_API Z3_stats_size(Z3_context c, Z3_stats s);

    /**
       \brief Return the key (a string) for a particular statistical data.

       \pre idx < Z3_stats_size(c, s)

       def_API('Z3_stats_get_key', STRING, (_in(CONTEXT), _in(STATS), _in(UINT)))
    */
    Z3_string Z3_API Z3_stats_get_key(Z3_context c, Z3_stats s, unsigned idx);

    /**
       \brief Return \c true if the given statistical data is a unsigned integer.

       \pre idx < Z3_stats_size(c, s)

       def_API('Z3_stats_is_uint', BOOL, (_in(CONTEXT), _in(STATS), _in(UINT)))
    */
    bool Z3_API Z3_stats_is_uint(Z3_context c, Z3_stats s, unsigned idx);

    /**
       \brief Return \c true if the given statistical data is a double.

       \pre idx < Z3_stats_size(c, s)

       def_API('Z3_stats_is_double', BOOL, (_in(CONTEXT), _in(STATS), _in(UINT)))
    */
    bool Z3_API Z3_stats_is_double(Z3_context c, Z3_stats s, unsigned idx);

    /**
       \brief Return the unsigned value of the given statistical data.

       \pre idx < Z3_stats_size(c, s) && Z3_stats_is_uint(c, s)

       def_API('Z3_stats_get_uint_value', UINT, (_in(CONTEXT), _in(STATS), _in(UINT)))
    */
    unsigned Z3_API Z3_stats_get_uint_value(Z3_context c, Z3_stats s, unsigned idx);

    /**
       \brief Return the double value of the given statistical data.

       \pre idx < Z3_stats_size(c, s) && Z3_stats_is_double(c, s)

       def_API('Z3_stats_get_double_value', DOUBLE, (_in(CONTEXT), _in(STATS), _in(UINT)))
    */
    double Z3_API Z3_stats_get_double_value(Z3_context c, Z3_stats s, unsigned idx);

    /**
    \brief Return the estimated allocated memory in bytes.

    def_API('Z3_get_estimated_alloc_size', UINT64, ())
    */
    uint64_t Z3_API Z3_get_estimated_alloc_size(void);

    /*@}*/

#ifdef __cplusplus
}
#endif // __cplusplus

/*@}*/

#endif<|MERGE_RESOLUTION|>--- conflicted
+++ resolved
@@ -1554,17 +1554,10 @@
        although some parameters can be changed using #Z3_update_param_value.
        All main interaction with Z3 happens in the context of a \c Z3_context.
 
-<<<<<<< HEAD
-       In contrast to #Z3_mk_context_rc, the life time of Z3_ast objects
-       are determined by the scope level of #Z3_solver_push and #Z3_solver_pop.
-       In other words, a Z3_ast object remains valid until there is a
-       call to Z3_solver_pop that takes the current scope below the level where
-=======
        In contrast to #Z3_mk_context_rc, the life time of \c Z3_ast objects
        are determined by the scope level of #Z3_solver_push and #Z3_solver_pop.
        In other words, a \c Z3_ast object remains valid until there is a
        call to #Z3_solver_pop that takes the current scope below the level where
->>>>>>> f9be976c
        the object was created.
 
        Note that all other reference counted objects, including \c Z3_model,
@@ -3129,8 +3122,7 @@
        def_API('Z3_mk_as_array', AST, (_in(CONTEXT), _in(FUNC_DECL)))
      */
     Z3_ast Z3_API Z3_mk_as_array(Z3_context c, Z3_func_decl f);
-<<<<<<< HEAD
-=======
+
 
     /**
        \brief Create predicate that holds if Boolean array \c set has \c k elements set to true.       
@@ -3139,7 +3131,7 @@
     */
     Z3_ast Z3_API Z3_mk_set_has_size(Z3_context c, Z3_ast set, Z3_ast k);
 
->>>>>>> f9be976c
+
     /*@}*/
 
     /** @name Sets */
@@ -3326,11 +3318,8 @@
        \sa Z3_mk_numeral
        def_API('Z3_mk_bv_numeral', AST, (_in(CONTEXT), _in(UINT), _in_array(1, BOOL)))
     */
-<<<<<<< HEAD
-    Z3_ast Z3_API Z3_mk_bv_numeral(Z3_context c, unsigned sz, Z3_bool const* bits);
-=======
+
     Z3_ast Z3_API Z3_mk_bv_numeral(Z3_context c, unsigned sz, bool const* bits);
->>>>>>> f9be976c
 
     /*@}*/
 
@@ -3504,10 +3493,8 @@
 
     /**
        \brief Retrieve from \c s the unit sequence positioned at position \c index.
-<<<<<<< HEAD
-=======
+
        The sequence is empty if the index is out of bounds.
->>>>>>> f9be976c
 
        def_API('Z3_mk_seq_at' ,AST ,(_in(CONTEXT), _in(AST), _in(AST)))
      */
@@ -3974,11 +3961,8 @@
         );
 
     /**
-<<<<<<< HEAD
-       \brief Create a lambda expression. It taks an expression \c body that contains bound variables 
-=======
+
        \brief Create a lambda expression. It takes an expression \c body that contains bound variables
->>>>>>> f9be976c
        of the same sorts as the sorts listed in the array \c sorts. The bound variables are de-Bruijn indices created
        using #Z3_mk_bound. The array \c decl_names contains the names that the quantified formula uses for the
        bound variables. Z3 applies the convention that the last element in the \c decl_names and \c sorts array
@@ -4685,11 +4669,8 @@
 
        def_API('Z3_get_numeral_small', BOOL, (_in(CONTEXT), _in(AST), _out(INT64), _out(INT64)))
     */
-<<<<<<< HEAD
-    Z3_bool Z3_API Z3_get_numeral_small(Z3_context c, Z3_ast a, int64_t* num, int64_t* den);
-=======
+
     bool Z3_API Z3_get_numeral_small(Z3_context c, Z3_ast a, int64_t* num, int64_t* den);
->>>>>>> f9be976c
 
     /**
        \brief Similar to #Z3_get_numeral_string, but only succeeds if
@@ -4717,11 +4698,7 @@
 
     /**
        \brief Similar to #Z3_get_numeral_string, but only succeeds if
-<<<<<<< HEAD
-       the value can fit in a machine \c uint64_t int. Return Z3_TRUE if the call succeeded.
-=======
-       the value can fit in a machine \c uint64_t int. Return \c true if the call succeeded.
->>>>>>> f9be976c
+		the value can fit in a machine \c uint64_t int. Return \c true if the call succeeded.
 
        \pre Z3_get_ast_kind(c, v) == Z3_NUMERAL_AST
 
@@ -4729,39 +4706,25 @@
 
        def_API('Z3_get_numeral_uint64', BOOL, (_in(CONTEXT), _in(AST), _out(UINT64)))
     */
-<<<<<<< HEAD
-    Z3_bool Z3_API Z3_get_numeral_uint64(Z3_context c, Z3_ast v, uint64_t* u);
-
-    /**
-       \brief Similar to #Z3_get_numeral_string, but only succeeds if
-       the value can fit in a machine \c int64_t int. Return Z3_TRUE if the call succeeded.
-=======
+
     bool Z3_API Z3_get_numeral_uint64(Z3_context c, Z3_ast v, uint64_t* u);
 
     /**
        \brief Similar to #Z3_get_numeral_string, but only succeeds if
        the value can fit in a machine \c int64_t int. Return \c true if the call succeeded.
->>>>>>> f9be976c
-
-       \pre Z3_get_ast_kind(c, v) == Z3_NUMERAL_AST
+
+		\pre Z3_get_ast_kind(c, v) == Z3_NUMERAL_AST
 
        \sa Z3_get_numeral_string
 
        def_API('Z3_get_numeral_int64', BOOL, (_in(CONTEXT), _in(AST), _out(INT64)))
     */
-<<<<<<< HEAD
-    Z3_bool Z3_API Z3_get_numeral_int64(Z3_context c, Z3_ast v, int64_t* i);
-
-    /**
-       \brief Similar to #Z3_get_numeral_string, but only succeeds if
-       the value can fit as a rational number as machine \c int64_t int. Return Z3_TRUE if the call succeeded.
-=======
+
     bool Z3_API Z3_get_numeral_int64(Z3_context c, Z3_ast v, int64_t* i);
 
     /**
        \brief Similar to #Z3_get_numeral_string, but only succeeds if
        the value can fit as a rational number as machine \c int64_t int. Return \c true if the call succeeded.
->>>>>>> f9be976c
 
        \pre Z3_get_ast_kind(c, v) == Z3_NUMERAL_AST
 
@@ -4769,11 +4732,8 @@
 
        def_API('Z3_get_numeral_rational_int64', BOOL, (_in(CONTEXT), _in(AST), _out(INT64), _out(INT64)))
     */
-<<<<<<< HEAD
-    Z3_bool Z3_API Z3_get_numeral_rational_int64(Z3_context c, Z3_ast v, int64_t* num, int64_t* den);
-=======
+
     bool Z3_API Z3_get_numeral_rational_int64(Z3_context c, Z3_ast v, int64_t* num, int64_t* den);
->>>>>>> f9be976c
 
     /**
        \brief Return a lower bound for the given real algebraic number.
@@ -4829,8 +4789,7 @@
 
     /**
        \brief Determine if an ast is a universal quantifier.
-<<<<<<< HEAD
-=======
+
 
        def_API('Z3_is_quantifier_forall', BOOL, (_in(CONTEXT), _in(AST)))
     */
@@ -4848,7 +4807,7 @@
        \brief Determine if ast is a lambda expression.
 
        \pre Z3_get_ast_kind(a) == Z3_QUANTIFIER_AST
->>>>>>> f9be976c
+
 
        def_API('Z3_is_lambda', BOOL, (_in(CONTEXT), _in(AST)))
     */
@@ -5207,11 +5166,8 @@
     Z3_ast_vector Z3_API Z3_model_get_sort_universe(Z3_context c, Z3_model m, Z3_sort s);
 
     /**
-<<<<<<< HEAD
-       \brief translate model from context c to context \c dst.
-=======
+
        \brief translate model from context \c c to context \c dst.
->>>>>>> f9be976c
 
        def_API('Z3_model_translate', MODEL, (_in(CONTEXT), _in(MODEL), _in(CONTEXT)))
     */
@@ -5551,15 +5507,11 @@
     /**
        \brief Parse and evaluate and SMT-LIB2 command sequence. The state from a previous call is saved so the next
               evaluation builds on top of the previous call.
-<<<<<<< HEAD
+
 
        \returns output generated from processing commands.
 
-=======
-
-       \returns output generated from processing commands.
-
->>>>>>> f9be976c
+
        def_API('Z3_eval_smtlib2_string', STRING, (_in(CONTEXT), _in(STRING),))
     */
 
@@ -5812,11 +5764,8 @@
        \brief Convert a goal into a DIMACS formatted string.
        The goal must be in CNF. You can convert a goal to CNF
        by applying the tseitin-cnf tactic. Bit-vectors are not automatically
-<<<<<<< HEAD
-       converted to Booleans either, so the caller intends to 
-=======
+
        converted to Booleans either, so if the caller intends to
->>>>>>> f9be976c
        preserve satisfiability, it should apply bit-blasting tactics.
        Quantifiers and theory atoms will not be encoded.
 
@@ -6187,15 +6136,9 @@
        on how it is used and how its parameters are set.
 
        If the solver is used in a non incremental way (i.e. no calls to
-<<<<<<< HEAD
-       `Z3_solver_push()` or `Z3_solver_pop()`, and no calls to
-       `Z3_solver_assert()` or `Z3_solver_assert_and_track()` after checking
-       satisfiability without an intervening `Z3_solver_reset()`) then solver1
-=======
        #Z3_solver_push() or #Z3_solver_pop(), and no calls to
        #Z3_solver_assert() or #Z3_solver_assert_and_track() after checking
        satisfiability without an intervening #Z3_solver_reset()) then solver1
->>>>>>> f9be976c
        will be used. This solver will apply Z3's "default" tactic.
 
        The "default" tactic will attempt to probe the logic used by the
@@ -6229,21 +6172,15 @@
 
        This is equivalent to applying the "smt" tactic.
 
-<<<<<<< HEAD
-       Unlike `Z3_mk_solver()` this solver
-=======
+
        Unlike #Z3_mk_solver() this solver
->>>>>>> f9be976c
          - Does not attempt to apply any logic specific tactics.
          - Does not change its behaviour based on whether it used
            incrementally/non-incrementally.
 
        Note that these differences can result in very different performance
-<<<<<<< HEAD
-       compared to `Z3_mk_solver()`.
-=======
+
        compared to #Z3_mk_solver().
->>>>>>> f9be976c
 
        The function #Z3_solver_get_model retrieves a model if the
        assertions is satisfiable (i.e., the result is \c
@@ -6290,11 +6227,8 @@
     Z3_solver Z3_API Z3_solver_translate(Z3_context source, Z3_solver s, Z3_context target);
 
     /**
-<<<<<<< HEAD
-       \brief Ad-hoc method for importing model convertion from solver.
-=======
+
        \brief Ad-hoc method for importing model conversion from solver.
->>>>>>> f9be976c
        
        def_API('Z3_solver_import_model_converter', VOID, (_in(CONTEXT), _in(SOLVER), _in(SOLVER)))
      */
@@ -6423,12 +6357,11 @@
     /**
        \brief load solver assertions from a file.
 
-<<<<<<< HEAD
-=======
+
        \sa Z3_solver_from_string
        \sa Z3_solver_to_string
 
->>>>>>> f9be976c
+
        def_API('Z3_solver_from_file', VOID, (_in(CONTEXT), _in(SOLVER), _in(STRING)))
     */
     void Z3_API Z3_solver_from_file(Z3_context c, Z3_solver s, Z3_string file_name);
@@ -6436,12 +6369,11 @@
     /**
        \brief load solver assertions from a string.
 
-<<<<<<< HEAD
-=======
+
        \sa Z3_solver_from_file
        \sa Z3_solver_to_string
 
->>>>>>> f9be976c
+
        def_API('Z3_solver_from_string', VOID, (_in(CONTEXT), _in(SOLVER), _in(STRING)))
     */
     void Z3_API Z3_solver_from_string(Z3_context c, Z3_solver s, Z3_string file_name);
@@ -6461,8 +6393,7 @@
     Z3_ast_vector Z3_API Z3_solver_get_units(Z3_context c, Z3_solver s);
 
     /**
-<<<<<<< HEAD
-=======
+
        \brief Return the trail modulo model conversion, in order of decision level
        The decision level can be retrieved using \c Z3_solver_get_level based on the trail.
 
@@ -6486,7 +6417,7 @@
     void Z3_API Z3_solver_get_levels(Z3_context c, Z3_solver s, Z3_ast_vector literals, unsigned sz,  unsigned levels[]);
 
     /**
->>>>>>> f9be976c
+
        \brief Check whether the assertions in a given solver are consistent or not.
 
        The function #Z3_solver_get_model retrieves a model if the
@@ -6565,11 +6496,8 @@
        The third argument is a vector of variables that may be used for cubing.
        The contents of the vector is only used in the first call. The initial list of variables
        is used in subsequent calls until it returns the unsatisfiable cube. 
-<<<<<<< HEAD
-       The vector is modified to contain a set of Autarky variables that occor in clauses that
-=======
+
        The vector is modified to contain a set of Autarky variables that occur in clauses that
->>>>>>> f9be976c
        are affected by the (last literal in the) cube. These variables could be used by a different
        cuber (on a different solver object) for further recursive cubing. 
 
