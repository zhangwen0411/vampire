--- conflicted
+++ resolved
@@ -1234,11 +1234,7 @@
   cl->setStore(Clause::ACTIVE);
   env.statistics->activeClauses++;
   _active->add(cl);
-<<<<<<< HEAD
-    
-=======
-
->>>>>>> a33c2cce
+
   auto generated = _generator->generateSimplify(cl);
 
   ClauseIterator toAdd = generated.clauses;
@@ -1266,23 +1262,16 @@
   }
   */
 
-<<<<<<< HEAD
-=======
   _clauseActivationInProgress=false;
 
->>>>>>> a33c2cce
   //now we remove clauses that could not be removed during the clause activation process
   if (env.options->randomTraversals()) {
     Shuffling::shuffleArray(_postponedClauseRemovals.begin(),_postponedClauseRemovals.size());
   }
   while (_postponedClauseRemovals.isNonEmpty()) {
     Clause* cl=_postponedClauseRemovals.pop();
-<<<<<<< HEAD
-    if (cl->store() != Clause::ACTIVE && cl->store() != Clause::PASSIVE) {
-=======
     if (cl->store() != Clause::ACTIVE &&
         cl->store() != Clause::PASSIVE) {
->>>>>>> a33c2cce
       continue;
     }
     removeActiveOrPassiveClause(cl);
