--- conflicted
+++ resolved
@@ -825,7 +825,6 @@
     return;
   }
 
-  {
   if (cl->isEmpty()) {
     handleEmptyClause(cl);
     return;
@@ -838,10 +837,6 @@
   if (TheorySubclauseAnalyser::instance && cl) {
     TheorySubclauseAnalyser::instance->addClause(*cl);
   }
-<<<<<<< HEAD
-=======
-  }
->>>>>>> dbe184db
 }
 
 /**
